--- conflicted
+++ resolved
@@ -1,17 +1,6 @@
 wheel
 flask[async]
 flask-cors >= 3.0.10
-<<<<<<< HEAD
-# Required by the testnet
-cairo-lang==0.10.3
-# Requrired by the cli test
-starknet-devnet==0.4.4
-# Fix until cairo-lang supports web3 v6 or adds a matching pattern for v5
-web3==5.*
-# Fix until cairo-lang 0.11 is released
-typeguard==2.*
-=======
 # Required by runtime tests
 cairo-lang==0.11.1.1
-starknet-devnet==0.5.2
->>>>>>> 74c99be2
+starknet-devnet==0.5.2