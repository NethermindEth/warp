wheel
flask[async]
flask-cors >= 3.0.10
# Required by the testnet
<<<<<<< HEAD
cairo-lang==0.10.3
=======
cairo-lang==0.10.0
# Requrired by the cli test
# starknet-devnet==0.4.4
# enable above after upgrade to 10.3 is done
>>>>>>> 2ea3d485
<|MERGE_RESOLUTION|>--- conflicted
+++ resolved
@@ -2,11 +2,6 @@
 flask[async]
 flask-cors >= 3.0.10
 # Required by the testnet
-<<<<<<< HEAD
 cairo-lang==0.10.3
-=======
-cairo-lang==0.10.0
 # Requrired by the cli test
-# starknet-devnet==0.4.4
-# enable above after upgrade to 10.3 is done
->>>>>>> 2ea3d485
+starknet-devnet==0.4.4