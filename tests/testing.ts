--- conflicted
+++ resolved
@@ -1,13 +1,8 @@
 import path from 'path';
 import { CompileFailedError } from 'solc-typed-ast';
-import { describe } from 'mocha';
-import { findAllFiles, findCairoSourceFilePaths, findSolSourceFilePaths } from '../src/io';
+import { findAllFiles, findCairoSourceFilePaths } from '../src/io';
 import { compileSolFiles } from '../src/solCompile';
-<<<<<<< HEAD
-import { compileCairo1 } from '../src/starknetCli';
-=======
-import { enqueueCompileCairo } from '../src/starknetCli';
->>>>>>> e144a72b
+import { enqueueCompileCairo1 } from '../src/starknetCli';
 import { transpile } from '../src/transpiler';
 import {
   NotSupportedYetError,
@@ -16,18 +11,10 @@
 } from '../src/utils/errors';
 import { groupBy, printCompileErrors } from '../src/utils/utils';
 import * as fs from 'fs/promises';
-import Bottleneck from 'bottleneck';
 import { outputFile, pathExists } from '../src/utils/fs';
 import { error } from '../src/utils/formatting';
 
-<<<<<<< HEAD
-import { expect } from 'chai';
 import { createCairoProject } from '../src/export';
-=======
-const WARP_TEST = 'warpTest';
-const WARP_TEST_FOLDER = path.join(WARP_TEST, 'exampleContracts');
-const PARALLEL_COUNT = 8;
->>>>>>> e144a72b
 
 export const solCompileResultTypes = [
   'SolCompileFailed',
@@ -56,61 +43,9 @@
   'SolCompileFailed',
 ];
 
-const TIME_LIMIT = 2 * 60 * 60 * 1000;
-
-<<<<<<< HEAD
 export function preTestChecks(warpTestFolder: string): boolean {
   if (!checkNoCairo(warpTestFolder) || !checkNoJson(warpTestFolder)) {
     console.log('Please remove warpTest/exampleContracts, or run with --force to delete it');
-=======
-export async function runTests(
-  force: boolean,
-  onlyResults: boolean,
-  unsafe = false,
-  exact = false,
-) {
-  if (force) {
-    await postTestCleanup();
-  } else if (!preTestChecks()) return;
-
-  const filter = process.env.FILTER;
-  const results = new Map<string, ResultType>();
-
-  await Promise.all(
-    (
-      await findSolSourceFilePaths('exampleContracts', true)
-    ).map(async (file) => {
-      if (filter === undefined || file.includes(filter)) {
-        await runSolFileTest(file, results, onlyResults, unsafe);
-      }
-    }),
-  );
-
-  const bottleneck = new Bottleneck({ maxConcurrent: PARALLEL_COUNT });
-
-  await Promise.all(
-    (
-      await findCairoSourceFilePaths(WARP_TEST_FOLDER, true)
-    ).map((file) => bottleneck.schedule(() => runCairoFileTest(file, results, onlyResults))),
-  );
-
-  const testsWithUnexpectedResults = getTestsWithUnexpectedResults(results);
-  printResults(results, testsWithUnexpectedResults);
-  await postTestCleanup();
-
-  if (exact) {
-    if (testsWithUnexpectedResults.length > 0) {
-      throw new Error(
-        error(`${testsWithUnexpectedResults.length} test(s) had unexpected outcome(s)`),
-      );
-    }
-  }
-}
-
-function preTestChecks(): boolean {
-  if (!checkNoCairo(WARP_TEST_FOLDER) || !checkNoJson(WARP_TEST_FOLDER)) {
-    console.log('Please remove warpTest/exampleContracts, or run with -f to delete it');
->>>>>>> e144a72b
     return false;
   }
 
@@ -122,35 +57,16 @@
   return true;
 }
 
-<<<<<<< HEAD
-export function runSolFileTest(
+export async function runSolFileTest(
   warpTest: string,
-=======
-async function runSolFileTest(
->>>>>>> e144a72b
   file: string,
   results: Map<string, ResultType>,
   onlyResults: boolean,
   unsafe: boolean,
-<<<<<<< HEAD
-): { cairoProjects: Set<string>; result: ResultType } {
+): Promise<{ cairoProjects: Set<string>; result: ResultType }> {
   const mangledPath = path.join(warpTest, file);
   const cairoProjects: Set<string> = new Set();
 
-  try {
-    transpile(compileSolFiles([file], { warnings: false }), { strict: true, dev: true }).forEach(
-      ([fileName, cairoCode]) => {
-        const testLocation = path.join(warpTest, fileName);
-        outputFileSync(testLocation, cairoCode);
-        createCairoProject(testLocation);
-
-        const baseDir = path.dirname(path.dirname(testLocation));
-        cairoProjects.add(baseDir);
-      },
-=======
-): Promise<void> {
-  console.log(`Warping ${file}`);
-  const mangledPath = path.join(WARP_TEST, file);
   try {
     await Promise.all(
       (
@@ -158,8 +74,13 @@
           strict: true,
           dev: true,
         })
-      ).map(([file, cairo]) => outputFile(path.join(WARP_TEST, file), cairo)),
->>>>>>> e144a72b
+      ).map(async ([fileName, cairoCode]) => {
+        const testLocation = path.join(warpTest, fileName);
+        await Promise.all([outputFile(testLocation, cairoCode), createCairoProject(testLocation)]);
+
+        const baseDir = path.dirname(path.dirname(testLocation));
+        cairoProjects.add(baseDir);
+      }),
     );
 
     results.set(mangledPath, 'Success');
@@ -210,28 +131,16 @@
   }
 }
 
-<<<<<<< HEAD
-export function runCairoFileTest(
+export async function runCairoFileTest(
   cairoProject: string,
   results: Map<string, ResultType>,
   onlyResults: boolean,
   throwError = false,
-): ResultType {
+): Promise<ResultType> {
   if (!onlyResults) console.log(`Compiling ${cairoProject}`);
-  if (compileCairo1(cairoProject, !onlyResults).success) {
+  if ((await enqueueCompileCairo1(cairoProject, !onlyResults)).success) {
     results.set(cairoProject, 'Success');
     return 'Success';
-=======
-async function runCairoFileTest(
-  file: string,
-  results: Map<string, ResultType>,
-  onlyResults: boolean,
-  throwError = false,
-): Promise<void> {
-  if (!onlyResults) console.log(`Compiling ${file}`);
-  if ((await enqueueCompileCairo(file)).success) {
-    results.set(file, 'Success');
->>>>>>> e144a72b
   } else {
     if (throwError) {
       throw new Error(error(`Compilation of ${cairoProject} failed`));
@@ -317,104 +226,13 @@
   return (await findAllFiles(path, true)).filter((file) => file.endsWith('.json')).length === 0;
 }
 
-<<<<<<< HEAD
-export function postTestCleanup(warpTestFolder: string): void {
-  deleteJson('warplib');
-  fs.rmSync(warpTestFolder, { recursive: true, force: true });
-=======
-async function postTestCleanup(): Promise<void> {
+export async function postTestCleanup(warpTestFolder: string): Promise<void> {
   await deleteJson('warplib');
-  await fs.rm(WARP_TEST_FOLDER, { recursive: true, force: true });
->>>>>>> e144a72b
+  await fs.rm(warpTestFolder, { recursive: true, force: true });
 }
 
 async function deleteJson(path: string): Promise<void> {
   const jsonFiles = (await findAllFiles(path, true)).filter((file) => file.endsWith('.json'));
 
   await Promise.all(jsonFiles.map((file) => fs.unlink(file)));
-}
-
-export function runTests(
-  expectedResults: Map<string, ResultType>,
-  warpTest: string,
-  warpTestFolder: string,
-  warpCompilationTestPath: string,
-  contractsFolder: string,
-  filter: string | undefined = undefined,
-  preFilters: string[] | undefined = undefined, // this argument should be removed when all tests are passing
-) {
-  describe('Running compilation tests', function () {
-    this.timeout(TIME_LIMIT);
-
-    let onlyResults: boolean, unsafe: boolean, force: boolean, exact: boolean;
-
-    const results = new Map<string, ResultType>();
-
-    this.beforeAll(() => {
-      onlyResults = process.argv.includes('--only-results');
-      unsafe = process.argv.includes('--unsafe');
-      force = process.argv.includes('--force');
-      exact = process.argv.includes('--exact');
-      if (force) {
-        postTestCleanup(warpTestFolder);
-      } else {
-        if (!preTestChecks(warpTestFolder)) return;
-      }
-    });
-
-    describe(`Running warp compilation tests on ${contractsFolder} solidity files`, async function () {
-      findSolSourceFilePaths(warpCompilationTestPath, true).forEach((file) => {
-        let complexFiltering = filter === undefined && preFilters === undefined;
-        // if FILTER argument is passed, then only run tests that include the filter
-        // and preFilters are ignored, otherwise run tests that are in preFilters
-        if (filter !== undefined) {
-          complexFiltering = file.includes(filter);
-        } else if (preFilters !== undefined) {
-          complexFiltering = preFilters.includes(file);
-        }
-        if (complexFiltering) {
-          let compileResult: { result: ResultType; cairoProjects?: Set<string> };
-          const expectedResult: ResultType | undefined = expectedResults.get(
-            path.join(warpTest, file),
-          );
-
-          describe(`Running compilation test on ${file}`, async function () {
-            it(`Running warp compile on ${file}`, async () => {
-              compileResult = runSolFileTest(warpTest, file, results, onlyResults, unsafe);
-              expect(expectedResult).to.not.be.undefined;
-              if (expectedResult === 'Success') {
-                expect(compileResult.result).to.equal('Success');
-              }
-              if (expectedResult !== undefined && solCompileResultTypes.includes(expectedResult)) {
-                expect(compileResult.result).to.equal(expectedResult);
-              }
-            });
-            if (expectedResult !== undefined && cairoCompileResultTypes.includes(expectedResult)) {
-              it(`Running cairo compile on project ${file}`, async () => {
-                if (compileResult.cairoProjects !== undefined) {
-                  compileResult.cairoProjects.forEach((cairoProject) => {
-                    const cairoCompileResult = runCairoFileTest(cairoProject, results, onlyResults);
-                    expect(cairoCompileResult).to.equal(expectedResult);
-                  });
-                }
-              });
-            }
-          });
-        }
-      });
-    });
-
-    this.afterAll(() => {
-      const testsWithUnexpectedResults = getTestsWithUnexpectedResults(expectedResults, results);
-      printResults(expectedResults, results, testsWithUnexpectedResults);
-      postTestCleanup(warpTestFolder);
-      if (exact) {
-        if (testsWithUnexpectedResults.length > 0) {
-          throw new Error(
-            error(`${testsWithUnexpectedResults.length} test(s) had unexpected outcome(s)`),
-          );
-        }
-      }
-    });
-  });
 }