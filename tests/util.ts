import * as fs from 'fs';
import * as path from 'path';
import assert from 'assert';
import { exec } from 'child_process';
import { expect } from 'chai';

export async function sh(cmd: string): Promise<{ stdout: string; stderr: string }> {
  return new Promise(function (resolve, reject) {
    exec(cmd, (err, stdout, stderr) => {
      if (err) {
        reject(err);
      } else {
        resolve({ stdout, stderr });
      }
    });
  });
}

const warpBin = path.resolve(__dirname, '..', 'bin', 'warp');
const warpVenvPrefix = `PATH=${path.resolve(__dirname, '..', 'warp_venv', 'bin')}:$PATH`;

export function transpile(contractPath: string): Promise<{ stdout: string; stderr: string }> {
  return sh(`${warpBin} transpile ${contractPath}`);
}

export function starknetCompile(
  cairoPath: string,
  jsonOutputPath: string,
): Promise<{ stdout: string; stderr: string }> {
  return sh(
    `${warpVenvPrefix} starknet-compile --cairo_path warp_output ${cairoPath} --output ${jsonOutputPath}`,
  );
}

export function batchPromises<In, Out>(
  inputs: In[],
  parallelCount: number,
  func: (i: In) => Promise<Out>,
): SafePromise<Out>[] {
  const unwrappedPromises: Promise<Out>[] = [];

  for (let i = 0; i < inputs.length; ++i) {
    if (i < parallelCount) {
      unwrappedPromises.push(func(inputs[i]));
    } else {
      unwrappedPromises.push(
        unwrappedPromises[i - parallelCount].then(
          () => func(inputs[i]),
          () => func(inputs[i]),
        ),
      );
    }
  }

  return unwrappedPromises.map(wrapPromise);
}

export type SafePromise<T> = Promise<
  { success: true; result: T } | { success: false; result: unknown }
>;

export function wrapPromise<T>(promise: Promise<T>): SafePromise<T> {
  return promise.then(
    (res) => ({ success: true, result: res }),
    (reason) => ({ success: false, result: reason }),
  );
}

export function cleanupSync(path: string): void {
  if (fs.existsSync(path)) {
    fs.unlinkSync(path);
  }
}

export function validateInput(input: string): void {
  const num = BigInt(input);
  assert(
    num >= 0n,
    "Negative numbers should not be passed to tests, please convert to two's complement",
  );
}

export function processArgs(
  name: string,
  args: string[],
  deployedAddresses: Map<string, { address: string; hash: string }>,
): string[] {
  return args.flatMap((arg) => {
    if (arg.startsWith('address@')) {
      arg = arg.replace('address@', '');
      const value = deployedAddresses.get(arg);
      if (value === undefined) {
        expect.fail(`${name} failed, cannot find address ${arg}`);
      }
      return BigInt(value.address).toString();
    } else if (arg.startsWith('hash@')) {
      arg = arg.replace('hash@', '');
      const value = deployedAddresses.get(arg);
      if (value === undefined) {
        expect.fail(`${name} failed, cannot find address ${arg}`);
      }
      const low = BigInt(value.hash) % 2n ** 128n;
      const high = BigInt(value.hash) / 2n ** 128n;
      return [low.toString(), high.toString()];
    }
    return arg;
  });
}
export function hashToUint256(hash: string): [string, string] {
<<<<<<< HEAD
  const bigintHash = [...hash].reduce((acc, c) => acc * 256n + BigInt(c.charCodeAt(0)), 0n);

=======
  // hash is an array of bytes treated as a string,
  // this converts it to a single bignum with the same bytes
  const bigintHash = [...hash].reduce((acc, c) => (acc << 8n) + BigInt(c.charCodeAt(0)), 0n);

  // We treat class hashes as uint256s due to the lack of a felt type in solidity
>>>>>>> 1a070520
  const high = bigintHash / 2n ** 128n;
  const low = bigintHash % 2n ** 128n;
  return [low.toString(10), high.toString(10)];
}<|MERGE_RESOLUTION|>--- conflicted
+++ resolved
@@ -107,16 +107,11 @@
   });
 }
 export function hashToUint256(hash: string): [string, string] {
-<<<<<<< HEAD
-  const bigintHash = [...hash].reduce((acc, c) => acc * 256n + BigInt(c.charCodeAt(0)), 0n);
-
-=======
   // hash is an array of bytes treated as a string,
   // this converts it to a single bignum with the same bytes
   const bigintHash = [...hash].reduce((acc, c) => (acc << 8n) + BigInt(c.charCodeAt(0)), 0n);
 
   // We treat class hashes as uint256s due to the lack of a felt type in solidity
->>>>>>> 1a070520
   const high = bigintHash / 2n ** 128n;
   const low = bigintHash % 2n ** 128n;
   return [low.toString(10), high.toString(10)];
