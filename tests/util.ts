--- conflicted
+++ resolved
@@ -7,16 +7,25 @@
 import { hashFilename } from '../src/utils/postCairoWrite';
 import { declare } from './testnetInterface';
 import { AsyncTest, OUTPUT_DIR } from './behaviour/expectations/types';
-<<<<<<< HEAD
 import { getPlatform } from '../src/nethersolc';
 import { BASE_PATH } from '../src/starknetCli';
-=======
 import { pathExists } from '../src/utils/fs';
->>>>>>> e144a72b
 
 interface AsyncTestCluster {
   asyncTest: AsyncTest;
   dependencies: Map<string, string[]>;
+}
+
+export async function sh(cmd: string): Promise<{ stdout: string; stderr: string }> {
+  return new Promise(function (resolve, reject) {
+    exec(cmd, (err, stdout, stderr) => {
+      if (err) {
+        reject(err);
+      } else {
+        resolve({ stdout, stderr });
+      }
+    });
+  });
 }
 
 const warpBin = path.resolve(__dirname, '..', 'bin', 'warp');
@@ -46,7 +55,6 @@
   );
 }
 
-<<<<<<< HEAD
 export function cairoTest(cairoProjectPath: string): Promise<{ stdout: string; stderr: string }> {
   const cairoTestBin = path.resolve(BASE_PATH, 'cairo1', getPlatform(), 'bin', 'cairo-test');
   return sh(`${cairoTestBin} ${cairoProjectPath}`);
@@ -86,10 +94,6 @@
   );
 }
 
-export function cleanupSync(path: string): void {
-  if (fs.existsSync(path)) {
-    fs.unlinkSync(path);
-=======
 export async function cleanup(path: string): Promise<void> {
   if (!(await pathExists(path))) {
     return;
@@ -101,7 +105,6 @@
     // ignore ENOENT since if the file does not exist anymore at this point, work is also done
     if ((err as NodeJS.ErrnoException)?.code === 'ENOENT') return;
     throw err;
->>>>>>> e144a72b
   }
 }
 
