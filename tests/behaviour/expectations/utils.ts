import { Dir, Value, File } from './types';
import { EventItem, argType, WarpInterface } from '../../../src/export';
import { EventFragment } from 'ethers/lib/utils';

const capacity = (bits: number) => 2n ** BigInt(bits);
const max_uint = (bits: number) => capacity(bits) - 1n;
const max_int = (bits: number) => capacity(bits) / 2n - 1n;
const min_int = (bits: number) => -(capacity(bits) / 2n);

export const MIN_INT256 = min_int(256);
export const MAX_INT256 = max_int(256);
export const MIN_INT8 = min_int(8);
export const MAX_INT8 = max_int(8);

export function flatten(test: Dir | File): File[] {
  if (test instanceof Dir) {
    return test.tests.flatMap((subTest) => {
      subTest.name = `${test.name}/${subTest.name}`;
      return flatten(subTest);
    });
  } else {
    return [test];
  }
}

function stringFlatten_(val: Value): string[] {
  if (typeof val === 'string' || typeof val === 'number') {
    if (typeof val === 'string' && (val.startsWith('address@') || val.startsWith('hash@')))
      return [val];
    return [BigInt(val).toString()];
  }
  if (Array.isArray(val)) {
    return [val.length, ...val].flatMap(stringFlatten_);
  }
  throw new Error('Test expectation not a string or an int.');
}

export function stringFlatten(val: Value[]): string[] {
  return val.map(stringFlatten_).flat();
}

/**
 * Given a series of numbers it produces an array of it's bytes32 represenation
 * where the first value is the total amount of bytes
 * e.g. (3, 2) -> [64, 0 ..., 3, 0 ..., 2]
 * @param val number(s) to get it's byte32 representation
 * @returns bytes32 representation of arguments, where first element is total
 * amount of bytes
 */
export function getByte32Array(...val: (number | bigint)[]): string[] {
  return val.reduce(
    (pv, cv) => {
      pv.push(...numToByteX(BigInt(cv), 32));
      return pv;
    },
    [`${val.length * 32}`],
  );
}

/**
 * Same as getByte32Array but the number of bytes must to be specified for each element
 */
export function getByteXArray(...val: { byteSize: number; value: number | bigint }[]) {
  const byteArray = val.reduce((pv, cv) => {
    pv.push(...numToByteX(BigInt(cv.value), cv.byteSize));
    return pv;
  }, [] as string[]);
  return [`${byteArray.length}`, ...byteArray];
}

function numToByteX(val: bigint, byteSize: number): string[] {
  const byteArray: string[] = [];
  for (let i = 0; i < byteSize; i++) {
    const byte = val & BigInt(0xff);
    byteArray[i] = `${byte}`;
    val = (val - byte) / BigInt(256);
  }
  return byteArray.reverse();
}

export function toCairoUint256(val: number | bigint): [string, string] {
  val = BigInt(val);
  const low = val & ((1n << 128n) - 1n);
  const high = val >> 128n;
  return [low.toString(), high.toString()];
}

export function toCairoInt256(val: number | bigint): [string, string] {
  return toCairoUint256(BigInt.asUintN(256, BigInt(val)));
}

export const toCairoInt8 = (val: number | bigint) => BigInt.asUintN(8, BigInt(val)).toString();

export function cairoUint256toHex(val: { low: string; high: string }): string {
  return `0x${(BigInt(val.low) + (BigInt(val.high) << 128n)).toString(16)}`;
}

<<<<<<< HEAD
export function encodeWarpEvent(fragment: EventFragment, values: argType[], order = 0): EventItem {
  return new WarpInterface([fragment]).encodeWarpEvent(fragment, values, order);
=======
export function encodeString(value: string): string[] {
  const valueEncoded: Buffer = Buffer.from(value);
  return [valueEncoded.length, ...valueEncoded].map((val) => val.toString());
>>>>>>> 77269def
}<|MERGE_RESOLUTION|>--- conflicted
+++ resolved
@@ -95,12 +95,11 @@
   return `0x${(BigInt(val.low) + (BigInt(val.high) << 128n)).toString(16)}`;
 }
 
-<<<<<<< HEAD
 export function encodeWarpEvent(fragment: EventFragment, values: argType[], order = 0): EventItem {
   return new WarpInterface([fragment]).encodeWarpEvent(fragment, values, order);
-=======
+}
+
 export function encodeString(value: string): string[] {
   const valueEncoded: Buffer = Buffer.from(value);
   return [valueEncoded.length, ...valueEncoded].map((val) => val.toString());
->>>>>>> 77269def
 }