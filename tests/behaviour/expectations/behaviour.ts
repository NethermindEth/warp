--- conflicted
+++ resolved
@@ -601,8 +601,6 @@
             new File('derived', 'Derived', [Expect.Simple('f', [], ['36', '0', '24', '0'])]),
           ]),
         ]),
-<<<<<<< HEAD
-=======
         new Dir('libraries', [
           File.Simple('using_for', [
             Expect.Simple('libFunction', ['1'], ['0'], 'uint256/true branch'),
@@ -610,7 +608,6 @@
           File.Simple('importLibs', [Expect.Simple('addSub', ['5', '4'], ['9', '1'])]),
           File.Simple('LibInLib', [Expect.Simple('mulDiv', ['5', '2'], ['10', '2', '1'])]),
         ]),
->>>>>>> 8aa08455
         new Dir('loops', [
           File.Simple('loops', [
             Expect.Simple('forLoop', ['3'], ['8']),
