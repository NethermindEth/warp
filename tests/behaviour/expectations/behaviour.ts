--- conflicted
+++ resolved
@@ -846,13 +846,10 @@
             Expect.Simple('uint8write', ['5'], ['0', '5']),
             Expect.Simple('uint256new', [], ['0', '0', '0', '0']),
             Expect.Simple('uint256write', ['5', '6'], ['0', '0', '5', '6']),
-<<<<<<< HEAD
           ]),
         ]),
         new Dir('public_func_splitter', [
           File.Simple('value_passing', [Expect.Simple('value_passing', ['1'], ['15'], '0')]),
-=======
-          ]),
         ]),
         new Dir('named_args', [
           File.Simple('function', [
@@ -904,7 +901,6 @@
               ['1', '0', '2', '0', '45', '0', '1', '0', '1', '0', '2', '0', '3', '0'],
             ),
           ]),
->>>>>>> 22a12995
         ]),
         new Dir('public_state', [File.Simple('state_vars', [Expect.Simple('x', [], ['10', '0'])])]),
         new Dir('storage', [
@@ -939,8 +935,6 @@
             Expect.Simple('nonFeltKey', ['4', '5', '6'], ['6'], 'stepCheck'),
           ]),
           File.Simple('nesting', [Expect.Simple('nesting', [], ['5'])]),
-<<<<<<< HEAD
-=======
           File.Simple('passingArguments', [
             Expect.Simple('passArray', [], ['4']),
             Expect.Simple('passInt', [], ['0', '0']),
@@ -953,7 +947,6 @@
             Expect.Simple('mappings', [], ['2', '4']),
             Expect.Simple('structs', [], ['2']),
           ]),
->>>>>>> 22a12995
           File.Simple('scalars', [
             Expect.Simple('getValues', [], ['2', '4']),
             Expect.Simple('readValues', [], ['2', '4']),
