import { Dir, Expect, File } from './types';
import {
  getByte32Array,
  flatten,
  getByteXArray,
  toCairoUint256,
<<<<<<< HEAD
  toCairoInt256,
  MIN_INT256,
  MAX_INT256,
  toCairoInt8,
  MIN_INT8,
  MAX_INT8,
} from './utils';
=======
  warpEventCanonicalSignaturehash,
} from './utils';

import createKeccakHash from 'keccak';
import { mapRange, MASK_250 } from '../../../src/export';
>>>>>>> 5f984190

export const expectations = flatten(
  new Dir('tests', [
    new Dir('behaviour', [
      new Dir('contracts', [
        new Dir('abiDecode', [
          File.Simple('abiDecodeDynamic', [
            Expect.Simple('decodeSimpleDynamic', getByte32Array(32, 5, 2, 3, 7, 9, 11), [
              '5',
              ...['2', '0'],
              ...['3', '0'],
              ...['7', '0'],
              ...['9', '0'],
              ...['11', '0'],
            ]),
            Expect.Simple(
              'decodeNestedDynamic',
              getByte32Array(32, 2, 64, 160, 2, 2, 3, 3, 7, 9, 11),
              ['2', '2', '3', '3', '7', '9', '11'],
            ),
            Expect.Simple('decodeDynamicStaticNested', getByte32Array(32, 2, 1, 2, 3, 4), [
              '1',
              '2',
              '3',
              '4',
            ]),
            Expect.Simple(
              'decodeBytes',
              getByte32Array(32, 6, BigInt('0x010102030508'.padEnd(66, '0'))),
              ['6', '1', '1', '2', '3', '5', '8'],
            ),
            Expect.Simple(
              'decodeMix',
              getByte32Array(
                ...[128, 7, 11, 256],
                ...[3, 2, 3, 5],
                ...[3, BigInt('0x0d1113'.padEnd(66, '0'))],
              ),
              ['3', '2', '3', '5', '7', '11', '3', '13', '17', '19'],
            ),
          ]),
          File.Simple('abiDecodeStatic', [
            Expect.Simple('decodeSimpleStatic', getByte32Array(3, 5, 7), [
              ...['3', '0'],
              ...['5', '0'],
              ...['7', '0'],
            ]),
            Expect.Simple('decodeNestedStatic', getByte32Array(2, 3, 5, 6, 7, 8), [
              ...['2', '0'],
              ...['3', '0'],
              ...['5', '0'],
              ...['6', '0'],
              ...['7', '0'],
              ...['8', '0'],
            ]),
            Expect.Simple(
              'decodeStaticDynamicNested',
              getByte32Array(32, 64, 160, 2, 1, 2, 3, 3, 4, 5),
              ['2', '1', '2', '3', '3', '4', '5'],
            ),
          ]),
          File.Simple('abiDecodeStruct', [
            Expect.Simple('decodeSimpleStruct', getByte32Array(1, 11, 111, 1111), [
              '1',
              '11',
              '111',
              '1111',
            ]),
            Expect.Simple(
              'decodeSimpleStructArray',
              getByte32Array(32, 2, 1, 2, 3, 4, 5, 6, 7, 8),
              ['2', '1', '2', '3', '4', '5', '6', '7', '8'],
            ),
            Expect.Simple(
              'decodeComplexStruct',
              getByte32Array(32, 160, 2, 3, 5, 7, 3, 13, 17, 19),
              ['3', '13', '17', '19', '2', '3', '5', '7'],
            ),
            Expect.Simple(
              'decodeComplex2Struct',
              getByte32Array(32, 64, 192, 3, 1, 2, 3, 2, 4, 5),
              ['3', '1', '2', '3', '2', '4', '5'],
            ),
          ]),
          File.Simple('abiDecodeValue', [
            Expect.Simple('decodeAsInt24', getByte32Array(148), ['148']),
            Expect.Simple('decodeAsUint256', getByte32Array(0), ['0', '0'], 'Zero uint256'),
            Expect.Simple('decodeAsUint256', getByte32Array(148), ['148', '0'], 'Small uint256'),
            Expect.Simple(
              'decodeAsUint256',
              getByte32Array(2n ** 128n - 1n),
              [`${2n ** 128n - 1n}`, '0'],
              'Highest number in Uint256.low',
            ),
            Expect.Simple(
              'decodeAsUint256',
              getByte32Array(BigInt(2) ** BigInt(128)),
              ['0', '1'],
              'Lowest number in Uint256.high',
            ),
            Expect.Simple(
              'decodeAsUint256',
              getByte32Array(BigInt(2) ** BigInt(256) - BigInt(1)),
              [`${2n ** 128n - 1n}`, `${2n ** 128n - 1n}`],
              'Highest number in Uint256.high and Uint256.low',
            ),
            Expect.Simple(
              'decodeAsAddress',
              getByte32Array(2n ** 180n),
              [`${2n ** 180n}`],
              'Using an address bigger than 160 bits',
            ),
            Expect.Simple('decodeAsAddressAndUint256', getByte32Array(1040, 1500), [
              '1040',
              '1500',
              '0',
            ]),
          ]),
        ]),
        new Dir('abiEncode', [
          File.Simple('abiEncodeDynamic', [
            Expect.Simple('simpleDynamic', [], getByte32Array(32, 3, 2, 3, 5)),
            Expect.Simple(
              'nestedDynamic',
              [],
              getByte32Array(32, 2, 64, 192, 3, 2, 3, 5, 2, 7, 11),
            ),
            Expect.Simple(
              'mixDynamic',
              [],
              getByte32Array(64, 384, 2, 64, 192, 3, 2, 3, 5, 2, 7, 11, 3, 2, 3, 5),
            ),
          ]),
          File.Simple('abiEncodeStatic', [
            Expect.Simple('staticSimple', [], getByte32Array(2, 3, 5)),
            Expect.Simple('staticNested', [], getByte32Array(2, 3, 4, 5)),
            Expect.Simple('staticDynamicNested', [], getByte32Array(32, 64, 160, 2, 2, 3, 1, 11)),
          ]),
          File.Simple('abiEncodeStrings', [
            Expect.Simple('emptyString', [], getByte32Array(32, 0)),
            Expect.Simple(
              'stringEncoding',
              [],
              getByte32Array(32, 4, BigInt('0x686f6c61'.padEnd(66, '0'))),
            ),
            Expect.Simple(
              'docsExample',
              [],
              getByte32Array(
                ...[64, 320],
                ...[2, 64, 160],
                ...[2, 1, 2],
                ...[1, 3],
                ...[3, 96, 160, 224],
                ...[3, BigInt('0x6f6e65'.padEnd(66, '0'))],
                ...[3, BigInt('0x74776f'.padEnd(66, '0'))],
                ...[5, BigInt('0x7468726565'.padEnd(66, '0'))],
              ),
            ),
          ]),
          File.Simple('abiEncodeStruct', [
            Expect.Simple('structSimple', [], getByte32Array(2, 3)),
            Expect.Simple('structComplex', [], getByte32Array(32, 128, 7, 11, 13, 3, 2, 3, 5)),
          ]),
          File.Simple('abiEncodeValue', [
            Expect.Simple('rational', [], getByte32Array(255, 65534)),
            Expect.Simple(
              'rationalLiterals',
              [],
              getByte32Array(1, BigInt(2) ** BigInt(256) - BigInt(2)),
            ),
          ]),
          File.Simple('abiEncodePacked', [
            Expect.Simple(
              'fixedBytes',
              ['7', '5', '3'],
              getByteXArray(
                { byteSize: 18, value: 7 },
                { byteSize: 32, value: BigInt(3) * BigInt(2) ** BigInt(128) + BigInt(5) },
              ),
            ),
            Expect.Simple(
              'addresses',
              ['1', '2'],
              getByteXArray({ byteSize: 32, value: 1 }, { byteSize: 32, value: 2 }),
            ),
            Expect.Simple('booleans', ['1', '1'], ['2', '1', '1']),
            Expect.Simple('enums', ['3', '2'], ['2', '3', '2']),
            Expect.Simple(
              'addressArray',
              ['2', '3', `${2n ** 180n}`, '2', '5', '7'],
              getByte32Array(2, 3, 2n ** 180n, 5, 7),
            ),
            Expect.Simple(
              'bArray',
              ['3', '2', '3', '5', '4', '7', '11', '13', '17'],
              ['7', '2', '3', '5', '7', '11', '13', '17'],
            ),
            Expect.Simple(
              'dynArray',
              [...['2', '3', '5'], ...['1', '7', '0']],
              getByteXArray(
                { byteSize: 4, value: 3 },
                { byteSize: 4, value: 5 },
                { byteSize: 32, value: 7 },
              ),
            ),
            Expect.Simple(
              'staticArray',
              ['2', '3', '5', '7', '11'],
              getByteXArray(
                { byteSize: 1, value: 2 },
                { byteSize: 1, value: 3 },
                { byteSize: 4, value: 5 },
                { byteSize: 4, value: 7 },
                { byteSize: 4, value: 11 },
              ),
            ),
          ]),
          File.Simple('abiEncodeWithSelector', [
            Expect.Simple(
              'encodeWithSelector',
              [],
              getByteXArray({ byteSize: 4, value: 0x01020304 }, { byteSize: 32, value: 3 }),
            ),
            Expect.Simple(
              'encodeWithSignature',
              [],
              getByteXArray({ byteSize: 4, value: 0x697e407d }, { byteSize: 32, value: 15 }),
            ),
          ]),
        ]),
        new Dir('abstractContracts', [
          File.Simple('mappingInConstructor', [
            Expect.Simple(
              'map',
              ['0', '0'],
              ['0', '0'],
              'test a value not set by the abstract constructor',
            ),
            Expect.Simple(
              'map',
              ['5', '0'],
              ['20', '0'],
              'test the value set by the abstract constructor',
            ),
          ]),
        ]),
        new Dir('anonymous_parameters', [
          new File(
            'func_override',
            'A',
            [],
            [
              Expect.Simple('f8', ['1', '2'], ['10']),
              Expect.Simple('f256', ['1', '0', '2', '0'], ['10', '0']),
            ],
          ),
          new File(
            'func_override',
            'B',
            [],
            [
              Expect.Simple('f8', ['3', '2'], ['5']),
              Expect.Simple('f256', ['5', '0', '4', '0'], ['9', '0']),
              Expect.Simple('one_argument8', ['5', '4'], ['12']),
              Expect.Simple('one_argument256', ['7', '0', '90', '725'], ['14', '0']),
            ],
          ),
        ]),
        new Dir('array_len', [
          File.Simple('memoryArray', [Expect.Simple('dynMemArrayLen', [], ['45', '0'])]),
          File.Simple('storageArray', [Expect.Simple('dynStorageArrayLen', [], ['1', '0'])]),
          File.Simple('calldataArray', [
            Expect.Simple('returnArrLength', ['3', '1', '2', '3'], ['3', '0']),
            Expect.Simple('returnArrDoubleLength', ['2', '0', '5'], ['4', '0']),
            Expect.Simple('fnCallWithArrLength', ['1', '9'], ['2', '0']),
            Expect.Simple('fnCallArrLengthNestedCalls', ['2', '1', '2'], ['16', '0']),
            Expect.Simple('assignLengthToStorageUint', ['3', '1', '2', '3'], ['3', '0']),
            Expect.Simple('assignToStorageArr', ['3', '1', '2', '3'], ['3', '0']),
            Expect.Simple('staticArrayLength', ['1', '2', '3'], ['3', '0']),
          ]),
        ]),
        new Dir('assembly', [
          File.Simple('Integers', [
            Expect.Simple(
              'subtractionFromZeroResultInNegativeValue',
              [],
              [...toCairoInt256(-1), toCairoInt8(-2)],
            ),
            Expect.Simple(
              'overflowsAreUnchecked',
              [],
              [
                ...toCairoInt256(MIN_INT256 + 1n),
                ...toCairoInt256(MAX_INT256),
                toCairoInt8(MIN_INT8),
                toCairoInt8(MAX_INT8 - 1n),
              ],
            ),
          ]),
        ]),
        new Dir('assignments', [
          File.Simple('compoundAssignment', [
            Expect.Simple('compoundAssignmentToMemory', [], ['3', '4']),
            Expect.Simple('compoundAssignmentToStorage', [], ['3', '4']),
          ]),
          File.Simple('functionSingle', [
            Expect.Simple('test', ['3'], ['3']),
            Expect.Simple('test256', ['3', '4'], ['3', '4']),
          ]),
          File.Simple('scalar', [
            Expect.Simple('test', ['3'], ['3']),
            Expect.Simple('test256', ['3', '4'], ['3', '4']),
          ]),
          File.Simple('tupleAssignments', [
            Expect.Simple('gapAndOrder', [], ['4', '0', '17', '0', '1', '0']),
          ]),
        ]),
        new Dir('bool_operators', [
          File.Simple('and', [
            Expect.Simple('test', ['1', '1'], ['1']),
            Expect.Simple('test', ['1', '0'], ['0']),
            Expect.Simple('test', ['0', '1'], ['0']),
            Expect.Simple('test', ['0', '0'], ['0']),
          ]),
          File.Simple('or', [
            Expect.Simple('test', ['1', '1'], ['1']),
            Expect.Simple('test', ['1', '0'], ['1']),
            Expect.Simple('test', ['0', '1'], ['1']),
            Expect.Simple('test', ['0', '0'], ['0']),
          ]),
        ]),
        new Dir('builtins', [File.Simple('blockMethods', [Expect.Simple('number', [], ['1'])])]),
        new Dir('bytes', [
          File.Simple('byteArrays', [
            Expect.Simple('getC', ['1'], ['9029']),
            Expect.Simple('getStorageBytesArray', [], ['13398']),
            Expect.Simple('getMemoryBytesArray', [], ['9029']),
            Expect.Simple('getMemoryBytesArrayTwo', [], ['4660', '9029']),
            Expect.Simple('getStorageBytesDynArray', [], ['4660']),
          ]),
          File.Simple('byteStructs', [
            Expect.Simple('getB3A', [], ['4660']),
            Expect.Simple('getBsC', [], ['18']),
          ]),
          File.Simple('bytesX', [
            Expect.Simple('bytes2access', ['0', '0'], ['0x11']),
            Expect.Simple('bytes12access', ['3', '0'], ['0x22']),
            Expect.Simple('bytes17access', ['14', '0'], ['0xde']),
            Expect.Simple('bytes24access', ['19', '0'], ['0x22']),
            Expect.Simple('bytes32access', ['15'], ['0x33']),
            Expect.Simple('bytes31access', ['30', '0'], ['0xff']),
            Expect.Simple('bytes32access', ['30'], ['0x44']),
            Expect.Simple('bytes32access256', ['31', '0'], ['0x11']),
          ]),
          File.Simple('conversions', [
            Expect.Simple('bytes1To2', ['150'], ['38400']),
            Expect.Simple('bytes3To3', ['1111'], ['1111']),
            Expect.Simple('bytes4To32', ['65534'], ['0', '5192138402209799099855309241319424']),
            Expect.Simple('bytes8To4', ['12378913312101057897'], ['2882190354']),
            Expect.Simple(
              'bytes32To16',
              ['15874680775494891679575061431532588017', '28760374527829798034901604089752130979'],
              ['28760374527829798034901604089752130979'],
            ),
            Expect.Simple(
              'bytes32To1',
              ['15874680775494891679575061431532588017', '28760374527829798034901604089752130979'],
              ['21'],
            ),
            Expect.Simple(
              'bytes25To7',
              ['135817028705001336493080341132658109378489430838222946241521'],
              ['6090246200111295'],
            ),
            Expect.Simple('bytes4To2Assignment', [], ['4660']),
          ]),
          File.Simple('dynamicToFixed', [
            Expect.Simple(
              'fromMemory',
              [
                '16',
                '0x61',
                '0x62',
                '0x63',
                '0x64',
                '0x65',
                '0x66',
                '0x67',
                '0x68',
                '0x61',
                '0x62',
                '0x63',
                '0x64',
                '0x65',
                '0x66',
                '0x67',
                '0x68',
              ],
              ['0x61626364656667686162636465666768'],
            ),
            Expect.Simple(
              'fromCalldata',
              [
                '16',
                '0x61',
                '0x62',
                '0x63',
                '0x64',
                '0x65',
                '0x66',
                '0x67',
                '0x68',
                '0x61',
                '0x62',
                '0x63',
                '0x64',
                '0x65',
                '0x66',
                '0x67',
                '0x68',
              ],
              ['0x61626364656667686162636465666768'],
            ),
            Expect.Simple('fromStorage', [], ['0x61626364656667686162636465666768']),
            Expect.Simple(
              'fromStorageLong',
              [],
              ['0x61626364656667686162636465666768', '0x61626364656667686162636465666768'],
            ),
          ]),
          new File(
            'fixedSizeBytesArrays',
            'WARP',
            ['340282366920938463463374607431768211455'],
            [
              Expect.Simple('getA', [], ['4660']),
              Expect.Simple('getB', [], ['0']),
              Expect.Simple('getC', [], ['0']),
              Expect.Simple('getD', [], ['340282366920938463463374607431768211455']),
              Expect.Simple('literalByte', [], ['1463898704']), // "WARP" = 0x57415250
              Expect.Simple('shiftBytesBy', ['2'], ['18640']),
              // 0x12345678
              Expect.Simple('shiftBytesByConstant', ['305419896'], ['76354974']),
              // 0x4321
              Expect.Simple('bitwiseAnd', ['17185'], ['544']),
              Expect.Simple('bitwiseOr', ['17185'], ['21301']),
              Expect.Simple('bitwiseXor', ['17185'], ['20757']),
              Expect.Simple('bitwiseNor', [], ['60875']),
              Expect.Simple('comparisonWithAB', ['0x4142'], ['1']),
              Expect.Simple('comparisonWithAB', ['0x4242'], ['0']),
              // 0xffff, 0xabcd
              Expect.Simple('nestedBitwiseOp', ['65535', '43981'], ['43465']),
              new Expect('testing constructor arguments out of bounds', [
                [
                  'constructor',
                  ['340282366920938463463374607431768211456'],
                  null,
                  '0',
                  'Error message: Error: value out-of-bounds. Value must be less than 2**128.',
                ],
              ]),
              Expect.Simple('length', [], ['4', '32']),
            ],
          ),
          new File(
            'fixedSizeByte7',
            'WARP',
            ['47'], // 0x2f
            [
              Expect.Simple('getA', [], ['47']),
              Expect.Simple('getB', [], ['170']),
              Expect.Simple('shiftByteBy', ['2'], ['188']),
              // 0x99
              Expect.Simple('shiftByteByConstant', ['153'], ['38']),
              // 0xbb
              Expect.Simple('bitwiseAnd', ['187'], ['43']),
              Expect.Simple('bitwiseOr', ['187'], ['191']),
              Expect.Simple('bitwiseXor', ['187'], ['148']),
              Expect.Simple('bitwiseNor', [], ['208']),
              // 0x2f, 0xf2
              Expect.Simple('nestedBitwiseAnd', ['47', '242'], ['34']),
              new Expect('testing constructor arguments out of bounds', [
                [
                  'constructor',
                  ['256'],
                  null,
                  '0',
                  'Error message: Error: value out-of-bounds. Value must be less than 2**8.',
                ],
              ]),
            ],
          ),
          File.Simple('index', [
            Expect.Simple('getByteAtIndex', ['0'], ['0']),
            Expect.Simple('getByteAtIndex', ['4'], ['4']),
            Expect.Simple(
              'flip',
              ['0x0102030405060708'],
              ['8', '8', '7', '6', '5', '4', '3', '2', '1'],
            ),
          ]),
          File.Simple('stringsBytesConversion', [
            Expect.Simple('getCharacter', ['4', '10', '12', '14', '16', ...['2', '0']], ['14']),
            Expect.Simple('getLength', [], ['4', '0']),
          ]),
        ]),
        new Dir('cairo_stubs', [
          File.Simple('basic', [Expect.Simple('useStub', [], ['5'])]),
          File.Simple('currentFunc', [
            Expect.Simple('simpleCase', [], ['1']),
            Expect.Simple('recursiveAdd', ['5', '3'], ['8']),
            Expect.Simple('testInternalDefinedInBase', [], ['2']),
            Expect.Simple('externalDefinedInBase', [], ['1']),
          ]),
          File.Simple('proxy', [
            new Expect('set hash and use', [
              ['setHash', ['hash@tests/behaviour/contracts/cairo_stubs/basic.WARP'], [], '0'],
              ['useStub_16588e6a', [], ['5'], '0'],
            ]),
          ]),
        ]),
        new Dir('calldata', [
          File.Simple('passingDynArrayInternally', [
            new Expect(
              'testing that calldata dynamic arrays can be passed to internal functions with the correct cairo type.',
              [['externReturnIndexAccess', ['4', '10', '20', '30', '40'], ['10', '20', '30'], '0']],
            ),
            new Expect(
              'testing that calldata dynamic arrays can be passed to internal functions with the correct cairo type, with whole dynarray returned',
              [
                [
                  'externReturnDarray',
                  ['4', '10', '20', '30', '40'],
                  ['4', '10', '20', '30', '40'],
                  '0',
                ],
              ],
            ),
            Expect.Simple('returnFirstIndex', ['2', ...['1', '2']], ['1']),
          ]),
          File.Simple('returningDynArrayExternally', [
            Expect.Simple('test', ['3', '4', '5', '6'], ['3', '4', '5', '6']),
            Expect.Simple('testIndexing', ['3', '4', '5', ' 6'], ['6']),
            Expect.Simple('testTwice', ['3', '4', '5', '6'], ['3', '4', '5', '6']),
          ]),
        ]),
        new Dir('concat', [
          File.Simple('bytes', [
            Expect.Simple('c0', [], ['0']),
            Expect.Simple('c1', ['3', '1', '2', '3'], ['3', '1', '2', '3']),
            Expect.Simple(
              'c2',
              ['3', '1', '2', '3', '4', '5', '6', '7', '8'],
              ['7', '1', '2', '3', '5', '6', '7', '8'],
            ),
            Expect.Simple(
              'c3',
              ['3', '1', '2', '3', '4', '5', '6', '7', '8', '2', '100', '200'],
              ['9', '1', '2', '3', '5', '6', '7', '8', '100', '200'],
            ),
            Expect.Simple(
              'c4',
              ['3', '1', '2', '3', '4', '5', '6', '7', '8'],
              ['7', '1', '2', '3', '5', '6', '7', '8'],
            ),
            Expect.Simple('c5', [], ['4', '1', '2', '3', '4']),
            Expect.Simple(
              'dynamicAndLiteral',
              ['2', ...['4', '5']],
              ['4', ...['4', '5', '104', '105'], '4', ...['104', '105', '4', '5']],
            ),
            Expect.Simple(
              'long',
              [],
              [
                '52',
                ...[
                  ...['97', '98', '99', '100'],
                  ...['101', '102', '103', '104'],
                  ...['105', '106', '107', '108'],
                  ...['109', '110', '111', '112'],
                  ...['113', '114', '115', '116'],
                  ...['117', '118', '119', '120'],
                  ...['121', '122', '65', '66'],
                  ...['67', '68', '69', '70'],
                  ...['71', '72', '73', '74'],
                  ...['75', '76', '77', '78'],
                  ...['79', '80', '81', '82'],
                  ...['83', '84', '85', '86'],
                  ...['87', '88', '89', '90'],
                ],
              ],
            ),
            Expect.Simple('d1', ['6553600'], ['3', '100', '0', '0']),
            Expect.Simple(
              'd2',
              ['255', '255', '0'],
              ['33', '255', ...new Array(31).fill('0'), '255'],
            ),
            Expect.Simple(
              'd3',
              ['128', '3', '1', '2', '3', '256'],
              ['20', '128', '1', '2', '3', ...new Array(14).fill('0'), '1', '0'],
            ),
            Expect.Simple(
              'staticAndLiteral',
              ['0xabcd'],
              ['4', ...['0xab', '0xcd', '104', '105'], '4', ...['104', '105', '0xab', '0xcd']],
            ),
          ]),
          File.Simple('strings', [
            Expect.Simple('s0', [], ['0']),
            Expect.Simple('s1', ['3', '1', '2', '3'], ['3', '1', '2', '3']),
            Expect.Simple(
              's2',
              ['3', '1', '2', '3', '4', '5', '6', '7', '8'],
              ['7', '1', '2', '3', '5', '6', '7', '8'],
            ),
            Expect.Simple(
              's3',
              ['3', '1', '2', '3', '4', '5', '6', '7', '8', '2', '100', '200'],
              ['9', '1', '2', '3', '5', '6', '7', '8', '100', '200'],
            ),
            Expect.Simple(
              's4',
              ['3', '1', '2', '3', '4', '5', '6', '7', '8'],
              ['7', '1', '2', '3', '5', '6', '7', '8'],
            ),
            Expect.Simple('s5', [], ['5', '97', '97', '98', '98', '99']),
            Expect.Simple('emptySingle', [], ['0']),
            Expect.Simple('emptyMultiple', [], ['0']),
          ]),
        ]),
        new Dir('conditionals', [
          File.Simple('and', [
            Expect.Simple('f', ['50', '0', '0'], ['0', '0']),
            Expect.Simple('f', ['10', '0', '1'], ['1', '0']),
            Expect.Simple('f', ['4', '0', '1'], ['5', '0']),
          ]),
          File.Simple('conditionals', [
            Expect.Simple('returnStr', ['1'], ['4', '87', '65', '82', '80']),
            Expect.Simple('updateVar', ['1'], ['20', '0', '46', '0']),
            Expect.Simple('updateVar', ['0'], ['15', '0', '50', '0']),
          ]),
          File.Simple('useValues', [
            Expect.Simple('useValues', ['1'], ['3', '4']),
            Expect.Simple('useValues', ['0'], ['1', '2']),
          ]),
          File.Simple('voidReturn', [
            Expect.Simple('x', [], ['0', '0']),
            Expect.Simple('voidReturn', [], []),
            Expect.Simple('x', [], ['5', '0']),
            Expect.Simple('voidReturn', [], []),
            Expect.Simple('x', [], ['10', '0']),
            Expect.Simple('voidReturn', [], []),
            Expect.Simple('x', [], ['0', '0']),
          ]),
          new File(
            'nested_and_or',
            'WARP',
            ['740', '0'],
            [
              Expect.Simple('move_valid', ['0', '0', '500', '0'], ['0']),
              Expect.Simple('move_valid', ['700', '0', '500', '0'], ['0']),
              Expect.Simple('move_valid', ['800', '0', '500', '0'], ['1']),
              Expect.Simple('move_valid', ['2000', '0', '500', '0'], ['0']),
              Expect.Simple('move_valid', ['1200', '0', '500', '0'], ['1']),
            ],
          ),
        ]),
        new Dir('constants', [
          File.Simple('constant_string_at_file_level', [
            Expect.Simple('f', [], ['3', '0x3', '0x1', '0x2']),
            Expect.Simple('g', [], ['3', '0x3', '0x1', '0x2']),
            Expect.Simple('h', [], ['5', '0x68', '0x65', '0x6C', '0x6C', '0x6F']),
            Expect.Simple(
              'i',
              [],
              ['0x38', '0', '0x1', '0', '129445968720857988376759499178045865984'],
            ),
          ]),
          File.Simple('simpleConstants', [
            Expect.Simple('getX', [], ['247']),
            Expect.Simple('stateVarOp', [], ['9']),
            Expect.Simple('constantOp', [], ['249']),
            Expect.Simple('pureOp', [], ['512']),
            Expect.Simple('pureOpWithValue', ['32'], ['288']),
            new Expect('changeStateVar', [
              ['changeStateVar', [], [], '0'],
              ['getX', [], ['503'], '0'],
            ]),
          ]),
          File.Simple('simpleConstantsUint256', [
            Expect.Simple('getX', [], ['0', '255211775190703847597530955573826158592']),
            Expect.Simple(
              'stateVarOp',
              [],
              ['340282366920938463463374607431768211455', '85070591730234615865843651857942052863'],
            ),
            Expect.Simple(
              'constantOp',
              [],
              [
                '340282366920938463463374607431768211455',
                '164824271477329568240072075474762727423',
              ],
            ),
            Expect.Simple(
              'pureOp',
              [],
              ['68056473384187692692674921486353642291', '68056473384187692692674921486353642291'],
            ),
            Expect.Simple(
              'pureOpWithValue',
              ['1', '0'],
              [
                '340282366920938463463374607431768211454',
                '340282366920938463463374607431768211455',
              ],
            ),
            Expect.Simple(
              'pureOpWithValueTwo',
              [
                '340282366920938463463374607431768211455',
                '340282366920938463463374607431768211455',
              ],
              [
                '340282366920938463463374607431768211454',
                '340282366920938463463374607431768211455',
              ],
            ),
            new Expect('changeStateVar', [
              ['changeStateVar', [], [], '0'],
              [
                'getX',
                [],
                [
                  '340282366920938463463374607431768211455',
                  '340282366920938458741008124562122997759',
                ],
                '0',
              ],
            ]),
          ]),
          new File(
            'simpleImmutable',
            'WARP',
            ['0', '256', '512'],
            [
              Expect.Simple('getUintValue', [], ['0', '256'], '0'),
              Expect.Simple('getIntValue', [], ['512'], '0'),
              Expect.Simple('addUintValue', ['0', '256'], ['0', '512'], '0'),
              Expect.Simple('addIntValue', ['256'], ['768'], '0'),
              new Expect('testing constructor argument out of bounds', [
                [
                  'constructor',
                  ['0', '256', '65536'],
                  null,
                  '0',
                  'Error message: Error: value out-of-bounds. Value must be less than 2**16.',
                ],
              ]),
            ],
          ),
        ]),
        new Dir('conversions', [
          File.Simple('addr2uint256', [
            Expect.Simple(
              'address2uint256',
              ['3618502788666131106986593281521497120414687020801267626233049500247285301247'],
              ['340282366920938463463374607431768211455', '10633823966279326983230456482242756607'],
            ),
          ]),
          File.Simple('signedIdentity', [
            Expect.Simple('implicit', ['210', '11', '12'], ['210', '11', '12']),
            Expect.Simple('explicit', ['200', '300', '400'], ['200', '300', '400']),
          ]),
          File.Simple('signedNarrowing', [
            Expect.Simple(
              'explicit',
              ['63005', '1000', '2000'],
              ['29', '70778732319555200400381918345807787983848'],
            ),
          ]),
          File.Simple('signedWidening', [
            Expect.Simple('implicit', ['10'], ['10', '10', '0']),
            Expect.Simple(
              'implicit',
              ['250'],
              [
                '65530',
                '340282366920938463463374607431768211450',
                '340282366920938463463374607431768211455',
              ],
            ),
            Expect.Simple('explicit', ['20'], ['20', '20', '0']),
            Expect.Simple(
              'explicit',
              ['240'],
              [
                '65520',
                '340282366920938463463374607431768211440',
                '340282366920938463463374607431768211455',
              ],
            ),
          ]),
          File.Simple('unsignedIdentity', [
            Expect.Simple('implicit', ['210', '11', '12'], ['210', '11', '12']),
            Expect.Simple('explicit', ['200', '300', '400'], ['200', '300', '400']),
          ]),
          File.Simple('unsignedNarrowing', [
            Expect.Simple(
              'explicit',
              ['63005', '1000', '2000'],
              ['29', '70778732319555200400381918345807787983848'],
            ),
          ]),
          File.Simple('unsignedWidening', [
            Expect.Simple('implicit', ['10'], ['10', '10', '0']),
            Expect.Simple('implicit', ['250'], ['250', '250', '0']),
            Expect.Simple('explicit', ['20'], ['20', '20', '0']),
            Expect.Simple('explicit', ['240'], ['240', '240', '0']),
          ]),

          File.Simple('widthsignWideningItoUchange', [
            Expect.Simple('widthsignWitou', ['60069'], ['4294961829']),
          ]),
          File.Simple('widthsignnarrowingItoUchange', [
            Expect.Simple('widthsignNitou', ['4294912623'], ['10863']),
          ]),
          File.Simple('widthsignwideningUtoIchange', [
            Expect.Simple('widthsignWutoi', ['32767'], ['32767']),
          ]),
          File.Simple('widthsignnarrowingUtoIchange', [
            Expect.Simple('widthsignNutoi', ['32768'], ['32768']),
          ]),
        ]),
        new Dir('copy_calldata_to_storage', [
          new Dir('implicitArrayConversions', [
            File.Simple('singleLayerBytes', [
              new Expect('BY0', [['testby0', ['10', '20', '30'], ['30', '20', '10'], '0']]),
              new Expect('BY1', [['testby1', ['10', '20', '30'], ['30', '20', '10'], '0']]),
              new Expect('BY2', [['testby2', ['3', '10', '20', '30'], ['30', '20', '10'], '0']]),
              new Expect('BY3', [
                [
                  'testby3',
                  ['10', '20', '30'],
                  ['128849018880', '85899345920', '42949672960'],
                  '0',
                ],
              ]),
              new Expect('BY4', [
                [
                  'testby4',
                  ['10', '20', '30'],
                  ['128849018880', '85899345920', '42949672960'],
                  '0',
                ],
              ]),
              new Expect('BY5', [
                [
                  'testby5',
                  ['3', '10', '20', '30'],
                  ['128849018880', '85899345920', '42949672960'],
                  '0',
                ],
              ]),
              new Expect('BY6', [
                [
                  'testby6',
                  ['10', '20', '30'],
                  [
                    '0',
                    '2376844875427930127806318510080',
                    '0',
                    '1584563250285286751870879006720',
                    '0',
                    '792281625142643375935439503360',
                  ],
                  '0',
                ],
              ]),
              new Expect('BY7', [
                [
                  'testby7',
                  ['10', '20', '30'],
                  [
                    '0',
                    '2376844875427930127806318510080',
                    '0',
                    '1584563250285286751870879006720',
                    '0',
                    '792281625142643375935439503360',
                  ],
                  '0',
                ],
              ]),
              new Expect('BY8', [
                [
                  'testby8',
                  ['3', '10', '20', '30'],
                  [
                    '0',
                    '2376844875427930127806318510080',
                    '0',
                    '1584563250285286751870879006720',
                    '0',
                    '792281625142643375935439503360',
                  ],
                  '0',
                ],
              ]),
            ]),
            File.Simple('singleLayer', [
              new Expect('A0', [
                ['testa0', ['10', '20', '30'], ['30', '0', '20', '0', '10', '0'], '0'],
              ]),
              new Expect('A1', [['testa1', ['10', '20', '30'], ['30', '20', '10'], '0']]),
              new Expect('A2', [
                [
                  'testa2',
                  ['10', '20', '30'],
                  ['0', '0', '0', '0', '30', '0', '20', '0', '10', '0'],
                  '0',
                ],
              ]),
              new Expect('A3', [['testa3', ['3', '10', '20', '30'], ['30', '20', '10'], '0']]),
              new Expect('A4', [
                ['testa4', ['10', '20', '30'], ['30', '0', '20', '0', '10', '0'], '0'],
              ]),
              new Expect('A5', [
                [
                  'testa5',
                  ['10', '20', '30'],
                  ['0', '0', '0', '0', '30', '0', '20', '0', '10', '0'],
                  '0',
                ],
              ]),
              new Expect('A6', [
                [
                  'testa6',
                  ['4', '10', '20', '30', '40'],
                  ['40', '0', '30', '0', '20', '0', '10', '0'],
                  '0',
                ],
              ]),
              new Expect('A7', [
                [
                  'testa7',
                  ['4', '10', '20', '30', '40'],
                  ['40', '0', '30', '0', '20', '0', '10', '0'],
                  '0',
                ],
              ]),
            ]),
            File.Simple('doubleLayer', [
              new Expect('B0', [
                [
                  'testb0',
                  ['10', '20', '30', '40', '50', '60'],
                  ['60', '50', '40', '30', '20', '10'],
                  '0',
                ],
              ]),
              new Expect('B1', [
                [
                  'testb1',
                  ['10', '20', '30', '40', '50', '60'],
                  ['60', '50', '40', '30', '20', '10'],
                  '0',
                ],
              ]),
              new Expect('B2', [
                [
                  'testb2',
                  ['10', '20', '30', '40', '50', '60'],
                  ['0', '60', '50', '40', '0', '30', '20', '10'],
                  '0',
                ],
              ]),
              new Expect('B3', [
                [
                  'testb3',
                  ['10', '20', '30', '40', '50', '255'],
                  ['0', '0', '0', '0', '0', '65535', '50', '40', '0', '30', '20', '10'],
                  '0',
                ],
              ]),
              new Expect('B4', [
                [
                  'testb4',
                  ['10', '20', '30', '40', '50', '60'],
                  ['60', '50', '40', '30', '20', '10'],
                  '0',
                ],
              ]),
              new Expect('B5', [
                [
                  'testb5',
                  ['10', '20', '30', '40', '50', '60'],
                  ['60', '0', '50', '0', '40', '0', '30', '0', '20', '0', '10', '0'],
                  '0',
                ],
              ]),
              new Expect('B6', [
                [
                  'testb6',
                  ['10', '20', '30', '40', '50', '60'],
                  ['60', '0', '50', '0', '40', '0', '30', '0', '20', '0', '10', '0'],
                  '0',
                ],
              ]),
              new Expect('B7', [
                [
                  'testb7',
                  ['10', '20', '30', '40', '50', '60'],
                  [
                    '0',
                    '0',
                    '60',
                    '0',
                    '50',
                    '0',
                    '40',
                    '0',
                    '0',
                    '0',
                    '30',
                    '0',
                    '20',
                    '0',
                    '10',
                    '0',
                  ],
                  '0',
                ],
              ]),
              new Expect('B8', [
                [
                  'testb8',
                  ['10', '20', '30', '40', '50', '60'],
                  [
                    '0',
                    '0',
                    '60',
                    '0',
                    '50',
                    '0',
                    '40',
                    '0',
                    '0',
                    '0',
                    '30',
                    '0',
                    '20',
                    '0',
                    '10',
                    '0',
                  ],
                  '0',
                ],
              ]),
              new Expect('B9', [
                [
                  'testb9',
                  ['10', '20', '30', '40', '50', '60'],
                  ['60', '0', '50', '0', '40', '0', '30', '0', '20', '0', '10', '0'],
                  '0',
                ],
              ]),
              new Expect('B10', [
                [
                  'testb10',
                  ['2', '10', '20', '30', '40', '50', '60'],
                  ['60', '50', '40', '30', '20', '10'],
                  '0',
                ],
              ]),
              new Expect('B11', [
                [
                  'testb11',
                  ['2', '10', '20', '30', '40', '50', '60'],
                  ['60', '50', '40', '30', '20', '10'],
                  '0',
                ],
              ]),
              new Expect('B12', [
                [
                  'testb12',
                  ['2', '10', '20', '30', '40', '50', '60'],
                  ['60', '50', '40', '30', '20', '10'],
                  '0',
                ],
              ]),
              new Expect('B13', [
                [
                  'testb13',
                  ['2', '10', '20', '30', '40', '50', '60'],
                  ['60', '0', '50', '0', '40', '0', '30', '0', '20', '0', '10', '0'],
                  '0',
                ],
              ]),
              new Expect('B14', [
                [
                  'testb14',
                  ['2', '10', '20', '30', '40', '50', '60'],
                  ['60', '0', '50', '0', '40', '0', '30', '0', '20', '0', '10', '0'],
                  '0',
                ],
              ]),
              new Expect('B15', [
                [
                  'testb15',
                  ['2', '10', '20', '30', '40', '50', '60'],
                  ['60', '0', '50', '0', '40', '0', '30', '0', '20', '0', '10', '0'],
                  '0',
                ],
              ]),
              new Expect('B16', [
                [
                  'testb16',
                  ['2', '10', '20', '30', '40', '50', '60'],
                  ['60', '0', '50', '0', '40', '0', '30', '0', '20', '0', '10', '0'],
                  '0',
                ],
              ]),
            ]),
            File.Simple('tripleLayer', [
              new Expect('C0', [
                [
                  'testc0',
                  ['2', '10', '20', '30', '40', '50', '60', '70', '80'],
                  ['50', '60', '70', '80', '10', '20', '30', '40'],
                  '0',
                ],
              ]),
              new Expect('C1', [
                [
                  'testc1',
                  ['2', '10', '20', '30', '40', '50', '60', '70', '80'],
                  ['2', '70', '80', '2', '50', '60', '2', '30', '40', '2', '10', '20'],
                  '0',
                ],
              ]),
              new Expect('C2', [
                [
                  'testc2',
                  ['2', '10', '20', '30', '40', '50', '60', '70', '80'],
                  [
                    '70',
                    '80',
                    '0',
                    '0',
                    '50',
                    '60',
                    '0',
                    '0',
                    '30',
                    '40',
                    '0',
                    '0',
                    '10',
                    '20',
                    '0',
                    '0',
                  ],
                  '0',
                ],
              ]),
              new Expect('C3', [
                [
                  'testc3',
                  ['2', '10', '20', '30', '40', '50', '60', '70', '80'],
                  ['2', '70', '80', '2', '50', '60', '2', '30', '40', '2', '10', '20'],
                  '0',
                ],
              ]),
              new Expect('C4', [
                [
                  'testc4',
                  ['2', '10', '20', '30', '40', '50', '60', '70', '80'],
                  [
                    '70',
                    '80',
                    '0',
                    '0',
                    '50',
                    '60',
                    '0',
                    '0',
                    '30',
                    '40',
                    '0',
                    '0',
                    '10',
                    '20',
                    '0',
                    '0',
                  ],
                  '0',
                ],
              ]),
              new Expect('C5', [
                [
                  'testc5',
                  ['10', '20', '30', '40', '50', '60', '70', '80'],
                  [
                    '70',
                    '80',
                    '0',
                    '0',
                    '50',
                    '60',
                    '0',
                    '0',
                    '30',
                    '40',
                    '0',
                    '0',
                    '10',
                    '20',
                    '0',
                    '0',
                  ],
                  '0',
                ],
              ]),
              new Expect('C6', [
                [
                  'testc6',
                  ['10', '20', '30', '40', '50', '60', '70', '80'],
                  ['2', '70', '80', '2', '50', '60', '2', '30', '40', '2', '10', '20'],
                  '0',
                ],
              ]),
              new Expect('C7', [
                [
                  'testc7',
                  ['10', '20', '30', '40', '50', '60', '70', '80'],
                  [
                    '70',
                    '80',
                    '0',
                    '0',
                    '50',
                    '60',
                    '0',
                    '0',
                    '30',
                    '40',
                    '0',
                    '0',
                    '10',
                    '20',
                    '0',
                    '0',
                  ],
                  '0',
                ],
              ]),
              new Expect('C8', [
                [
                  'testc8',
                  ['10', '20', '30', '40', '50', '60', '70', '80'],
                  ['2', '70', '80', '2', '50', '60', '2', '30', '40', '2', '10', '20'],
                  '0',
                ],
              ]),
              new Expect('C9', [
                [
                  'testc9',
                  ['10', '20', '30', '40', '50', '60', '70', '80'],
                  [
                    '70',
                    '80',
                    '0',
                    '0',
                    '50',
                    '60',
                    '0',
                    '0',
                    '30',
                    '40',
                    '0',
                    '0',
                    '10',
                    '20',
                    '0',
                    '0',
                  ],
                  '0',
                ],
              ]),
              new Expect('C10', [
                [
                  'testc10',
                  ['10', '20', '30', '40', '50', '60', '70', '80'],
                  ['70', '80', '0', '50', '60', '0', '30', '40', '0', '10', '20', '0'],
                  '0',
                ],
              ]),
            ]),
            File.Simple('push', [
              Expect.Simple('passInt8ToInt256', ['2', '1', '255'], []),
              Expect.Simple('arr', ['0', '0', '0', '0'], ['1', '0']),
              Expect.Simple(
                'arr',
                ['0', '0', '1', '0'],
                ['0xffffffffffffffffffffffffffffffff', '0xffffffffffffffffffffffffffffffff'],
              ),
            ]),
          ]),
          File.Simple('dynamic_arrays', [
            new Expect('felt dynamic arrays is copied from calldata to storage', [
              ['setX', ['4', '2', '3', '5', '7'], [], '0'],
              ['getXFull', [], ['4', '2', '3', '5', '7'], '0'],
              ['getX', [], ['10'], '0'],
            ]),
            new Expect('uint256 dynamic array is copied form calldata to storage', [
              ['setY', ['4', '2', '0', '3', '0', '5', '0', '7', '0'], [], '0'],
              ['getYFull', [], ['4', '2', '0', '3', '0', '5', '0', '7', '0'], '0'],
              ['getY', [], ['10', '0'], '0'],
            ]),
          ]),
          File.Simple('static_arrays', [
            new Expect('static array is copied from calldata to storage', [
              ['setX', ['3', '0', '5', '0', '1', '0'], [], '0'],
              ['getX', [], ['9', '0'], '0'],
            ]),
          ]),
          File.Simple('structs', [
            new Expect('struct is copied from calldata to storage', [
              ['setS', ['3', '5', '0'], [], '0'],
              ['getS', [], ['8', '0'], '0'],
            ]),
            new Expect('struct dynamic array is copied from calldata to storage', [
              ['setF', [], [], '0'],
              [
                'getF',
                [],
                ['3', ...['10', '20', '0'], ...['2', '3', '0'], ...['3', '4', '0']],
                '0',
              ],
            ]),
            Expect.Simple(
              'getD',
              [],
              ['1', '0', '1', '0', '2', '1', '2', '0'],
              'struct of structs is copyed form calldata to storage',
            ),
            new Expect('dynamic array of structs of structs is copied from calldata to storage', [
              ['setE', [], [], '0'],
              [
                'getE',
                [],
                [
                  '3',
                  ...['1', '0', '1', '0', '2', '1', '2', '0'],
                  ...['3', '0', '3', '0', '2', '3', '2', '0'],
                  ...['5', '0', '5', '0', '7', '5', '7', '0'],
                ],
                '0',
              ],
            ]),
          ]),
        ]),
        new Dir('copy_memory_to_calldata', [
          File.Simple('dynArray', [
            new Expect('returning a dynarray of felts', [
              ['returnFelt', [], ['3', '10', '20', '30'], '0'],
            ]),
            new Expect('returning a dynarray of Uint256', [
              ['returnUint256', [], ['3', '10', '0', '100', '0', '1000', '0'], '0'],
            ]),
            new Expect('returning a dynarray of structs', [
              ['returnStruct', [], ['3', '1', '0', '10', '2', '0', '20', '3', '0', '30'], '0'],
            ]),
            new Expect('return a dynarray of nested structs', [
              [
                'returnNestedStruct',
                [],
                [
                  '3',
                  '1',
                  '0',
                  '10',
                  '0',
                  '100',
                  '1000',
                  '0',
                  '2',
                  '0',
                  '20',
                  '0',
                  '200',
                  '2000',
                  '0',
                  '3',
                  '0',
                  '30',
                  '0',
                  '300',
                  '3000',
                  '0',
                ],
                '0',
              ],
            ]),
            new Expect('returning a 2 dynarrays of felts', [
              [
                'returnMultipleFeltDynArray',
                [],
                ['3', '1', '2', '3', '4', '5', '6', '7', '8'],
                '0',
              ],
            ]),
            new Expect('returning a dynarray as a member access.', [
              ['returnDynArrayAsMemberAccess', [], ['2', '10', '0', '100', '0'], '0'],
            ]),
            new Expect('returning a dynarray as a index access.', [
              ['returnDynArrayAsIndexAccess', [], ['2', '10', '0', '100', '0'], '0'],
            ]),
            new Expect('returning a dynarray from a dynarray access.', [
              ['returnDynArrayFromDynArray', [], ['3', '10', '0', '100', '0', '1000', '0'], '0'],
            ]),
            new Expect('returning a dynarray function call in return statement.', [
              ['returnDynArrayFromFunctionCall', [], ['3', '100', '200', '252'], '0'],
            ]),
          ]),
        ]),
        new Dir('copy_memory_to_storage', [
          File.Simple('array_conversions', [
            Expect.Simple(
              'scalingDynamicCopy',
              ['4', '1', '2', '3', '4'],
              ['4', '1', '0', '2', '0', '3', '0', '4', '0'],
            ),
            Expect.Simple(
              'scalingStaticToDynamicCopy',
              ['4', '5', '6'],
              ['4', '4', '0', '5', '0', '6', '0', '0', '0'],
            ),
            Expect.Simple(
              'scalingStaticCopy',
              ['4', '5', '6', '7', '8'],
              ['4', '0', '5', '0', '6', '0', '7', '0', '8', '0'],
            ),
            Expect.Simple(
              'scalingStaticCopyShorterToLarger',
              ['4', '5', '6'],
              ['4', '0', '5', '0', '6', '0', '0', '0', '0', '0'],
            ),
            Expect.Simple('scalingIntDynamic', [], ['3', '65535', '5', '10']),
            Expect.Simple('scalingIntStatic', [], ['4294967294', '4', '9', '0', '0']),
            Expect.Simple('wideningBytes', [], ['2', '65280', '65280']),
            Expect.Simple(
              'nestedStaticToDynamic',
              [],
              [
                ...['3', '1', '0', '2', '0', '3', '0'],
                ...['3', '4', '0', '5', '0', '6', '0'],
                ...['3', '7', '0', '8', '0', '9', '0'],
              ],
            ),
            Expect.Simple(
              'nestedDynamicToDynamic',
              [],
              [...['2', '1', '0', '2', '0'], ...['2', '3', '0', '4', '0']],
            ),
            Expect.Simple(
              'nestedSmallerStaticToDynamic',
              [],
              [...['2', '1', '0', '2', '0'], ...['2', '3', '0', '4', '0'], '0'],
            ),
            Expect.Simple(
              'nestedDynamicStaticToDynamic',
              [],
              [
                ...['3', '1', '0', '2', '0', '3', '0'],
                ...['3', '4', '0', '5', '0', '6', '0'],
                ...['3', '7', '0', '8', '0', '9', '0'],
              ],
            ),
            Expect.Simple(
              'nestedStaticDynamicToDynamic',
              [],
              [
                ...['1', '1', '0'],
                ...['2', '0', '0', '2', '0'],
                ...['3', '0', '0', '0', '0', '3', '0'],
              ],
            ),
            Expect.Simple(
              'nestedStaticToStatic',
              [],
              [
                ...['1', '0', '2', '0', '0', '0'],
                ...['3', '0', '4', '0', '0', '0'],
                ...['5', '0', '6', '0', '0', '0'],
              ],
            ),
            Expect.Simple(
              'nestedSmallerStaticToStatic',
              [],
              [
                ...['1', '0', '2', '0', '0', '0'],
                ...['3', '0', '4', '0', '0', '0'],
                ...['0', '0', '0', '0', '0', '0'],
              ],
            ),
            Expect.Simple(
              'nestedNestedStatic',
              [],
              [...['1', '0', '0', '0'], ...['0', '0', '0', '0'], ...['0', '0', '0', '0']],
            ),
            Expect.Simple(
              'nestedDynamicStaticToDynamicStatic',
              [],
              [
                '3',
                ...['1', '0', '2', '0', '0', '0'],
                ...['3', '0', '4', '0', '0', '0'],
                ...['5', '0', '6', '0', '0', '0'],
              ],
            ),
            Expect.Simple(
              'nestedStaticDynamicToStaticDynamic',
              [],
              [
                ...['1', ...['1', '0']],
                ...['2', ...['0', '0', '2', '0']],
                ...['3', ...['0', '0', '0', '0', '3', '0']],
              ],
            ),
          ]),
          File.Simple('dynamic_arrays', [
            new Expect('arrays are initialised correctly', [
              ['getLengths', [], ['5', '0', '10', '0'], '0'],
              ['arr8', ['4', '0'], ['0'], '0'],
              ['arr8', ['5', '0'], null, '0'],
              ['arr256', ['9', '0'], ['0', '0'], '0'],
              ['arr256', ['10', '0'], null, '0'],
            ]),
            new Expect('arrays are assigned values correctly', [
              ['fillWithValues', [], [], '0'],
              ['arr8', ['0', '0'], ['1'], '0'],
              ['arr8', ['4', '0'], ['5'], '0'],
              ['arr256', ['0', '0'], ['1', '2'], '0'],
              ['arr256', ['9', '0'], ['10', '11'], '0'],
            ]),
            new Expect('uint8 array overwritten correctly', [
              ['assign8', ['3', '0'], [], '0'],
              ['getLengths', [], ['3', '0', '10', '0'], '0'],
              ['arr8', ['0', '0'], ['0'], '0'],
              ['arr8', ['1', '0'], ['0'], '0'],
              ['arr8', ['2', '0'], ['0'], '0'],
              ['arr8', ['3', '0'], null, '0'],
              ['arr256', ['9', '0'], ['10', '11'], '0'],
              ['arr256', ['10', '0'], null, '0'],
            ]),
            new Expect('uint256 array overwritten correctly', [
              ['assign256', ['12', '0'], [], '0'],
              ['getLengths', [], ['3', '0', '12', '0'], '0'],
              ['arr8', ['2', '0'], ['0'], '0'],
              ['arr8', ['3', '0'], null, '0'],
              ['arr256', ['9', '0'], ['0', '0'], '0'],
              ['arr256', ['11', '0'], ['0', '0'], '0'],
              ['arr256', ['12', '0'], null, '0'],
            ]),
            new Expect('lengths set properly with tuple assignment', [
              ['tupleAssign', ['12', '0', '5', '0'], [], '0'],
              ['getLengths', [], ['12', '0', '5', '0'], '0'],
            ]),
          ]),
          File.Simple('dynamic_arrays_2d', [
            new Expect('two dimensional dynamic arrays to storage', [
              ['setArr8', [], ['1', '1', '2', '0', '2', '3', '0', '0', '3'], '0'],
              ['arr8', ['0', '0', '0', '0'], ['1'], '0'],
              ['getArr8', ['0', '0'], ['1', '1'], '0'],
              ['getArr8', ['1', '0'], ['2', '0', '2'], '0'],
              ['getArr8', ['2', '0'], ['3', '0', '0', '3'], '0'],
            ]),
          ]),
          File.Simple('struct', [
            new Expect('memory to storage for structs', [
              ['getStructs', [], ['0', '0', '0', '0', '0', '0'], '0'],
              ['copySimpleStruct', ['1', '2'], [], '0'],
              ['getStructs', [], ['0', '0', '0', '0', '1', '2'], '0'],
              ['copyNestedStruct', ['3', '4', '5', '6'], [], '0'],
              ['getStructs', [], ['3', '4', '5', '6', '1', '2'], '0'],
              ['copyInnerStruct', ['7', '8'], [], '0'],
              ['getStructs', [], ['3', '4', '7', '8', '1', '2'], '0'],
            ]),
          ]),
        ]),
        new Dir('copy_storage_to_calldata', [
          File.Simple('dynamic_arrays', [
            new Expect('felt dynamic array from storage to calldata', [
              ['pushToX', ['1'], [], '0'],
              ['pushToX', ['2'], [], '0'],
              ['pushToX', ['3'], [], '0'],
              ['getX', [], ['3', '1', '2', '3'], '0'],
            ]),
            new Expect('uint256 dynamic array from storage to calldata', [
              ['pushToY', ['1', '0'], [], '0'],
              ['pushToY', ['2', '0'], [], '0'],
              ['pushToY', ['3', '0'], [], '0'],
              ['getY', [], ['3', '1', '0', '2', '0', '3', '0'], '0'],
            ]),
          ]),
          File.Simple('static_arrays', [
            new Expect('static array copy from storage to calldata', [
              ['setX', ['1', '0', '2', '0', '3', '0'], [], '0'],
              ['getX', [], ['1', '0', '2', '0', '3', '0'], '0'],
            ]),
          ]),
          File.Simple('structs', [
            new Expect('structs copy from storage to calldata', [
              ['setS', ['5', '7', '0'], [], '0'],
              ['getS', [], ['5', '7', '0'], '0'],
            ]),
          ]),
        ]),
        new Dir('copy_storage_to_memory', [
          File.Simple('dynamic_arrays', [
            Expect.Simple('copySimpleArrayLength', [], ['3', '0']),
            Expect.Simple('copySimpleArrayValues', [], ['5', '0', '4']),
            Expect.Simple('copySimpleArrayToIdentifier', [], ['3', '5', '0', '4']),
            Expect.Simple(
              'testNestedArray',
              [...['3', '1', '2', '3'], ...['2', '1', '0'], ...['3', '4', '5', '6']],
              [...['3', '1', '2', '3'], ...['2', '1', '0'], ...['3', '4', '5', '6']],
            ),
          ]),
          File.Simple('static_arrays', [
            Expect.Simple('getX', [], ['1', '2', '3', '4', '5']),
            Expect.Simple(
              'getY',
              [],
              ['5', '0', '0', '0', '0', '10', '0', '0', '0', '0', '15', '0', '0', '0', '17'],
            ),
            Expect.Simple('getW', [], ['1', '0', '2', '0', '3', '0']),
            Expect.Simple('getZ', [], ['1', '0', '2', '0', '3', '0', '4', '0', '5', '0', '6', '0']),
            Expect.Simple('scalarInTuple', [], ['1', '0', '10', '0', '3', '0']),
            Expect.Simple(
              'getNested',
              [...['3', '1', '2', '3'], ...['2', '1', '0'], ...['3', '4', '5', '6']],
              [...['3', '1', '2', '3'], ...['2', '1', '0'], ...['3', '4', '5', '6']],
            ),
            Expect.Simple(
              'getNestedLarge',
              [
                ...['3', '1', '2', '3'],
                ...['2', '1', '0'],
                ...['3', '4', '5', '6'],
                ...['1', '5'],
                ...['2', '11', '13'],
                ...['2', '17', '19'],
              ],
              [
                ...['3', '1', '2', '3'],
                ...['2', '1', '0'],
                ...['3', '4', '5', '6'],
                ...['1', '5'],
                ...['2', '11', '13'],
                ...['2', '17', '19'],
              ],
            ),
          ]),
          File.Simple('structs', [
            Expect.Simple('setS', ['2', '3', '5', '7'], []),
            Expect.Simple('getS', [], ['2', '3', '5', '7']),
            Expect.Simple('setP', ['3', '3', '5', '7'], []),
            Expect.Simple('getP', [], ['3', '3', '5', '7']),
          ]),
        ]),
        new Dir('copy_storage_to_storage', [
          File.Simple('array_conversions', [
            new Expect('copy static to dynamic', [
              ['setStatic', ['4', '5', '7', '6'], ['4', '5', '7', '6'], '0'],
              ['copyStaticToDynamic', [], ['2', '4', '5', '7', '6', '4', '5', '7', '6'], '0'],
            ]),
            new Expect('copy nested static to nested dynamic', [
              [
                'setStaticDeep',
                [...['4', '5', '7', '6'], ...['1', '2', '3', '9']],
                [...['4', '5', '7', '6'], ...['1', '2', '3', '9']],
                '0',
              ],
              [
                'copyStaticToDynamicDeep',
                [],
                [
                  '2',
                  ...['4', '5', '7', '6'],
                  '2',
                  ...['1', '2', '3', '9'],
                  ...[...['4', '5', '7', '6'], ...['1', '2', '3', '9']],
                ],
                '0',
              ],
              [
                'copyStaticToDynamicPush',
                [],
                [...['2', '4', '5', '7', '6'], ...['2', '1', '2', '3', '9'], '0'],
                '0',
              ],
            ]),
            new Expect('copy nested static to nested static of different size', [
              [
                'setStaticDeep',
                [...['4', '5', '7', '6'], ...['1', '2', '3', '9']],
                [...['4', '5', '7', '6'], ...['1', '2', '3', '9']],
                '0',
              ],
              [
                'copyStaticDifferentSize',
                [],
                [
                  ...['4', '5', '7', '6', '0', '0'],
                  ...['1', '2', '3', '9', '0', '0'],
                  ...['0', '0', '0', '0', '0', '0'],
                ],
                '0',
              ],
              [
                'copyStaticDifferentSizeComplex',
                [],
                [
                  ...['4', '5', '7', '6', '0', '0'],
                  ...['1', '2', '3', '9', '0', '0'],
                  ...['0', '0', '0', '0', '0', '0'],
                ],
                '0',
              ],
            ]),
            new Expect('copy nested static to T[][X]', [
              [
                'setStaticDeep',
                [...['4', '5', '7', '6'], ...['1', '2', '3', '9']],
                [...['4', '5', '7', '6'], ...['1', '2', '3', '9']],
                '0',
              ],
              [
                'copyStaticStaticToStaticDynamic',
                [],
                [
                  '2',
                  ...['4', '5', '7', '6'],
                  '2',
                  ...['1', '2', '3', '9'],
                  ...[...['4', '5', '7', '6'], ...['1', '2', '3', '9']],
                ],
                '0',
              ],
            ]),
            new Expect('copy nested static to T[X][]', [
              [
                'setStaticDeep',
                [...['4', '5', '7', '6'], ...['1', '2', '3', '9']],
                [...['4', '5', '7', '6'], ...['1', '2', '3', '9']],
                '0',
              ],
              [
                'copyStaticStaticToDynamicStatic',
                [],
                [
                  ...['4', '5', '7', '6'],
                  ...['1', '2', '3', '9'],
                  ...[...['4', '5', '7', '6'], ...['1', '2', '3', '9']],
                ],
                '0',
              ],
            ]),
            Expect.Simple('scalingUint', ['3', '2', '3', '5'], ['3', '2', '0', '3', '0', '5', '0']),
            Expect.Simple('scalingInt', ['1', '255'], ['1', '4294967295']),
            Expect.Simple(
              'identity',
              [],
              [...['3', '2', '3', '5'], ...['3', '2', '0', '3', '0', '5', '0']],
            ),
          ]),
          File.Simple('dynamic_arrays', [
            new Expect('copy values', [
              ['setArr1', ['5', '7', '6', ' 8', '3', '2', '1', ' 9'], [], '0'],
              ['copy', [], [], '0'],
              ['getArr1', [], ['5', '7', '6', ' 8', '3', '2', '1', ' 9'], '0'],
              ['getArr2', [], ['5', '7', '6', ' 8', '3', '2', '1', ' 9'], '0'],
            ]),
          ]),
          File.Simple('scalars', [
            new Expect('copy values', [
              ['getValues', [], ['0', '0', '0'], '0'],
              ['set8', ['5'], [], '0'],
              ['copy8To256', [], [], '0'],
              ['getValues', [], ['5', '5', '0'], '0'],
              ['set256', ['4', '3'], [], '0'],
              ['copy256To8', [], [], '0'],
              ['getValues', [], ['4', '4', '3'], '0'],
            ]),
          ]),
          File.Simple('static_arrays', [
            new Expect('copy values', [
              ['setArr1', ['5', '7', '6', ' 8'], [], '0'],
              ['copy', [], [], '0'],
              ['getArr1', [], ['5', '7', '6', ' 8'], '0'],
              ['getArr2', [], ['5', '7', '6', ' 8'], '0'],
            ]),
          ]),
          File.Simple('structs', [
            new Expect('copy full struct', [
              ['getStruct1', [], ['0', '0', '0', '0', '0'], '0'],
              ['getStruct2', [], ['0', '0', '0', '0', '0'], '0'],
              ['setStruct1', ['1', '3', '1', '4', '2'], [], '0'],
              ['getStruct1', [], ['1', '3', '1', '4', '2'], '0'],
              ['getStruct2', [], ['0', '0', '0', '0', '0'], '0'],
              ['copyFull', [], [], '0'],
              ['getStruct1', [], ['1', '3', '1', '4', '2'], '0'],
              ['getStruct2', [], ['1', '3', '1', '4', '2'], '0'],
            ]),
            new Expect('copy inner struct', [
              ['getStruct1', [], ['1', '3', '1', '4', '2'], '0'],
              ['getStruct2', [], ['1', '3', '1', '4', '2'], '0'],
              ['setStruct1', ['0', '8', '7', '6', '5'], [], '0'],
              ['getStruct1', [], ['0', '8', '7', '6', '5'], '0'],
              ['getStruct2', [], ['1', '3', '1', '4', '2'], '0'],
              ['copyInner', [], [], '0'],
              ['getStruct1', [], ['0', '8', '7', '6', '5'], '0'],
              ['getStruct2', [], ['1', '8', '7', '4', '2'], '0'],
            ]),
          ]),
        ]),
        new Dir('cross_contract_calls', [
          File.Simple(
            'this_methods_call',
            [Expect.Simple('execute_add', ['2', '0', '35', '0'], ['637', '0'])],
            'A',
          ),
          File.Simple('simple', [Expect.Simple('f', [], ['69', '0'])], 'A'),
          File.Simple(
            'simple',
            [
              Expect.Simple(
                'f',
                ['address@tests/behaviour/contracts/cross_contract_calls/simple.A'],
                ['69', '0'],
              ),
            ],
            'WARP',
          ),
          File.Simple('public_vars', [Expect.Simple('f', [], ['696', '0'])], 'A'),
          File.Simple(
            'public_vars',
            [
              Expect.Simple(
                'setA',
                ['address@tests/behaviour/contracts/cross_contract_calls/public_vars.A'],
                [],
              ),
            ],
            'B',
          ),
          File.Simple(
            'public_vars',
            [
              Expect.Simple(
                'setB',
                [
                  'address@tests/behaviour/contracts/cross_contract_calls/public_vars.A',
                  'address@tests/behaviour/contracts/cross_contract_calls/public_vars.B',
                ],
                [],
              ),
              Expect.Simple('foo', [], ['696', '0']),
              Expect.Simple(
                'f',
                ['address@tests/behaviour/contracts/cross_contract_calls/simple.A'],
                ['69', '0'],
              ),
            ],
            'C',
          ),
          File.Simple(
            'other_contract_same_type',
            [Expect.Simple('counter', [], ['0', '0'])],
            'WARPDuplicate',
          ),
          File.Simple('other_contract_same_type', [
            Expect.Simple('counter', [], ['0', '0']),
            Expect.Simple(
              'getAndIncrementOtherCounter',
              [
                'address@tests/behaviour/contracts/cross_contract_calls/other_contract_same_type.WARPDuplicate',
              ],
              ['0', '0'],
            ),
            Expect.Simple(
              'getCounters',
              [
                'address@tests/behaviour/contracts/cross_contract_calls/other_contract_same_type.WARPDuplicate',
              ],
              [...['0', '0'], ...['1', '0']],
            ),
          ]),
          File.Simple('dynArrays', [], 'ArrayProvider'),
          File.Simple('dynArrays', [
            Expect.Simple(
              'receiveArr',
              ['address@tests/behaviour/contracts/cross_contract_calls/dynArrays.ArrayProvider'],
              ['3', '0'],
            ),
            Expect.Simple(
              'receiveMultiple',
              [
                '2',
                '7',
                '8',
                '9',
                '3',
                'address@tests/behaviour/contracts/cross_contract_calls/dynArrays.ArrayProvider',
              ],
              ['2', '0', '5', '0', '4', '0', '2', '0', '5', '0', '4', '0'],
            ),
          ]),
          File.Simple('external_base_this_call', [
            Expect.Simple('externalCallSelfAsBase', [], ['23', '0']),
          ]),
          File.Simple('otherReferenceTypes', [
            Expect.Simple('setProduct', ['1', '2', '3', '5', '7', '11', '13'], []),
            Expect.Simple('getS', [], ['1', '2', '3', '5']),
            Expect.Simple('getT', [], ['7', '11', '13']),
          ]),
        ]),
        // covers nested mappings
        new Dir('Dai', [
          new File(
            'dai',
            'Dai',
            [],
            [
              new Expect('mint', [
                ['mint', ['1', '10000', '0'], ['1'], '1'],
                ['getBalance', ['1'], ['10000', '0'], '1'],
              ]),
              new Expect('transfer', [
                ['transfer', ['2', '4000', '0'], ['1'], '1'],
                ['getBalance', ['2'], ['4000', '0'], '1'],
                ['getBalance', ['1'], ['6000', '0'], '1'],
              ]),
              new Expect('approve', [
                ['approve', ['3', '300', '0'], ['1'], '2'],
                ['getAllowance', ['2', '3'], ['300', '0'], '2'],
              ]),
              new Expect('transferFrom', [
                ['transferFrom', ['2', '1', '200', '0'], ['1'], '3'],
                ['getBalance', ['2'], ['3800', '0'], '1'],
                ['getBalance', ['1'], ['6200', '0'], '1'],
              ]),
              new Expect('allowance after transferFrom', [
                ['getAllowance', ['2', '3'], ['100', '0'], '2'],
              ]),
              new Expect('increase allowance', [
                ['increaseAllowance', ['3', '100', '0'], ['1'], '2'],
                ['getAllowance', ['2', '3'], ['200', '0'], '2'],
              ]),
              new Expect('decrease allowance', [
                ['decreaseAllowance', ['3', '131', '0'], ['1'], '2'],
                ['getAllowance', ['2', '3'], ['69', '0'], '2'],
              ]),
            ],
          ),
        ]),
        new Dir('delete', [
          File.Simple('address', [Expect.Simple('f', [], ['23', '0'])]),

          File.Simple('array_static', [
            new Expect('delete', [
              ['set', ['2', '0', '3', '4'], ['3', '4'], '0'],
              ['clearAt', ['2', '0'], [], '0'],
              ['get', ['2', '0'], ['0', '0'], '0'],
              ['set', ['0', '0', '1', '2'], ['1', '2'], '0'],
              ['clear', [], [], '0'],
              ['getLength', [], ['4', '0'], '0'],
              ['get', ['0', '0'], ['0', '0'], '0'],
              ['get', ['2', '0'], ['0', '0'], '0'],
            ]),
          ]),

          File.Simple('array_dynamic', [
            new Expect('delete', [
              ['initialize', [], [], '0'],
              ['clearAt', ['2', '0'], [], '0'],
              ['get', ['2', '0'], ['0'], '0'],
              ['get', ['0', '0'], ['8'], '0'],
              ['getLength', [], ['3', '0'], '0'],
              ['clear', [], [], '0'],
              ['getLength', [], ['0', '0'], '0'],
            ]),
          ]),

          File.Simple('boolean', [
            Expect.Simple('boolean', ['1'], ['0'], 'delete true = false'),
            Expect.Simple('boolean', ['0'], ['0'], 'delete false = false'),
            new Expect('delete state boolean', [
              ['flag', [], ['1'], '0'],
              ['deleteFlag', [], [], '0'],
              ['flag', [], ['0'], '0'],
            ]),
          ]),

          File.Simple('enum', [
            new Expect('delete', [
              ['set', ['3'], [], '0'],
              ['reset', [], [], '0'],
              ['get', [], ['0'], '0'],
            ]),
          ]),

          File.Simple('int', [
            new Expect('delete', [
              ['totalSupply', [], ['100000000000000', '0'], '0'],
              ['reset', [], [], '0'],
              ['totalSupply', [], ['0', '0'], '0'],
              ['addValue', ['25', '0'], ['25', '0'], '0'],
            ]),
          ]),

          File.Simple('struct', [
            new Expect('deleteWholeStruct', [
              ['setRadius', ['1', '2'], [], '0'],
              ['setPoint', ['3', '4', '5', '6'], [], '0'],
              ['getRadius', [], ['1', '2'], '0'],
              ['getPoint', [], ['3', '4', '5', '6'], '0'],
              ['deleteCircle', [], [], '0'],
              ['getRadius', [], ['0', '0'], '0'],
              ['getPoint', [], ['0', '0', '0', '0'], '0'],
            ]),
            new Expect('deleteInnerStruct', [
              ['setPoint', ['3', '4', '5', '6'], [], '0'],
              ['getPoint', [], ['3', '4', '5', '6'], '0'],
              ['deletePoint', [], [], '0'],
              ['getPoint', [], ['0', '0', '0', '0'], '0'],
            ]),
            new Expect('deleteScalarMember', [
              ['setRadius', ['1', '2'], [], '0'],
              ['getRadius', [], ['1', '2'], '0'],
              ['deleteRadius', [], [], '0'],
              ['getRadius', [], ['0', '0'], '0'],
            ]),
          ]),
        ]),
        new Dir('ElementaryTypeNames', [
          File.Simple('example', [Expect.Simple('ArrayFunc', [], ['69', '0'])]),
        ]),
        new Dir('ecrecover', [
          File.Simple('failing_ecrecover_invalid_input', [
            Expect.Simple('f', [], ['0']),
            Expect.Simple('g', [], ['0']),
            Expect.Simple('h', [], ['0']),
            Expect.Simple('i', [], ['0']),
            Expect.Simple('j', [], ['0']),
          ]),
          File.Simple('ecrecover_abiV2', [
            Expect.Simple(
              'a',
              [
                '234745004841049624363786949598178524444',
                '32925812571728971113564727197502457669',
                '28',
                '96147544071759159599371930037513463647',
                '153782390194236923625092705480893473134',
                '337845726153857016191633394724627039561',
                '317318150077682688293495167967147192469',
              ],
              ['0xa94f5374fce5edbc8e2a8697c15331677e6ebf0b'],
            ),
          ]),
          File.Simple('ecrecover', [
            Expect.Simple(
              'a',
              [
                '234745004841049624363786949598178524444',
                '32925812571728971113564727197502457669',
                '28',
                '96147544071759159599371930037513463647',
                '153782390194236923625092705480893473134',
                '337845726153857016191633394724627039561',
                '317318150077682688293495167967147192469',
              ],
              ['0xa94f5374fce5edbc8e2a8697c15331677e6ebf0b'],
            ),
          ]),
        ]),
        new Dir('enums', [
          File.Simple('boundCheck', [
            Expect.Simple('checkInt256', ['3', '0'], null),
            Expect.Simple('checkInt256', ['2', '0'], []),
            Expect.Simple('checkInt8', ['3'], null),
            Expect.Simple('checkInt8', ['2'], []),
          ]),
          File.Simple('singleEnum', [
            Expect.Simple('get', [], ['0']),
            new Expect('set', [
              ['set', ['254'], [], '0'],
              ['get', [], ['254'], '0'],
            ]),
            new Expect('callSetInternally', [
              ['callSetInternally', ['128'], [], '0'],
              ['get', [], ['128'], '0'],
            ]),
            new Expect('cancel', [
              ['cancel', [], [], '0'],
              ['get', [], ['255'], '0'],
            ]),
            new Expect('setWithContractName', [
              ['setWithContractName', [], [], '0'],
              ['get', [], ['1'], '0'],
            ]),
          ]),
          File.Simple('singleEnum7', [
            Expect.Simple('get', [], ['0']),
            new Expect('set', [
              ['set', ['257'], [], '0'],
              ['get', [], ['257'], '0'],
            ]),
            new Expect('callSetInternally', [
              ['callSetInternally', ['128'], [], '0'],
              ['get', [], ['128'], '0'],
            ]),
            new Expect('cancel', [
              ['cancel', [], [], '0'],
              ['get', [], ['259'], '0'],
            ]),
            new Expect('setWithContractName', [
              ['setWithContractName', [], [], '0'],
              ['get', [], ['1'], '0'],
            ]),
          ]),
          File.Simple('doubleEnum', [
            Expect.Simple('a', [], ['2']),
            Expect.Simple('getTopEnum', [], ['0']),
            new Expect('setB', [
              ['setB', [], [], '0'],
              ['a', [], ['1'], '0'],
              ['getTopEnum', [], ['4'], '0'],
            ]),
            new Expect('setBAgain', [
              ['setB', [], [], '0'],
              ['a', [], ['0'], '0'],
              ['getTopEnum', [], ['1'], '0'],
            ]),
          ]),
        ]),
        new Dir('enumtoint', [
          File.Simple('enumtointconversion', [Expect.Simple('test', [], ['1', '0'])]),
        ]),
        new Dir('ERC20', [
          File.Simple('ERC20', [
            new Expect('mint', [
              ['mint', ['1', '5', '0'], ['1'], '0'],
              ['balanceOf', ['1'], ['5', '0'], '0'],
            ]),
            new Expect('transferFrom', [
              ['mint', ['2', '600', '0'], ['1'], '0'],
              ['transferFrom', ['2', '3', '400', '0'], ['1'], '0'],
              ['balanceOf', ['2'], ['200', '0'], '0'],
              ['balanceOf', ['3'], ['400', '0'], '0'],
            ]),
            Expect.Simple('totalSupply', [], ['100000000000000', '0']),
            Expect.Simple('decimals', [], ['18']),
            new Expect('transfer', [
              ['mint', ['4', '600', '0'], ['1'], '0'],
              ['transfer', ['5', '400', '0'], ['1'], '4'],
              ['balanceOf', ['4'], ['200', '0'], '0'],
              ['balanceOf', ['5'], ['400', '0'], '0'],
            ]),
          ]),
        ]),
        new Dir('error_handling', [
          File.Simple('revert', [
            new Expect('conditionalRevert', [['couldFail', ['2'], ['4', '0'], '0']]),
            new Expect('conditionalRevert should fail', [
              ['couldFail', ['1'], null, '0', 'I am failing'],
            ]),
            new Expect('revertBothBranches', [
              ['definitelyFailsWithMsg', [], null, '0', 'I am failing'],
            ]),
          ]),
          File.Simple('assert', [
            new Expect('assert should pass', [['willPass', [], [], '0']]),
            new Expect('assert should fail', [['shouldFail', ['1'], null, '0']]),
          ]),
          File.Simple('require', [
            new Expect('require should pass', [['willPass', [], [], '0']]),
            new Expect('require should fail', [['shouldFail', [], null, '0', 'why is x not 2???']]),
          ]),
        ]),
        new Dir('events', [
          File.Simple('simple', [
            new Expect('add', [
              [
                'add',
                ['34', '0', '35', '0'],
                [],
                '0',
                undefined,
                [
                  {
                    data: ['69'],
                    keys: [warpEventCanonicalSignaturehash('uintEvent', ['uint256'])],
                    order: 0,
                  },
                ],
              ],
            ]),
            new Expect('array', [
              [
                'array',
                [],
                [],
                '0',
                undefined,
                [
                  {
                    data: ['32', '3', '2', '3', '5'],
                    keys: [warpEventCanonicalSignaturehash('arrayEvent', ['uint256[]'])],
                    order: 0,
                  },
                ],
              ],
            ]),
            new Expect('nestedArray', [
              [
                'nestedArray',
                [],
                [],
                '0',
                undefined,
                [
                  {
                    data: ['32', '2', '64', '192', '3', '2', '3', '5', '2', '7', '11'],
                    keys: [warpEventCanonicalSignaturehash('nestedArrayEvent', ['uint256[][]'])],
                    order: 0,
                  },
                ],
              ],
            ]),
            new Expect('structComplex', [
              [
                'structComplex',
                [],
                [],
                '0',
                undefined,
                [
                  {
                    data: ['32', '128', '7', '11', '13', '3', '2', '3', '5'],
                    keys: [
                      warpEventCanonicalSignaturehash('structEvent', [['uint8[]', 'uint256[3]']]),
                    ],
                    order: 0,
                  },
                ],
              ],
            ]),
          ]),
          File.Simple('indexed', [
            new Expect('add', [
              [
                'add',
                ['34', '0', '35', '0'],
                [],
                '0',
                undefined,
                [
                  {
                    data: [],
                    keys: [warpEventCanonicalSignaturehash('uintEvent', ['uint256']), '69'],
                    order: 0,
                  },
                ],
              ],
            ]),
            new Expect('array', [
              [
                'array',
                [],
                [],
                '0',
                undefined,
                [
                  {
                    data: [],
                    keys: [
                      warpEventCanonicalSignaturehash('arrayEvent', ['uint256[]']),
                      // 2,
                      // 3,
                      // 5,
                      `${
                        BigInt(
                          `0x${createKeccakHash('keccak256')
                            .update(
                              (
                                (BigInt(2) << BigInt(32 * 8 * 2)) |
                                (BigInt(3) << BigInt(32 * 8 * 1)) |
                                BigInt(5)
                              )
                                .toString(16)
                                .padStart(32 * 3 * 2, '0'),
                              'hex',
                            )
                            .digest('hex')}`,
                        ) & MASK_250
                      }`,
                    ],
                    order: 0,
                  },
                ],
              ],
            ]),
            new Expect('nestedArray', [
              [
                'nestedArray',
                [],
                [],
                '0',
                undefined,
                [
                  {
                    data: [],
                    keys: [
                      warpEventCanonicalSignaturehash('nestedArrayEvent', ['uint256[][]']),
                      // 2,
                      // 3,
                      // 5,
                      // 7,
                      // 11,
                      `${
                        BigInt(
                          `0x${createKeccakHash('keccak256')
                            .update(
                              (
                                (BigInt(2) << BigInt(32 * 8 * 4)) |
                                (BigInt(3) << BigInt(32 * 8 * 3)) |
                                (BigInt(5) << BigInt(32 * 8 * 2)) |
                                (BigInt(7) << BigInt(32 * 8 * 1)) |
                                BigInt(11)
                              )
                                .toString(16)
                                .padStart(32 * 5 * 2, '0'),
                              'hex',
                            )
                            .digest('hex')}`,
                        ) & MASK_250
                      }`,
                    ],
                    order: 0,
                  },
                ],
              ],
            ]),
            new Expect('structComplex', [
              [
                'structComplex',
                [],
                [],
                '0',
                undefined,
                [
                  {
                    data: [],
                    keys: [
                      warpEventCanonicalSignaturehash('structEvent', [['uint8[]', 'uint256[3]']]),
                      // '2',
                      // '3',
                      // '5',
                      // '7',
                      // '11',
                      // '13',
                      `${
                        BigInt(
                          `0x${createKeccakHash('keccak256')
                            .update(
                              (
                                (BigInt(2) << BigInt(32 * 8 * 5)) |
                                (BigInt(3) << BigInt(32 * 8 * 4)) |
                                (BigInt(5) << BigInt(32 * 8 * 3)) |
                                (BigInt(7) << BigInt(32 * 8 * 2)) |
                                (BigInt(11) << BigInt(32 * 8 * 1)) |
                                BigInt(13)
                              )
                                .toString(16)
                                .padStart(32 * 6 * 2, '0'),
                              'hex',
                            )
                            .digest('hex')}`,
                        ) & MASK_250
                      }`,
                    ],
                    order: 0,
                  },
                ],
              ],
            ]),
          ]),
          File.Simple('misc', [
            new Expect('allString', [
              [
                'allString',
                ['2', '65', '66', '2', '66', '67'],
                [],
                '0',
                undefined,
                [
                  {
                    data: [
                      '32',
                      '2',
                      `${(BigInt(0x41) << BigInt(248)) | (BigInt(0x42) << BigInt(240))}`,
                      '32',
                      '2',
                      `${(BigInt(0x42) << BigInt(248)) | (BigInt(0x43) << BigInt(240))}`,
                    ],
                    keys: [warpEventCanonicalSignaturehash('allStringEvent', ['string', 'string'])],
                    order: 0,
                  },
                ],
              ],
            ]),
            new Expect('allStringMisc', [
              [
                'allStringMisc',
                ['2', '65', '66', '2', '66', '67'],
                [],
                '0',
                undefined,
                [
                  {
                    data: [
                      '32',
                      '2',
                      `${(BigInt(0x42) << BigInt(248)) | (BigInt(0x43) << BigInt(240))}`,
                    ],
                    keys: [
                      warpEventCanonicalSignaturehash('allStringMiscEvent', ['string', 'string']),
                      `${
                        BigInt(
                          `0x${createKeccakHash('keccak256')
                            .update(
                              ((BigInt(0x41) << BigInt(8)) | BigInt(0x42)).toString(16),
                              'hex',
                            )
                            .digest('hex')}`,
                        ) & MASK_250
                      }`,
                    ],
                    order: 0,
                  },
                ],
              ],
            ]),
            new Expect('allUint', [
              [
                'allUint',
                ['1', '0', '2', '0'],
                [],
                '0',
                undefined,
                [
                  {
                    data: ['1'],
                    keys: [
                      warpEventCanonicalSignaturehash('allUintMiscEvent', ['uint256', 'uint256']),
                      '2',
                    ],
                    order: 0,
                  },
                ],
              ],
            ]),
            new Expect('allIndexed', [
              [
                'allIndexed',
                ['1', '0', '2', '0'],
                [],
                '0',
                undefined,
                [
                  {
                    data: [],
                    keys: [
                      warpEventCanonicalSignaturehash('allIndexedEvent', ['uint256', 'uint256']),
                      '1',
                      '2',
                    ],
                    order: 0,
                  },
                ],
              ],
            ]),
            new Expect('allEventsAtOnce', [
              [
                'allEventsAtOnce',
                [],
                [],
                '0',
                undefined,
                [
                  {
                    data: [
                      '32',
                      '1',
                      `${BigInt(0x61) << BigInt(248)}`,
                      '32',
                      '1',
                      `${BigInt(0x62) << BigInt(248)}`,
                    ],
                    keys: [warpEventCanonicalSignaturehash('allStringEvent', ['string', 'string'])],
                    order: 0,
                  },
                  {
                    data: ['32', '1', `${BigInt(0x62) << BigInt(248)}`],
                    keys: [
                      warpEventCanonicalSignaturehash('allStringMiscEvent', ['string', 'string']),
                      `${
                        BigInt(
                          `0x${createKeccakHash('keccak256')
                            .update(BigInt(0x61).toString(16), 'hex')
                            .digest('hex')}`,
                        ) & MASK_250
                      }`,
                    ],
                    order: 1,
                  },
                  {
                    data: ['1'],
                    keys: [
                      warpEventCanonicalSignaturehash('allUintMiscEvent', ['uint256', 'uint256']),
                      '2',
                    ],
                    order: 2,
                  },
                  {
                    data: [],
                    keys: [
                      warpEventCanonicalSignaturehash('allIndexedEvent', ['uint256', 'uint256']),
                      '1',
                      '2',
                    ],
                    order: 3,
                  },
                  {
                    data: ['1'],
                    keys: ['2'],
                    order: 4,
                  },
                ],
              ],
            ]),
          ]),
        ]),
        new Dir('expressions', [
          File.Simple('assign_split', [
            Expect.Simple('plusEqual', [], ['60', '0']),
            Expect.Simple('starEqual', [], ['20', '0']),
            Expect.Simple('equal', [], ['4', '0']),
            Expect.Simple('plusEqualTotal', ['10', '0'], ['75', '0']),
            Expect.Simple('starEqualTotal', ['5', '0'], ['30', '0']),
            Expect.Simple('equalTotal', ['10', '0'], ['16', '0']),
          ]),
          File.Simple('assignments_as_rvalues', [
            Expect.Simple('addingLocalAssignments', ['5', '11'], ['16']),
            Expect.Simple('addingStorageAssignments', ['5', '11'], ['16', '0']),
            Expect.Simple('assigningLocalStoragePointers', [], ['42', '0', '0', '21']),
          ]),
          File.Simple('ineffectual', [Expect.Simple('test', ['1'], ['1'])]),
          File.Simple('literals', [
            Expect.Simple('unsignedNarrow', [], ['255', '251', '0', '0']),
            Expect.Simple('signedNarrow', [], ['127', '120', '0', '156', '128']),
            Expect.Simple(
              'unsignedWide',
              [],
              [
                '340282366920938463463374607431768211455',
                '340282366920938463463374607431768211455',
                '10',
                '4722366482869645213696',
                '251',
                '0',
                '0',
                '0',
                '0',
                '0',
              ],
            ),
            Expect.Simple(
              'signedWide',
              [],
              [
                '340282366920938463463374607431768211455',
                '170141183460469231731687303715884105727',
                '10',
                '4722366482869645213696',
                '120',
                '0',
                '0',
                '0',
                '340282366920938463463374607431768211356',
                '340282366920938463463374607431768211455',
                '5',
                '340282366920938463463370103832140840960',
                '0',
                '170141183460469231731687303715884105728',
              ],
            ),
          ]),
          File.Simple('rationalLiterals', [
            Expect.Simple('equalValue', [], ['255']),
            Expect.Simple('greaterThan', [], ['1']),
            Expect.Simple('add', [], ['8']),
            Expect.Simple('subtract', [], ['3']),
            Expect.Simple('multiply', [], ['25']),
            Expect.Simple('divideBy', [], ['2']),
            Expect.Simple('exp', [], ['64']),
            Expect.Simple('mod', [], ['2']),
            Expect.Simple('shiftLeft', [], ['4']),
            Expect.Simple('shiftRight', [], ['1']),
            Expect.Simple('bitwiseNegate', [], ['253']),
            Expect.Simple('toInteger', [], ['3']),
          ]),
          File.Simple('short_circuit', [
            Expect.Simple('and_sc', [], ['56', '0']),
            Expect.Simple('and_no_sc', [], ['1', '0']),
            Expect.Simple('or_sc', [], ['56', '0']),
            Expect.Simple('or_no_sc', [], ['15', '0']),
          ]),
          File.Simple('tupleEdgeCases', [Expect.Simple('f', ['0', '0'], ['0', '0'])]),
          File.Simple('tupleOfInlineArrays', [Expect.Simple('g', [], ['21'])]),
        ]),
        new Dir('externalStructs', [
          File.Simple('externalStructs', [
            Expect.Simple('test1', [], ['5', '0']),
            Expect.Simple('test2', ['4', '0'], ['4', '0']),
            Expect.Simple('test3', ['3', '0', '8', '0'], ['3', '0', '8', '0']),
          ]),
        ]),
        new Dir('external_function_inputs', [
          File.Simple('dynamic_array_return_index', [
            new Expect(
              'testing that dynamic memory array as calldata are tranformed and returned correctly',
              [
                [
                  'dArrayCallDataExternal',
                  [
                    '3',
                    '1',
                    '11',
                    '111',
                    '4',
                    '2',
                    '20',
                    '200',
                    '2000',
                    '3',
                    '3',
                    '30',
                    '33',
                    '330',
                    '333',
                    '3330',
                  ],
                  ['644', '3330'],
                  '0',
                ],
              ],
            ),
            new Expect(
              'testing that dynamic memory array is written to memory and index is returned in external function',
              [
                [
                  'dArrayExternal',
                  ['8', '10', '11', '12', '13', '14', '15', '16', '17', '2', '5', '7'],
                  ['20'],
                  '0',
                ],
              ],
            ),
            new Expect(
              'testing that dynamic memory array is written to memory and index is returned in public function.',
              [['dArrayPublic', ['4', '1', '2', '3', '4'], ['1'], '0']],
            ),
            new Expect(
              'testing that multiple inputs containing dynamic arrays that are handeled correctly to external functions',
              [
                [
                  'dArrayMultipleInputsExternal',
                  ['2', '10', '11', '12', '2', '20', '21'],
                  ['31'],
                  '0',
                ],
              ],
            ),
            new Expect(
              'testing that multipe inputs containing dynamic arrays that are handeled correctly when passed to public functions',
              [
                [
                  'dArrayMultipleInputsPublic',
                  ['2', '10', '11', '12', '2', '20', '21'],
                  ['31'],
                  '0',
                ],
              ],
            ),
            new Expect('testing uint256 inputs are loaded into and read from memory correctly.', [
              ['dArray256External', ['3', '0', '1', '1', '2', '2', '3'], ['1', '2'], '0'],
            ]),
            new Expect(
              'testing uint256 inputs are loaded into and read from memory correctly, when there are multiple inputs.',
              [
                [
                  'dArray256MultipleInputs',
                  [
                    '3',
                    '10',
                    '11',
                    '100',
                    '111',
                    '1000',
                    '1111',
                    '3',
                    '2',
                    '20',
                    '200',
                    '3',
                    '30',
                    '33',
                    '300',
                    '333',
                    '3000',
                    '3333',
                  ],
                  ['4020', '4444'],
                  '0',
                ],
              ],
            ),
          ]),
          File.Simple('dynarray_array_conversion', [
            new Expect(
              'testing that dynamic arrays of (nested) static arrays have their length encoded correctly when returned from memory',
              [
                [
                  'inAndOutLength',
                  [
                    '2',
                    ...[...['1', '2', '3', '4'], ...['5', '6', '7', '8']],
                    ...[...['9', '10', '11', '12'], ...['13', '14', '15', '16']],
                  ],
                  ['2', '0', '2', '0'],
                  '0',
                ],
              ],
            ),
            new Expect(
              'testing that dynamic arrays of (nested) static arrays can be passed in and out of functions and memory',
              [
                [
                  'inAndOut',
                  [
                    '2',
                    ...[...['1', '2', '3', '4'], ...['5', '6', '7', '8']],
                    ...[...['9', '10', '11', '12'], ...['13', '14', '15', '16']],
                  ],
                  [
                    '2',
                    ...[...['1', '2', '3', '4'], ...['5', '6', '7', '8']],
                    ...[...['9', '10', '11', '12'], ...['13', '14', '15', '16']],
                  ],
                  '0',
                ],
              ],
            ),
          ]),
          File.Simple('struct_return_member', [
            new Expect('testing that memory struct is written to memory and member is returned', [
              ['testReturnMember', ['1', '2'], ['1'], '0'],
            ]),
            new Expect(
              'testing that multiple memory structs are written to memory and members returned',
              [['testMultipleStructsMembers', ['1', '2', '0', '8', '10'], ['11'], '0']],
            ),
            new Expect(
              'testing that multiple memory structs are written to memory and members returned and passed correctly between external and internal functions',
              [
                [
                  'testMultipleStructsPublicFunctionMember',
                  ['1', '2', '0', '8', '10'],
                  ['11'],
                  '0',
                ],
              ],
            ),
          ]),
          File.Simple('struct_return_struct', [
            new Expect(
              'testing that memory struct is written to memory and full struct is returned from external function',
              [['testReturnStruct', ['1', '2'], ['1', '2'], '0']],
            ),
            new Expect(
              'testing that memory struct is written to memory and full struct is returned from pubic function',
              [['testReturnStructPublic', ['1', '2'], ['1', '2'], '0']],
            ),
          ]),
          File.Simple('static_array_return_index', [
            new Expect(
              'testing a static array of ints can be passed into an external function and written to memory and index returned.',
              [['testIntExternal', ['1', '2', '3'], ['3'], '0']],
            ),
            new Expect(
              'testing a static array of ints can be passed into a public function and written to memory and index returned.',
              [['testIntPublic', ['1', '2', '3'], ['3'], '0']],
            ),
            new Expect(
              'testing a static array of structs can be passed into an external function and written to memory and index returned.',
              [
                [
                  'testStructExternal',
                  ['1', '2', '0 ', '3', '4', '0', '5', '6', '0'],
                  ['5', '6', '0'],
                  '0',
                ],
              ],
            ),
            new Expect(
              'testing a static array of structs can be passed into a public function and written to memory and index returned.',
              [['testStructPublic', ['1', '2', '0 ', '3', '4', '0', '5', '6', '0'], ['5'], '0']],
            ),
            new Expect(
              'testing when multiple inputs all of them are written into memory and read correctly.',
              [
                [
                  'testMultiplePublic',
                  ['1', '2', '0 ', '3', '4', '0', '5', '6', '0', '111', '10', '11', '12'],
                  ['13'],
                  '0',
                ],
              ],
            ),
          ]),
        ]),
        new Dir('external_input_checks', [
          File.Simple('address', [
            new Expect('testing an address in bounds does not throw', [
              [
                'addressTest',
                ['3618502788666131106986593281521497120414687020801267626233049500247285301247'],
                ['3618502788666131106986593281521497120414687020801267626233049500247285301247'],
                '0',
              ],
            ]),
            new Expect('testing an address in bounds does', [
              [
                'addressTest',
                ['3618502788666131106986593281521497120414687020801267626233049500247285301248'],
                null,
                '0',
              ],
            ]),
          ]),
          File.Simple('dynArray', [
            new Expect('testing a dynArray of int values, no values out of bounds', [
              ['elemInt', ['4', '10', '20', '30', '40'], ['10'], '0'],
            ]),
            new Expect('testing a dynArray of int values, with values out of bounds', [
              [
                'elemInt',
                ['4', '10', '20', '30', '400'],
                null,
                '0',
                'Error: value out-of-bounds. Value must be less than 2**8',
              ],
            ]),
            new Expect('testing a dynArray of struct values, with values out of bounds', [
              [
                'elemStruct',
                ['2', '20', '21', '50', '30', '40', '400'],
                null,
                '0',
                'Error: value out-of-bounds. Value must be less than 2**8',
              ],
            ]),
            new Expect('testing a dynArray of struct values, with no values out of bounds', [
              [
                'elemStruct',
                ['3', '10', '20', '30', '11', '12', '13', '20', '21', '40'],
                ['10', '20', '30'],
                '0',
                'Error: value out-of-bounds. Value must be less than 2**8',
              ],
            ]),
          ]),
          File.Simple('int', [
            new Expect('testing solidity pure external signed int8 lower bound', [
              ['testInt8', ['0'], ['0'], '0'],
            ]),
            new Expect('testing solidity pure external signed int8 upper bound', [
              ['testInt8', ['255'], ['255'], '0'],
            ]),
            new Expect('testing solidity pure external signed int8 overflow', [
              [
                'testInt8',
                ['256'],
                null,
                '0',
                'Error: value out-of-bounds. Value must be less than 2**8',
              ],
            ]),
            new Expect('testing solidity pure exernal unsigned int32 overflow', [
              [
                'testUint32',
                ['4294967296'],
                null,
                '0',
                'Error: value out-of-bounds. Value must be less than 2**32',
              ],
            ]),
            new Expect('testing solidity unsigned view external int32 in upper bound', [
              ['testUint32', ['4294967295'], ['4294967295'], '0'],
            ]),
            new Expect('testing solidity signed int248 upper bound', [
              [
                'testInt248',
                ['452312848583266388373324160190187140051835877600158453279131187530910662655'],
                ['452312848583266388373324160190187140051835877600158453279131187530910662655'],
                '0',
              ],
            ]),
            new Expect('testing soldity unsigned int248 overflow', [
              [
                'testInt248',
                ['452312848583266388373324160190187140051835877600158453279131187530910662656'],
                null,
                '0',
              ],
            ]),
            new Expect('testing solidity unsigned int256 in bounds', [
              [
                'testInt256',
                ['0', '340282366920938463463374607431768211455'],
                ['0', '340282366920938463463374607431768211455'],
                '0',
              ],
            ]),
            new Expect('testing soldity unsigned int256 in bounds', [
              [
                'testInt256',
                ['340282366920938463463374607431768211455', '0'],
                ['340282366920938463463374607431768211455', '0'],
                '0',
              ],
            ]),
            new Expect('testing solidity unsigned int256 lower out of bounds', [
              [
                'testInt256',
                ['0', '340282366920938463463374607431768211456'],
                null,
                '0',
                'Error: value out-of-bounds. Values passed to high and low members of Uint256 must be less than 2**128.',
              ],
            ]),
            new Expect('testing solidity unsigned int256 high out of bounds', [
              [
                'testInt256',
                ['340282366920938463463374607431768211456', '0'],
                null,
                '0',
                'Error: value out-of-bounds. Values passed to high and low members of Uint256 must be less than 2**128.',
              ],
            ]),
            new Expect('testing solidity unsigned int256 lower and high out of bounds', [
              [
                'testInt256',
                [
                  '340282366920938463463374607431768211456',
                  '340282366920938463463374607431768211456',
                ],
                null,
                '0',
                'Error: value out-of-bounds. Values passed to high and low members of Uint256 must be less than 2**128.',
              ],
            ]),
            new Expect('testing that more than 1 assert is placed when there are two inputs', [
              [
                'testInt256Int8',
                ['18', '256'],
                null,
                '0',
                'Error: value out-of-bounds. Value must be less than 2**8.',
              ],
            ]),
            new Expect('testing that more than 1 assert is placed when there are two inputs', [
              [
                'testInt256Int8',
                ['65536', '255'],
                null,
                '0',
                'Error: value out-of-bounds. Value must be less than 2**16.',
              ],
            ]),
          ]),
          File.Simple('enum', [
            new Expect('testing that enum in range does not throw error', [
              ['externalFunction', ['0'], ['0'], '0'],
            ]),
            new Expect('testing that enum in range does not throw error', [
              ['externalFunction', ['2'], ['2'], '0'],
            ]),
            new Expect('testing public function with enum out of range throws error', [
              [
                'externalFunction',
                ['3'],
                null,
                '0',
                'Error: value out-of-bounds. Values passed to must be in enum range (0, 2].',
              ],
            ]),
            new Expect(
              'testing external function with more than 1 input has multiple asserts are placed pt. 1',
              [
                [
                  'externalFunction2Inputs',
                  ['2', '4'],
                  null,
                  '0',
                  'Error: value out-of-bounds. Values passed to must be in enum range (0, 3].',
                ],
              ],
            ),
            new Expect(
              'testing external function with more than 1 input has multiple asserts are placed pt. 2',
              [
                [
                  'externalFunction2Inputs',
                  ['3', '3'],
                  null,
                  '0',
                  'Error: value out-of-bounds. Values passed to must be in enum range (0, 2].',
                ],
              ],
            ),
          ]),
          File.Simple('staticArray', [
            new Expect('testing an array of ints with no values out of bounds', [
              ['elemInt', ['10', '20', '30', '40', '50'], ['10'], '0'],
            ]),
            new Expect('testing an array of ints with no values out of bounds', [
              [
                'elemInt',
                ['10', '20', '30', '40', '300'],
                null,
                '0',
                'Error: value out-of-bounds. Value must be less than 2**8',
              ],
            ]),
            new Expect('testing an array of structs with no values out of bounds', [
              [
                'elemStruct',
                ['10', '0', '11', '20', '0', '22', '30', '0', '33'],
                ['10', '0', '11'],
                '0',
              ],
            ]),
            new Expect('testing an array of structs with values out of bounds', [
              [
                'elemStruct',
                ['10', '0', '11', '20', '0', '22', '30', '0', '330'],
                null,
                '0',
                'Error: value out-of-bounds. Value must be less than 2**8',
              ],
            ]),
            new Expect('testing an array of static arrays with no values out of bounds', [
              [
                'elemStruct',
                ['10', '11', '12', '20', '21', '22', '30', '31', '33'],
                ['10', '11', '12'],
                '0',
              ],
            ]),
            new Expect('testing an array of structs with values out of bounds', [
              [
                'elemStruct',
                ['10', '11', '12', '20', '21', '300', '30', '31', '33'],
                null,
                '0',
                'Error: value out-of-bounds. Value must be less than 2**8',
              ],
            ]),
          ]),
          File.Simple('struct', [
            new Expect('testing a struct of with int values, no values out of bounds', [
              ['memberInts', ['10', '20', '30'], ['30'], '0'],
            ]),
            new Expect('testing a struct of with int values, values out of bounds', [
              [
                'memberInts',
                ['10', '20', '300'],
                null,
                '0',
                'Error: value out-of-bounds. Value must be less than 2**8',
              ],
            ]),
            new Expect('testing a struct of with int values, no values out of bounds', [
              ['memberStructs', ['10', '10', '20', '30'], ['10'], '0'],
            ]),
            new Expect('testing a struct of with int values, values out of bounds', [
              [
                'memberStructs',
                ['10', '10', '20', '300'],
                null,
                '0',
                'Error: value out-of-bounds. Value must be less than 2**8',
              ],
            ]),
            new Expect('testing a struct of with int values, no values out of bounds', [
              ['memberStaticArray', ['10', '10', '20', '30'], ['10'], '0'],
            ]),
            new Expect('testing a struct of with int values, values out of bounds', [
              [
                'memberStaticArray',
                ['10', '10', '20', '300'],
                null,
                '0',
                'Error: value out-of-bounds. Value must be less than 2**8',
              ],
            ]),
          ]),
          File.Simple('bool', [
            new Expect('testing that false input does not throw error', [
              ['externalFunction', ['0'], ['0'], '0'],
            ]),
            new Expect('testing that true input does not throw error', [
              ['externalFunction', ['1'], ['1'], '0'],
            ]),
            new Expect('testing that external function with out of bounds input throws error', [
              [
                'externalFunction',
                ['2'],
                null,
                '0',
                'Error: value out-of-bounds. Boolean values passed to must be in range (0, 1].',
              ],
            ]),
            new Expect('testing external function and more than 1 input asserts are placed pt. 1', [
              [
                'externalFunction2Inputs',
                ['2', '0'],
                null,
                '0',
                'Error: value out-of-bounds. Boolean values passed to must be in range (0, 1].',
              ],
            ]),
            new Expect('testing external function and more than 1 input asserts are placed pt. 2', [
              [
                'externalFunction2Inputs',
                ['0', '2'],
                null,
                '0',
                'Error: value out-of-bounds. Boolean values passed to must be in range (0, 1].',
              ],
            ]),
          ]),
        ]),
        new Dir('fallback', [
          new File(
            'fallback_overriden',
            'A',
            ['100', '0'],
            [
              new Expect('modified', [
                ['unexistent', [], null, '0', 'x can not exceed the amount of 100'],
                ['sub', ['2', '0'], [], '0'],
                ['x', [], ['98', '0'], '0'],
                ['unexistent', [], [], '0'],
                ['x', [], ['99', '0'], '0'],
              ]),
            ],
          ),
          new File(
            'fallback_overriden',
            'B',
            ['100', '0'],
            [
              new Expect('overriden', [
                ['unexistent', [], [], '0'],
                ['x', [], ['110', '0'], '0'],
              ]),
            ],
          ),
          new File(
            'fallback_overriden',
            'C',
            ['100', '0'],
            [
              new Expect('inherited', [
                ['unexistent', [], null, '0', 'x can not exceed the amount of 100'],
              ]),
            ],
          ),
          File.Simple('fallback_return', [
            Expect.Simple('unexistent', [], []),
            Expect.Simple('x', [], ['1', '0']),
            Expect.Simple('unexistent', [], []),
            Expect.Simple('x', [], ['2', '0']),
            Expect.Simple('unexistent', [], []),
            Expect.Simple('x', [], ['2', '0']),
            Expect.Simple('unexistent', [], []),
            Expect.Simple('x', [], ['2', '0']),
          ]),
          new File(
            'inherited',
            'B',
            [],
            [
              Expect.Simple('getData', [], ['0', '0']),
              Expect.Simple('unexistent', ['42'], []),
              Expect.Simple('getData', [], ['1', '0']),
            ],
          ),
          File.Simple('simple', [
            Expect.Simple('x', [], ['0', '0']),
            Expect.Simple('unexistent', [], []),
            Expect.Simple('x', [], ['1', '0']),
            Expect.Simple('unexistent', ['3', '4', '5'], []),
            Expect.Simple('x', [], ['2', '0']),
            Expect.Simple('unexistent', ['10', '4', '5', '20'], []),
            Expect.Simple('x', [], ['3', '0']),
          ]),
        ]),
        new Dir('if', [
          File.Simple('complexTypeInCondition', [
            Expect.Simple('arr1DInIfExpression', ['5'], ['6']),
            Expect.Simple('map1DInIfExpression', ['5'], ['6']),
            Expect.Simple('arr2DInIfExpression', ['5'], ['6']),
            Expect.Simple('map2DInIfExpression', ['5'], ['6']),
            Expect.Simple('nestedExpressions', ['5'], ['5']),
          ]),
          File.Simple('localVariables', [
            Expect.Simple('ifNoElse', ['1'], ['1'], 'true branch'),
            Expect.Simple('ifNoElse', ['0'], ['0'], 'false branch'),
            Expect.Simple('ifWithElse', ['1'], ['1'], 'true branch'),
            Expect.Simple('ifWithElse', ['0'], ['0'], 'false branch'),
          ]),
          File.Simple('returns', [
            Expect.Simple('ifNoElse', ['1'], ['1'], 'true branch'),
            Expect.Simple('ifNoElse', ['0'], ['0'], 'false branch'),
            Expect.Simple('ifWithElse', ['1'], ['1'], 'true branch'),
            Expect.Simple('ifWithElse', ['0'], ['0'], 'false branch'),
            Expect.Simple('unreachableCode', ['1'], ['1'], 'true branch'),
            Expect.Simple('unreachableCode', ['0'], ['0'], 'false branch'),
          ]),
          File.Simple('nesting', [
            Expect.Simple('nestedIfs', ['1', '1'], ['3', '1'], 'true/true'),
            Expect.Simple('nestedIfs', ['1', '0'], ['2', '1'], 'true/false'),
            Expect.Simple('nestedIfs', ['0', '1'], ['1', '0'], 'false/true'),
            Expect.Simple('nestedIfs', ['0', '0'], ['0', '0'], 'false/false'),
            Expect.Simple('uncheckedBlock', ['1'], ['255'], 'true branch'),
            Expect.Simple('uncheckedBlock', ['0'], ['254'], 'true branch'),
            Expect.Simple('loops', ['1'], ['1'], 'true branch'),
            Expect.Simple('loops', ['0'], ['0'], 'false branch'),
          ]),
          File.Simple('noBlocks', [
            Expect.Simple('test', ['0', '0'], ['0b00']),
            Expect.Simple('test', ['0', '1'], ['0b01']),
            Expect.Simple('test', ['1', '0'], ['0b10']),
            Expect.Simple('test', ['1', '1'], ['0b11']),
          ]),
        ]),
        new Dir('imports', [
          File.Simple('importto', [Expect.Simple('checkImports', ['3', '2'], ['1'])]),
        ]),
        new Dir('inheritance', [
          new Dir('constructors', [
            new File(
              'abstractContract',
              'C',
              ['250', '0'],
              [Expect.Simple('f', ['412', '0'], ['662', '0'])],
            ),
            new File(
              'constructors',
              'C',
              [],
              [
                Expect.Simple('a', [], ['9', '0']),
                Expect.Simple('b', [], ['14', '0']),
                Expect.Simple('c', [], ['13', '0']),
                Expect.Simple('d', [], ['4', '0']),
              ],
            ),
            new File(
              'modifiedConstructor',
              'A',
              ['500', '0'],
              [Expect.Simple('a', [], ['500', '0'])],
            ),
            new File(
              'modifiedConstructor',
              'B',
              ['500', '0'],
              [Expect.Simple('a', [], ['0', '0'])],
            ),
            new File(
              'order_of_eval',
              'X',
              [],
              [Expect.Simple('g', [], ['4', '4', '0', '2', '0', '1', '0', '3', '0'])],
            ),
          ]),
          new Dir('functions', [
            new File('base', 'Base', [], [Expect.Simple('g', ['3'], ['3'])]),
            new File('mid', 'Mid', [], [Expect.Simple('g', ['10'], ['20'])]),
            new File('derived', 'Derived', [], [Expect.Simple('f', ['5'], ['15'])]),
            new File(
              'functionOverriding',
              'C',
              [],
              [Expect.Simple('f', [], ['30', '0']), Expect.Simple('g', [], ['30', '0'])],
            ),
          ]),
          new Dir('modifiers', [
            new File(
              'callBaseModifier',
              'B',
              [],
              [
                Expect.Simple('f', ['5', '0'], ['2', '0'], 'call base modifier and success'),
                new Expect('failedModifier', [
                  ['f', ['15', '0'], null, '0', 'Failed call to base modifier'],
                ]),
                Expect.Simple('g', ['20', '0'], ['2', '0'], 'call modifier overrider'),
              ],
            ),
            new File(
              'inheritedModifiedFunction',
              'B',
              [],
              [Expect.Simple('f', ['20', '0'], ['20', '0'])],
            ),
            new File(
              'modifierInheritance',
              'D',
              [],
              [
                new Expect('modifier', [
                  ['withdraw', ['5000', '0'], ['95000', '0'], '0'],
                  ['lock', [], [], '0'],
                  ['withdraw', ['280', '0'], null, '0', 'Can not call this function when locked'],
                  ['clear', [], [], '0'],
                  ['withdraw', ['280', '0'], ['0', '0'], '0'],
                ]),
              ],
            ),
            new File(
              'modifierOverriding',
              'C',
              [],
              [
                new Expect('modifier', [
                  [
                    'withdraw',
                    ['10000', '0'],
                    null,
                    '0',
                    'Value to withdraw must be smaller than the current balance',
                  ],
                  [
                    'withdraw',
                    ['100', '0'],
                    null,
                    '0',
                    'Value to withdraw must be bigger than the limit',
                  ],
                  ['withdraw', ['5500', '0'], null, '0', 'Balance must be bigger than 1000'],
                  ['withdraw', ['5000', '0'], ['1000', '0'], '0'],
                  [
                    'withdraw',
                    ['100', '0'],
                    null,
                    '0',
                    'Value to withdraw must be bigger than the limit',
                  ],
                ]),
              ],
            ),
          ]),
          new Dir('structs', [
            File.Simple('derived', [
              Expect.Simple('identity', ['1', '5'], ['1', '5']),
              Expect.Simple('swap', ['1', '5'], ['5', '1']),
              Expect.Simple('set', ['1', '5'], ['1']),
            ]),
          ]),
          new Dir('super_calls', [
            new File('order', 'Final', [], [Expect.Simple('f', [], ['2', '0'])]),
            new File('super_in_constructor', 'D', [], [Expect.Simple('f', [], ['15', '0'])]),
            new File(
              'super_in_modifier',
              'Final',
              [],
              [Expect.Simple('f', ['75', '0'], ['50', '0'])],
            ),
          ]),
          new Dir('variables', [
            new File('derived', 'Derived', [], [Expect.Simple('f', [], ['36', '0', '24', '0'])]),
          ]),
        ]),
        new Dir('libraries', [
          File.Simple('constantInitialization', [Expect.Simple('f', [], ['20001'])]),
          File.Simple('using_for', [
            Expect.Simple('libFunction', ['1'], ['0'], 'uint256/true branch'),
          ]),
          File.Simple('importLibs', [Expect.Simple('addSub', ['5', '4'], ['9', '1'])]),
          File.Simple('LibInLib', [Expect.Simple('mulDiv', ['5', '2'], ['10', '2', '1'])]),
          new File('libraries_in_inheritance', 'C', [], [Expect.Simple('g', [], ['1', '0'])]),
          File.Simple('library_call_in_homestead', [
            new Expect('f', [['f', [], [], '234']]),
            new Expect('sender', [['sender', [], ['234'], '465']]),
          ]),
          File.Simple('libStructs', [
            Expect.Simple(
              'f',
              [],
              ['7', '0', '8', '0'],
              'test using struct defined in library in other contract',
            ),
          ]),
          new Dir('freeFunctionsLib', [
            File.Simple('direct_and_indirect', [Expect.Simple('freeFuncLib', ['2'], ['4'])]),
            File.Simple('sameName', [Expect.Simple('freeFuncLib', ['1'], ['0'])]),
          ]),
        ]),
        new Dir('loops', [
          File.Simple('loops', [
            Expect.Simple('forLoop', ['3'], ['8']),
            Expect.Simple('whileLoop', ['10'], ['10']),
            Expect.Simple('breaks', ['5'], ['5']),
            Expect.Simple('continues', ['4'], ['24']),
            Expect.Simple('doWhile', ['0', '4'], ['5']),
            Expect.Simple('doWhile', ['7', '6'], ['8']),
            Expect.Simple('doWhile_continue', ['1'], ['1']),
            Expect.Simple('doWhile_continue_2', [], ['42', '0']),
            Expect.Simple('doWhile_return', ['4'], ['2']),
            Expect.Simple('doWhile_break', ['0', '2'], ['2']),
          ]),
        ]),
        new Dir('mangled_identifiers', [
          File.Simple('free_function', [
            Expect.Simple('f', [], ['20']),
            Expect.Simple('s', [], ['10']),
          ]),
        ]),
        new Dir('mapping', [
          File.Simple('stringKeyMapping', [
            Expect.Simple('cdString', ['1', '97'], ['5']),
            Expect.Simple('memStringLiteral', [], ['10']),
            Expect.Simple('memStringVariable', [], ['15']),
            Expect.Simple('storageString', [], ['20']),
            Expect.Simple('emptySlot', [], ['0']),
            Expect.Simple('nestedMapCalls', [], ['25']),
            Expect.Simple('sameStringKey', [], ['1']),
            Expect.Simple('stringValueChange', [], ['1']),
          ]),
          File.Simple('bytesKeyMapping', [
            Expect.Simple('cdBytes', ['1', '97'], ['5']),
            Expect.Simple('memBytesLiteral', [], ['10']),
            Expect.Simple('memBytesVariable', [], ['15']),
            Expect.Simple('storageBytes', [], ['20']),
            Expect.Simple('emptySlot', [], ['0']),
            Expect.Simple('nestedMapCalls', [], ['25']),
            Expect.Simple('sameBytesKey', [], ['1']),
            Expect.Simple('bytesValueChange', [], ['1']),
          ]),
        ]),
        new Dir('maths', [
          File.Simple('addition', [
            Expect.Simple('addition8safe', ['3', '20'], ['23']),
            Expect.Simple('addition8safe', ['200', '180'], null, 'overflow'),
            Expect.Simple('addition8unsafe', ['3', '20'], ['23']),
            Expect.Simple('addition8unsafe', ['200', '180'], ['124'], 'overflow'),
            Expect.Simple('addition120safe', ['6', '8'], ['14']),
            Expect.Simple(
              'addition120safe',
              ['900000000000000000000000000000000000', '800000000000000000000000000000000000'],
              null,
              'overflow',
            ),
            Expect.Simple('addition120unsafe', ['6', '8'], ['14']),
            Expect.Simple(
              'addition120unsafe',
              ['900000000000000000000000000000000000', '800000000000000000000000000000000000'],
              ['370772004215084127096192939719655424'],
              'overflow',
            ),
            Expect.Simple('addition256safe', ['20', '1', '5', '2'], ['25', '3']),
            Expect.Simple('addition256unsafe', ['20', '1', '5', '2'], ['25', '3']),
            Expect.Simple('addition8signedsafe', ['3', '20'], ['23'], 'pos + pos'),
            Expect.Simple('addition8signedsafe', ['100', '90'], null, 'pos + pos overflow'),
            Expect.Simple('addition8signedsafe', ['255', '254'], ['253'], 'neg + neg'),
            Expect.Simple('addition8signedsafe', ['128', '128'], null, 'neg + neg overflow'),
            Expect.Simple('addition8signedunsafe', ['3', '20'], ['23']),
            Expect.Simple('addition8signedunsafe', ['100', '90'], ['190'], 'overflow'),
            Expect.Simple('addition120signedsafe', ['6', '8'], ['14'], 'pos + pos'),
            Expect.Simple(
              'addition120signedsafe',
              ['400000000000000000000000000000000000', '450000000000000000000000000000000000'],
              null,
              'pos + pos overflow',
            ),
            Expect.Simple(
              'addition120signedsafe',
              [`${2n ** 120n / 2n}`, `${2n ** 120n - 1n}`],
              null,
              'neg + neg overflow',
            ),
            Expect.Simple('addition120signedunsafe', ['6', '8'], ['14']),
            Expect.Simple(
              'addition120signedunsafe',
              ['400000000000000000000000000000000000', '450000000000000000000000000000000000'],
              ['850000000000000000000000000000000000'],
              'overflow',
            ),
            Expect.Simple('addition256signedsafe', ['20', '1', '5', '2'], ['25', '3']),
            Expect.Simple(
              'addition256signedsafe',
              [
                '340282366920938463463374607431768211455',
                '340282366920938463463374607431768211455',
                '1',
                '0',
              ],
              ['0', '0'],
            ),
            Expect.Simple(
              'addition256signedsafe',
              [...toCairoUint256(2n ** 255n), ...toCairoUint256(2n ** 255n)],
              null,
              'neg + neg overflow',
            ),
            Expect.Simple(
              'addition256signedsafe',
              [...toCairoUint256(2n ** 255n - 1n), ...toCairoUint256(2n ** 255n - 1n)],
              null,
              'pos + pos overflow',
            ),
            Expect.Simple('addition256signedunsafe', ['20', '1', '5', '2'], ['25', '3']),
          ]),
          File.Simple('bitwise_and', [
            Expect.Simple('bitwise_and8safe', ['15', '45'], ['13']),
            Expect.Simple('bitwise_and8signedsafe', ['15', '45'], ['13']),
            Expect.Simple('bitwise_and8unsafe', ['15', '45'], ['13']),
            Expect.Simple('bitwise_and8signedunsafe', ['15', '45'], ['13']),
            Expect.Simple('bitwise_and256safe', ['15', '90', '45', '80'], ['13', '80']),
            Expect.Simple('bitwise_and256signedsafe', ['15', '90', '45', '80'], ['13', '80']),
            Expect.Simple('bitwise_and256unsafe', ['15', '90', '45', '80'], ['13', '80']),
            Expect.Simple('bitwise_and256signedunsafe', ['15', '90', '45', '80'], ['13', '80']),
          ]),
          File.Simple('bitwise_or', [
            Expect.Simple('bitwise_or8safe', ['14', '57'], ['63']),
            Expect.Simple('bitwise_or8signedsafe', ['14', '57'], ['63']),
            Expect.Simple('bitwise_or8unsafe', ['14', '57'], ['63']),
            Expect.Simple('bitwise_or8signedunsafe', ['14', '57'], ['63']),
            Expect.Simple('bitwise_or256safe', ['14', '13', '57', '100'], ['63', '109']),
            Expect.Simple('bitwise_or256signedsafe', ['14', '13', '57', '100'], ['63', '109']),
            Expect.Simple('bitwise_or256unsafe', ['14', '13', '57', '100'], ['63', '109']),
            Expect.Simple('bitwise_or256signedunsafe', ['14', '13', '57', '100'], ['63', '109']),
          ]),
          File.Simple('decrement', [
            Expect.Simple('preDecrementStatement', ['10'], ['9']),
            Expect.Simple('postDecrementStatement', ['10'], ['9']),
            Expect.Simple('preDecrementExpression', ['10'], ['9', '9']),
            Expect.Simple('postDecrementExpression', ['10'], ['10', '9']),
          ]),
          File.Simple('division', [
            Expect.Simple('division8safe', ['100', '5'], ['20']),
            Expect.Simple('division8signedsafe', ['100', '5'], ['20']),
            Expect.Simple('division8unsafe', ['100', '5'], ['20']),
            Expect.Simple('division8signedunsafe', ['100', '5'], ['20']),
            Expect.Simple('division256safe', ['100', '20', '5', '0'], ['20', '4']),
            Expect.Simple('division256signedsafe', ['100', '20', '5', '0'], ['20', '4']),
            Expect.Simple('division256unsafe', ['100', '20', '5', '0'], ['20', '4']),
            Expect.Simple('division256signedunsafe', ['100', '20', '5', '0'], ['20', '4']),
          ]),
          File.Simple('remainder', [
            Expect.Simple('remainder8safe', ['103', '5'], ['3']),
            //-119 % 5 = -4
            Expect.Simple('remainder8signedsafe', ['137', '5'], ['252']),
            Expect.Simple('remainder8unsafe', ['215', '9'], ['8']),
            Expect.Simple('remainder8signedunsafe', ['2', '5'], ['2']),
            Expect.Simple('remainder256safe', ['255', '23', '5', '0'], ['3', '0']),
            Expect.Simple('remainder256signedsafe', ['100', '20', '5', '0'], ['0', '0']),
            Expect.Simple('remainder256unsafe', ['100', '21', '5', '1'], ['0', '1']),
            Expect.Simple('remainder256signedunsafe', ['100', '20', '13', '0'], ['7', '0']),
          ]),
          File.Simple('eq', [
            Expect.Simple('eq8safe', ['1', '2'], ['0']),
            Expect.Simple('eq8signedsafe', ['1', '1'], ['1']),
            Expect.Simple('eq8unsafe', ['1', '1'], ['1']),
            Expect.Simple('eq8signedunsafe', ['1', '2'], ['0']),
            Expect.Simple('eq256safe', ['1', '2', '1', '2'], ['1']),
            Expect.Simple('eq256signedsafe', ['1', '2', '3', '2'], ['0']),
            Expect.Simple('eq256unsafe', ['1', '2', '1', '3'], ['0']),
            Expect.Simple('eq256signedunsafe', ['1', '2', '1', '2'], ['1']),
          ]),
          File.Simple('exp', [
            Expect.Simple('exp8safe', ['0', '0'], ['1']),
            Expect.Simple('exp8signedsafe', ['255', '10'], ['1']),
            Expect.Simple('exp8unsafe', ['100', '1'], ['100']),
            Expect.Simple('exp8signedunsafe', ['4', '3'], ['64']),
            Expect.Simple('exp256safe', ['0', '0', '1', '0'], ['0', '0']),
            Expect.Simple('exp256signedsafe', ['1000', '500', '0', '0'], ['1', '0']),
            Expect.Simple('exp256unsafe', ['2', '0', '3', '0'], ['8', '0']),
            Expect.Simple('exp256signedunsafe', ['0', '0', '0', '0'], ['1', '0']),
            Expect.Simple(
              'exp_minus_256',
              ['31', '0'],
              ['0', '0xff000000000000000000000000000000'],
            ),
            Expect.Simple('exp_minus_256', ['32', '0'], null),
          ]),
          File.Simple('ge', [
            Expect.Simple('ge8safe', ['1', '2'], ['0']),
            Expect.Simple('ge8signedsafe', ['255', '1'], ['0']),
            Expect.Simple('ge8unsafe', ['2', '1'], ['1']),
            Expect.Simple('ge8signedunsafe', ['5', '100'], ['0']),
            Expect.Simple('ge256safe', ['20', '3', '20', '3'], ['1']),
            Expect.Simple('ge256signedsafe', ['2', '3', '1', '4'], ['0']),
            Expect.Simple('ge256unsafe', ['1', '5', '3', '2'], ['1']),
            Expect.Simple('ge256signedunsafe', ['1', '1', '1', '1'], ['1']),
          ]),
          File.Simple('gt', [
            Expect.Simple('gt8safe', ['1', '2'], ['0']),
            Expect.Simple('gt8signedsafe', ['255', '1'], ['0']),
            Expect.Simple('gt8unsafe', ['2', '1'], ['1']),
            Expect.Simple('gt8signedunsafe', ['5', '100'], ['0']),
            Expect.Simple('gt256safe', ['20', '3', '20', '3'], ['0']),
            Expect.Simple('gt256signedsafe', ['2', '3', '1', '4'], ['0']),
            Expect.Simple('gt256unsafe', ['1', '5', '3', '2'], ['1']),
            Expect.Simple('gt256signedunsafe', ['1', '1', '1', '1'], ['0']),
          ]),
          File.Simple('increment', [
            Expect.Simple('preIncrementStatement', ['10'], ['11']),
            Expect.Simple('postIncrementStatement', ['10'], ['11']),
            Expect.Simple('preIncrementExpression', ['10'], ['11', '11']),
            Expect.Simple('postIncrementExpression', ['10'], ['10', '11']),
          ]),
          File.Simple('le', [
            Expect.Simple('le8safe', ['1', '2'], ['1']),
            Expect.Simple('le8signedsafe', ['255', '1'], ['1']),
            Expect.Simple('le8signedsafe', ['1', '10'], ['1']),
            Expect.Simple('le8signedsafe', ['156', '255'], ['1']),
            Expect.Simple('le8unsafe', ['2', '1'], ['0']),
            Expect.Simple('le8signedunsafe', ['5', '100'], ['1']),
            Expect.Simple('le256safe', ['20', '3', '20', '3'], ['1']),
            Expect.Simple('le256signedsafe', ['2', '3', '1', '4'], ['1']),
            Expect.Simple('le256unsafe', ['1', '5', '3', '2'], ['0']),
            Expect.Simple('le256signedunsafe', ['1', '1', '1', '1'], ['1']),
          ]),
          File.Simple('lt', [
            Expect.Simple('lt8safe', ['1', '2'], ['1']),
            Expect.Simple('lt8signedsafe', ['255', '1'], ['1']),
            Expect.Simple('lt8unsafe', ['2', '1'], ['0']),
            Expect.Simple('lt8signedunsafe', ['5', '100'], ['1']),
            Expect.Simple('lt256safe', ['20', '3', '20', '3'], ['0']),
            Expect.Simple('lt256signedsafe', ['2', '3', '1', '4'], ['1']),
            Expect.Simple('lt256unsafe', ['1', '5', '3', '2'], ['0']),
            Expect.Simple('lt256signedunsafe', ['1', '1', '1', '1'], ['0']),
          ]),
          File.Simple('multiplication', [
            Expect.Simple('multiplication8safe', ['4', '6'], ['24']),
            Expect.Simple('multiplication8safe', ['100', '40'], null, 'overflow'),
            Expect.Simple('multiplication8unsafe', ['4', '6'], ['24']),
            Expect.Simple('multiplication128safe', ['4', '6'], ['24']),
            Expect.Simple('multiplication128unsafe', ['4', '6'], ['24']),
            Expect.Simple('multiplication8unsafe', ['100', '40'], ['160'], 'overflow'),
            Expect.Simple('multiplication256safe', ['20', '1', '5', '0'], ['100', '5']),
            Expect.Simple('multiplication256unsafe', ['20', '0', '5', '1'], ['100', '20']),
            Expect.Simple('multiplication8signedsafe', ['255', '255'], ['1']),
            Expect.Simple('multiplication8signedsafe', ['100', '40'], null, 'overflow'),
            Expect.Simple('multiplication8signedunsafe', ['192', '2'], ['128']),
            Expect.Simple('multiplication8signedunsafe', ['100', '40'], ['160'], 'overflow'),
            Expect.Simple('multiplication128signedsafe', ['255', '255'], ['65025']),
            Expect.Simple('multiplication128signedunsafe', ['192', '2'], ['384']),
            Expect.Simple(
              'multiplication128signedunsafe',
              // -1 * 2 = -2
              ['340282366920938463463374607431768211455', '2'],
              ['340282366920938463463374607431768211454'],
            ),
            Expect.Simple(
              'multiplication256signedsafe',
              [
                '0',
                '0x40000000000000000000000000000000',
                '0xfffffffffffffffffffffffffffffffe',
                '0xffffffffffffffffffffffffffffffff',
              ],
              ['0', '0x80000000000000000000000000000000'],
            ),
            Expect.Simple(
              'multiplication256signedsafe',
              [
                '1',
                '0x40000000000000000000000000000000',
                '0xfffffffffffffffffffffffffffffffe',
                '0xffffffffffffffffffffffffffffffff',
              ],
              null,
            ),
            Expect.Simple('multiplication256signedsafe', ['20', '1', '5', '0'], ['100', '5']),
            Expect.Simple('multiplication256signedsafe', ['20', '1', '5', '0'], ['100', '5']),
            Expect.Simple('multiplication256signedunsafe', ['20', '0', '5', '1'], ['100', '20']),
          ]),
          File.Simple('neq', [
            Expect.Simple('neq8safe', ['1', '2'], ['1']),
            Expect.Simple('neq8signedsafe', ['1', '1'], ['0']),
            Expect.Simple('neq8unsafe', ['1', '1'], ['0']),
            Expect.Simple('neq8signedunsafe', ['1', '2'], ['1']),
            Expect.Simple('neq256safe', ['1', '2', '1', '2'], ['0']),
            Expect.Simple('neq256signedsafe', ['1', '2', '3', '2'], ['1']),
            Expect.Simple('neq256unsafe', ['1', '2', '1', '3'], ['1']),
            Expect.Simple('neq256signedunsafe', ['1', '2', '1', '2'], ['0']),
          ]),
          File.Simple('shl', [
            Expect.Simple('shl8safe', ['3', '4'], ['48']),
            Expect.Simple('shl8unsafe', ['3', '4'], ['48']),
            Expect.Simple('shl8signedsafe', ['3', '4'], ['48']),
            Expect.Simple('shl8signedunsafe', ['3', '4'], ['48']),
            Expect.Simple('shl8_256safe', ['3', '4', '0'], ['48']),
            Expect.Simple('shl8_256unsafe', ['3', '4', '0'], ['48']),
            Expect.Simple('shl8_256signedsafe', ['3', '4', '0'], ['48']),
            Expect.Simple('shl8_256signedunsafe', ['3', '4', '0'], ['48']),
            Expect.Simple('shl256safe', ['3', '5', '4'], ['48', '80']),
            Expect.Simple('shl256unsafe', ['3', '5', '4'], ['48', '80']),
            Expect.Simple('shl256signedsafe', ['3', '5', '4'], ['48', '80']),
            Expect.Simple('shl256signedunsafe', ['3', '5', '4'], ['48', '80']),
            Expect.Simple('shl256_256safe', ['3', '5', '4', '0'], ['48', '80']),
            Expect.Simple('shl256_256unsafe', ['3', '5', '4', '0'], ['48', '80']),
            Expect.Simple('shl256_256signedsafe', ['3', '5', '4', '0'], ['48', '80']),
            Expect.Simple('shl256_256signedunsafe', ['3', '5', '4', '0'], ['48', '80']),
            Expect.Simple('shl_positive_literal', [], ['1']),
            Expect.Simple('shl_negative_literal', [], ['1']),
          ]),
          File.Simple('shr', [
            Expect.Simple('shr8safe', ['100', '2'], ['25']),
            Expect.Simple('shr8unsafe', ['100', '2'], ['25']),
            Expect.Simple('shr8signedsafe', ['100', '2'], ['25']),
            Expect.Simple('shr8signedunsafe', ['100', '2'], ['25']),
            Expect.Simple('shr8_256safe', ['100', '2', '0'], ['25']),
            Expect.Simple('shr8_256unsafe', ['100', '2', '0'], ['25']),
            Expect.Simple('shr8_256signedsafe', ['100', '2', '0'], ['25']),
            Expect.Simple('shr8_256signedunsafe', ['100', '2', '0'], ['25']),
            Expect.Simple('shr256safe', ['100', '20', '2'], ['25', '5']),
            Expect.Simple('shr256unsafe', ['100', '20', '2'], ['25', '5']),
            Expect.Simple('shr256signedsafe', ['100', '20', '2'], ['25', '5']),
            Expect.Simple('shr256signedunsafe', ['100', '20', '2'], ['25', '5']),
            Expect.Simple('shr256_256safe', ['100', '20', '2', '0'], ['25', '5']),
            Expect.Simple('shr256_256unsafe', ['100', '20', '2', '0'], ['25', '5']),
            Expect.Simple('shr256_256signedsafe', ['100', '20', '2', '0'], ['25', '5']),
            Expect.Simple('shr256_256signedunsafe', ['100', '20', '2', '0'], ['25', '5']),
            Expect.Simple('shr_positive_literal', [], ['1']),
            Expect.Simple('shr_negative_literal', [], ['1']),
          ]),
          File.Simple('subtraction', [
            Expect.Simple('subtraction8safe', ['31', '2'], ['29']),
            Expect.Simple('subtraction8safe', ['20', '180'], null, 'overflow'),
            Expect.Simple('subtraction8unsafe', ['32', '20'], ['12']),
            Expect.Simple('subtraction8unsafe', ['2', '180'], ['78'], 'overflow'),
            Expect.Simple('subtraction8signedsafe', ['31', '2'], ['29']),
            Expect.Simple('subtraction8signedsafe', ['20', '180'], ['96'], 'overflow'),
            Expect.Simple('subtraction8signedunsafe', ['32', '20'], ['12']),
            Expect.Simple('subtraction8signedunsafe', ['20', '180'], ['96'], 'overflow'),
            Expect.Simple('subtraction200safe', ['60', '8'], ['52']),
            Expect.Simple(
              'subtraction200safe',
              ['800000000000000000000000000000000000', '900000000000000000000000000000000000'],
              null,
              'overflow',
            ),
            Expect.Simple('subtraction200unsafe', ['64', '8'], ['56']),
            Expect.Simple(
              'subtraction200unsafe',
              ['800000000000000000000000000000000000', '900000000000000000000000000000000000'],
              ['1606938044258990275541961992341162602522202993782792835301376'],
              'overflow',
            ),
            Expect.Simple('subtraction256safe', ['20', '4', '5', '2'], ['15', '2']),
            Expect.Simple('subtraction256safe', ['20', '1', '5', '2'], null, 'overflow'),
            Expect.Simple('subtraction256unsafe', ['20', '4', '5', '2'], ['15', '2']),
            Expect.Simple(
              'subtraction256unsafe',
              ['20', '4', '50', '2'],
              ['340282366920938463463374607431768211426', '1'],
              'overflow',
            ),
            Expect.Simple('subtraction256signedsafe', ['20', '4', '5', '2'], ['15', '2']),
            Expect.Simple(
              'subtraction256signedsafe',
              ['0', '0', '1', '0'],
              [
                '340282366920938463463374607431768211455',
                '340282366920938463463374607431768211455',
              ],
            ),
            Expect.Simple(
              'subtraction256signedsafe',
              ['20', '1', '5', '2'],
              ['15', '340282366920938463463374607431768211455'],
              'overflow',
            ),
            Expect.Simple('subtraction256signedunsafe', ['20', '4', '5', '2'], ['15', '2']),
            Expect.Simple(
              'subtraction256signedunsafe',
              ['20', '4', '50', '2'],
              ['340282366920938463463374607431768211426', '1'],
              'overflow',
            ),
          ]),
          File.Simple('xor', [
            Expect.Simple('xor8safe', ['10', '24'], ['18']),
            Expect.Simple('xor8signedsafe', ['10', '24'], ['18']),
            Expect.Simple('xor8unsafe', ['10', '24'], ['18']),
            Expect.Simple('xor8signedunsafe', ['10', '24'], ['18']),
            Expect.Simple('xor256safe', ['10', '7', '24', '19'], ['18', '20']),
            Expect.Simple('xor256signedsafe', ['10', '7', '24', '19'], ['18', '20']),
            Expect.Simple('xor256unsafe', ['10', '7', '24', '19'], ['18', '20']),
            Expect.Simple('xor256signedunsafe', ['10', '7', '24', '19'], ['18', '20']),
          ]),
        ]),
        new Dir('memory', [
          File.Simple('delete', [
            Expect.Simple('deleteFelt', [], ['0']),
            Expect.Simple('deleteUint', [], ['0', '0']),
            Expect.Simple('deleteS', [], ['0', '0'], 'Delete simple struct'),
            Expect.Simple('deleteDArray', ['3', '5', '3', '2'], ['0', '0'], 'Delete dynamic array'),
            Expect.Simple(
              'copyDeleteDArray',
              ['3', '5', '3', '2'],
              ['8', '0'],
              'Delete dynamic array but keep a reference copy',
            ),
            // Blocked by returning a struct containing a dynamic array
            // Expect.Simple('deleteC', [], ['0'], 'Delete struct with a dyanmic array as a member'),
            Expect.Simple(
              'deleteCnotArray',
              ['3', '5', '1', '2'],
              ['4'],
              'Delete struct but keep member array ',
            ),
            Expect.Simple('deleteSArray', [], ['3', '4'], 'Delete dynamic array of structs'),
            Expect.Simple('delete2dArray', [], ['13', '0'], 'Delete dynamic array of structs'),
          ]),
          File.Simple('dynamicArrays', [
            Expect.Simple('uint8new', [], ['0', '0']),
            Expect.Simple('uint8write', ['5'], ['0', '5']),
            Expect.Simple('uint256new', [], ['0', '0', '0', '0']),
            Expect.Simple('uint256write', ['5', '6'], ['0', '0', '5', '6']),
          ]),
          File.Simple('nested', [
            Expect.Simple('setAndGet', ['100'], ['100']),
            Expect.Simple(
              'memberAssign',
              ['2', '3', '4', '5', '6', '7', '8', '9', '10', '11'],
              ['2', '3', '4', '5', '6'],
            ),
            Expect.Simple(
              'identifierAssign',
              ['2', '3', '4', '5', '6', '7', '8', '9', '10', '11'],
              ['7', '8', '9', '10', '11'],
            ),
          ]),
          File.Simple('nestedIndexAccessWrite', [
            Expect.Simple(
              'passDataToInnerFunction',
              [],
              [...['0', '0', '0'], ...['0', '0', '0'], ...['0', '0', '1'], ...['0', '0', '7']],
              '0',
            ),
          ]),
          File.Simple('staticArrays', [
            Expect.Simple('uint8default', [], ['0', '0']),
            Expect.Simple('uint8write', ['5'], ['0', '5']),
            Expect.Simple('uint256default', [], ['0', '0', '0', '0']),
            Expect.Simple('uint256write', ['5', '6'], ['0', '0', '5', '6']),
          ]),
          File.Simple('structs', [
            Expect.Simple('createDefault', [], ['0', '0', '0']),
            Expect.Simple('createManual', ['1', '2', '3'], ['1', '2', '3']),
            Expect.Simple('writeMembers', ['1', '2', '3'], ['1', '2', '3']),
            Expect.Simple('references', ['1', '2', '3'], ['1', '2', '3']),
            Expect.Simple('input', ['3', '4', '5'], ['4', '5', '5']),
            Expect.Simple('output', ['3', '4', '5'], ['3', '4', '5']),
          ]),
        ]),
        new Dir('modifiers', [
          File.Simple('modifier', [
            Expect.Simple('f', ['90000', '0'], ['10000', '0']),
            Expect.Simple('f', ['110000', '0'], ['0', '0']),
          ]),
          File.Simple('modifierRecursive', [
            new Expect('modifier', [
              ['fact', ['5', '0'], ['120', '0'], '0'],
              ['called', [], ['6', '0'], '0'],
            ]),
          ]),
          File.Simple('modifierWithReturn', [
            Expect.Simple('returnFiveThroughModifiers', [], ['5']),
          ]),
          File.Simple('multipleModifiers', [
            new Expect('modifier', [
              ['openEvent', [], [], '0'],
              ['donate', ['238', '0'], ['238', '0'], '0'],
              ['donate', ['100', '0'], ['338', '0'], '0'],
              ['donate', ['50', '0'], null, '0', 'Value for donation must be bigger than 100'],
              ['balance', [], ['338', '0'], '0'],
              ['closeEvent', [], [], '0'],
              [
                'donate',
                ['500', '0'],
                null,
                '0',
                'The event must be open in order to receive donations',
              ],
              ['balance', [], ['0', '0'], '0'],
            ]),
          ]),
        ]),
        new Dir('modifiers', [
          File.Simple('modifier', [
            Expect.Simple('f', ['90000', '0'], ['10000', '0']),
            Expect.Simple('f', ['110000', '0'], ['0', '0']),
          ]),
          File.Simple('multipleModifiers', [
            new Expect('modifier', [
              ['openEvent', [], [], '0'],
              ['donate', ['238', '0'], ['238', '0'], '0'],
              ['donate', ['100', '0'], ['338', '0'], '0'],
              ['donate', ['50', '0'], null, '0', 'Value for donation must be bigger than 100'],
              ['balance', [], ['338', '0'], '0'],
              ['closeEvent', [], [], '0'],
              [
                'donate',
                ['500', '0'],
                null,
                '0',
                'The event must be open in order to receive donations',
              ],
              ['balance', [], ['0', '0'], '0'],
            ]),
          ]),
        ]),
        new Dir('new', [
          File.Simple('deep', [Expect.Simple('createContracts', [], [])]),
          File.Simple('many', [
            new Expect('Uint256 as argument', [
              ['createUint256Contract', ['0', '2'], [], '0'],
              ['getUint256X', [], ['0', '2'], '0'],
            ]),
            new Expect('Uint8 as argument', [
              ['createUint8Contract', ['3'], [], '0'],
              ['getUint8X', [], ['3'], '0'],
            ]),
            new Expect('Dynamic Array as argument', [
              ['createDynArrayContract', ['4', '0', '5', '0', '7', '0', '11', '0', '31'], [], '0'],
              ['getDynArrayX', [], ['4', '0', '5', '0', '7', '0', '11', '0', '31'], '0'],
            ]),
            new Expect('Static Array as argument', [
              ['createStaticArrayContract', ['13', '17', '19'], [], '0'],
              ['getStaticArrayX', [], ['13', '17', '19'], '0'],
            ]),
            new Expect('Struct as argument', [
              ['createStructContract', ['23', '29'], [], '0'],
              ['getStructX', [], ['23', '29'], '0'],
            ]),
          ]),
          File.Simple('salted', [
            new Expect('Create multiple salted contracts', [
              ['createAndStoreUint256Contract', ['0', '1', '0', '2'], [], '0'],
              ['createAndStoreUint256Contract', ['0', '2', '0', '5'], [], '0'],
              ['createUint256Contract', ['0', `${2n ** 128n - 1n}`, '0', '7'], [], '0'],
            ]),
            new Expect('Interact with different deployed salted contracts', [
              ['getUint256X', ['0', '1'], ['0', '2'], '0'],
              ['getUint256X', ['0', '2'], ['0', '5'], '0'],
            ]),
          ]),
          /*
          File.Simple('product', [
            new Expect('Different types', [
              [
                'createProduct',
                [
                  ...['2', '0'],
                  '3',
                  ...['3', '0', '2', '0', '3', '0', '5'],
                  ...['7', '11'],
                  ...['13', '17', '19'],
                ],
                [],
                '0',
              ],
              [
                'getProduct',
                ['0', '0'],
                [
                  ...['2', '0'],
                  '3',
                  ...['3', '0', '2', '0', '3', '0', '5'],
                  ...['7', '11'],
                  ...['13', '17', '19'],
                ],
                '0',
              ],
            ]),
          ]),
          */
        ]),
        new Dir('precompiles', [
          File.Simple('ecrecover', [Expect.Simple('test', [], ['1'])]),
          File.Simple('keccak256', [
            Expect.Simple(
              'testCalldataBytes',
              ['4', '0xff', '0xff', '0xaa', '0xdd'],
              [
                '175324288422466550073545188793205740709',
                '193807281875048316986278682415904036447',
              ],
            ),
            Expect.Simple(
              'testMemoryBytes',
              ['1', '0x63'],
              ['224080190154071229201179410017478621618', '14967895479457470500441594449402441164'],
            ),
            Expect.Simple(
              'testString',
              [],
              ['224080190154071229201179410017478621618', '14967895479457470500441594449402441164'],
            ),
          ]),
        ]),
        new Dir('named_args', [
          File.Simple('function', [
            Expect.Simple('f', [], []),
            Expect.Simple('k', [], ['365', '0']),
            Expect.Simple('v', [], ['234', '0']),
          ]),
          File.Simple('constructor', [
            // (1, 2, (45, 1), [1,2,3])
            Expect.Simple(
              'getData',
              [],
              ['1', '0', '2', '0', '45', '0', '1', '0', '1', '0', '2', '0', '3', '0'],
            ),
          ]),
        ]),
        new Dir('public_func_splitter', [
          File.Simple('value_passing', [], 'A'),
          File.Simple(
            'value_passing',
            [
              Expect.Simple('testExternalCallMemberAccess', [], ['1', '2']),
              Expect.Simple('testInternalCallMemberAccess', [], ['10', '11']),
              Expect.Simple('testInternalCallIdentifier', [], ['10', '11']),
              Expect.Simple(
                'testExternalCallCrossContract',
                ['address@tests/behaviour/contracts/public_func_splitter/value_passing.A'],
                ['1', '2'],
              ),
            ],
            'WARP',
          ),
        ]),
        new Dir('public_state_vars', [
          File.Simple('elementary', [
            Expect.Simple('a', [], ['234', '0']),
            Expect.Simple('b', [], ['23']),
            Expect.Simple('c', [], ['103929005307130220006098923584552504982110632080']),
            Expect.Simple(
              'd',
              [],
              [
                '340282366920938463463374607431768211455',
                '340282366920938463463374607431768211455',
              ],
            ),
            Expect.Simple('e', [], ['12', '0']),
            Expect.Simple('f', [], ['1']),
          ]),
          File.Simple('arrays', [
            Expect.Simple('a', ['2', '0'], ['3', '0']),
            Expect.Simple('d', ['0', '0'], ['103929005307130220006098923584552504982110632080']),
            Expect.Simple('e', ['1', '0'], ['0']),
            Expect.Simple('y', ['0', '0'], ['12', '0']),
            Expect.Simple('w', ['0', '0', '0', '0', '0', '0'], ['15', '0']),
          ]),
          File.Simple('enums', [
            Expect.Simple('a', [], ['0']),
            Expect.Simple('b', [], ['1']),
            Expect.Simple('c', [], ['0']),
            Expect.Simple('d', [], ['1']),
            Expect.Simple('f', [], ['2']),
          ]),
          File.Simple('mappings', [
            Expect.Simple('a', ['1', '0'], ['1', '0']),
            Expect.Simple('b', ['2', '0'], ['1']),
            Expect.Simple('d', ['1'], ['1', '0']),
            Expect.Simple('e', ['1', '1', '0'], ['1']),
          ]),
          File.Simple('structs', [
            Expect.Simple('a', [], ['1', '0', '2', '0']),
            Expect.Simple('c', [], ['5', '0', '6', '0']),
            Expect.Simple(
              'd',
              [],
              [
                '7',
                '0',
                '103929005307130220006098923584552504982110632080',
                '9',
                '10',
                '0',
                '11',
                '0',
              ],
            ),
            Expect.Simple('getStructIgnoringDynArray', ['7', '9', '8', '0'], ['7', '9', '8', '0']),
          ]),
          File.Simple('misc', [
            Expect.Simple('a', ['0', '0'], ['1', '0', '2', '0']),
            Expect.Simple(
              'd',
              ['0', '0'],
              [
                '7',
                '0',
                '103929005307130220006098923584552504982110632080',
                '9',
                '11',
                '0',
                '10',
                '0',
              ],
            ),
          ]),
        ]),
        new Dir('preExpressionSplitter', [
          File.Simple('assign_simple', [Expect.Simple('f', [], ['10', ''])]),
          File.Simple('assign_simple', [Expect.Simple('g', [], ['15', ''])]),
        ]),
        new Dir('returns', [
          File.Simple('initialiseStorageReturns', [
            Expect.Simple('getDefaultArrayLengths', [], ['0', '0', '0', '0']),
          ]),
          File.Simple('returnInserter', [
            Expect.Simple('default_returnInsert', ['6'], ['0']),
            Expect.Simple('condition_returnInsert', ['1'], ['2'], 'Return from conditional branch'),
            Expect.Simple(
              'condition_returnInsert',
              ['2'],
              ['0'],
              'Default return if not returned from conditional branch',
            ),
            Expect.Simple('revert_returnInserter', ['3'], null),
            Expect.Simple('conditions_no_returnInsert', ['9'], ['9']),
            Expect.Simple('returnInsert_with_require', ['3', '5'], ['8']),
            Expect.Simple('ifFunctionaliser_returnInserter', ['2'], ['2', '0']),
          ]),
          File.Simple('returnInitializer', [
            Expect.Simple('withReturn', ['3', '8'], ['3', '8']),
            Expect.Simple('insertReturn', ['7'], ['9', '7']),
          ]),
        ]),
        new Dir('static_array_index_access', [
          File.Simple('static_array_index_access', [
            Expect.Simple('t0', ['3', '2', '1', '0', '0'], ['3']),
            Expect.Simple(
              't1',
              [...['2', '0', '2'], ...['3', '0', '3'], '1', '0'],
              ['3', '0', '3'],
            ),
            Expect.Simple(
              't2',
              [...['2', '0', '2', '0', '2'], ...['3', '0', '3', '0', '3'], '0', '0'],
              ['2', '0', '2', '0', '2'],
            ),
            Expect.Simple('t3', ['2', '3', '5', '7', '11', '0', '0', '2', '0', '4', '0'], ['18']),
            Expect.Simple('t4', ['2', '3', '5', '7', '1', '0'], ['5']),
            Expect.Simple('t5', ['2', '3', '5', '7', '1', '0'], ['3']),
            Expect.Simple('t6', ['2', '3', '5', '7', '1', '0'], ['7']),
            Expect.Simple('n0', ['1', '2', '3', '2', '0'], ['3']),
            Expect.Simple('n1', [...['1', '2', '3'], ...['4', '5', '6'], '0', '0'], ['4']),
            Expect.Simple(
              'n2',
              [
                ...[...['1', '2', '3'], ...['4', '5', '6']],
                ...[...['2', '3', '4'], ...['5', '6', '7']],
                ...[...['3', '4', '5'], ...['6', '7', '8']],
                '2',
                '0',
              ],
              ['8'],
            ),
            Expect.Simple(
              'n3',
              [
                ...[...['1', '2', '3'], ...['4', '5', '6']],
                ...[...['2', '3', '4'], ...['5', '6', '7']],
                ...[...['3', '4', '5'], ...['6', '7', '8']],
                '2',
                '0',
              ],
              ['3', '4', '5'],
            ),
          ]),
        ]),
        new Dir('storage', [
          new Dir('delete', [
            File.Simple('value_dyn_array', [
              Expect.Simple('tryDeleteX', [], ['28']),
              Expect.Simple('tryDeleteY', [], ['71', '0']),
            ]),
            File.Simple('ref_dyn_array', [Expect.Simple('tryDeleteZ', [], ['0', '0', '0'])]),
            File.Simple('struct', [
              Expect.Simple(
                'deleteValueStruct',
                [],
                ['0', '0', '0', '0', '0', '0', '0'],
                'delete struct with value members',
              ),
              new Expect('delete struct with dynamic array', [
                ['setDynArrayStructVal', ['3'], [], '0'],
                ['setDynArrayStructVal', ['5'], [], '0'],
                ['setDynArrayStructVal', ['7'], [], '0'],
                ['deleteDynArrayStruct', [], [], '0'],
                ['getDynArrayStruct', ['0', '0'], null, '0'],
                ['setDynArrayStructVal', ['15'], [], '0'],
                ['getDynArrayStruct', ['0', '0'], ['15', '15'], '0'],
              ]),
              new Expect('delete struct with mapping', [
                ['setMapStructVal', ['5', '10'], [], '0'],
                ['deleteMapStruct', [], [], '0'],
                ['getMapStruct', ['5'], ['10'], '0'],
              ]),
            ]),
            File.Simple('map_2d_dyn_array', [
              new Expect('delete 2d dynamic arrays with mappings', [
                ['n1', ['3', '0', '5', '0'], [], '0'],
                ['map', ['3', '0'], ['5', '0'], '0'],
                ['p', [], [], '0'],
                ['n2', [], [], '0'],
                ['map', ['3', '0'], ['5', '0'], '0'],
                ['d', [], ['0', '0'], '0'],
                ['n2', [], [], '0'],
                ['map', ['3', '0'], ['5', '0'], '0'],
              ]),
            ]),
            File.Simple('static_array', [
              new Expect('delete small static array', [
                ['setSmall', ['0', '1'], [], '0'],
                ['setSmall', ['0', '2'], [], '0'],
                ['setSmall', ['2', '3'], [], '0'],
                ['getSmall', ['0', '1'], ['2'], '0'],
                ['deleteSmall', [], [], '0'],
                ['getSmall', ['0', '1'], null, '0'],
                ['setSmall', ['2', '15'], [], '0'],
                ['getSmall', ['2', '0'], ['15'], '0'],
              ]),
              new Expect('delete big static array', [
                ['setBig', ['0', '1'], [], '0'],
                ['setBig', ['0', '2'], [], '0'],
                ['setBig', ['2', '3'], [], '0'],
                ['getBig', ['0', '1'], ['2'], '0'],
                ['deleteBig', [], [], '0'],
                ['getBig', ['0', '1'], null, '0'],
                ['setBig', ['2', '15'], [], '0'],
                ['getBig', ['2', '0'], ['15'], '0'],
              ]),
            ]),
          ]),
          File.Simple('dynamic_arrays', [
            Expect.Simple('get', ['0', '0'], null, 'out of range get should fail'),
            Expect.Simple('set', ['0', '0', '0'], null, 'out of range set should fail'),
            Expect.Simple('length', [], ['0', '0'], 'length should start as 0'),
            Expect.Simple('pushNoArg', [], ['0']),
            Expect.Simple('length', [], ['1', '0'], 'length should increase after push'),
            Expect.Simple('get', ['0', '0'], ['0']),
            Expect.Simple('get', ['1', '0'], null, 'out of range get should fail'),
            Expect.Simple('pushNoArg', [], ['0']),
            Expect.Simple('length', [], ['2', '0'], 'length should increase after push'),
            Expect.Simple('get', ['1', '0'], ['0']),
            Expect.Simple('get', ['2', '0'], null, 'out of range get should fail'),
            new Expect('set', [
              ['set', ['0', '0', '4'], ['4'], '0'],
              ['get', ['0', '0'], ['4'], '0'],
            ]),
            Expect.Simple('pop', [], []),
            Expect.Simple('length', [], ['1', '0'], 'length should decrease after pop'),
            Expect.Simple('get', ['0', '0'], ['4']),
            Expect.Simple('pop', [], []),
            Expect.Simple('length', [], ['0', '0'], 'length should decrease after pop'),
            Expect.Simple('get', ['0', '0'], null),
            Expect.Simple('pop', [], null, 'attempting to pop an empty array should fail'),
            Expect.Simple('pushReturnDynArray', [], ['0', '0', '0']),
          ]),
          File.Simple('dynamicInStructs', [
            Expect.Simple('s', [], ['0', '0', '0']),
            Expect.Simple('set', ['5', '2', '2', '0x80', '0x81'], []),
            Expect.Simple('s', [], ['5', '2', '2', '0x80', '0x81']),
          ]),
          File.Simple('mappings', [
            Expect.Simple('nestedMappings', ['3'], ['3']),
            Expect.Simple('nestedMappings', ['4'], ['4'], 'stepCheck'),
            Expect.Simple('nonFeltKey', ['3', '4', '5'], ['5']),
            Expect.Simple('nonFeltKey', ['4', '5', '6'], ['6'], 'stepCheck'),
            Expect.Simple('structValue', ['10', '100', '1000'], ['10', '100', '1000']),
            Expect.Simple(
              'staticArrayValue',
              ['10', '11', '100', '101', '1000', '1001'],
              ['10', '11', '100', '101', '1000', '1001'],
            ),
            Expect.Simple(
              'staticArrayValueWithConversion',
              ['10', '100', '101', '200'],
              ['10', '0', '100', '101', '200', '0'],
            ),
            Expect.Simple(
              'dynamicArrayValue',
              ['10', '11', '100', '101', '1000', '1001'],
              ['10', '11', '100', '101', '1000', '1001'],
            ),
          ]),
          File.Simple('nesting', [Expect.Simple('nesting', [], ['5'])]),
          File.Simple('passingArguments', [
            Expect.Simple('passArray', [], ['4']),
            Expect.Simple('passInt', [], ['0', '0']),
            Expect.Simple('passMap', [], ['20']),
            Expect.Simple('passStruct', [], ['5']),
          ]),
          File.Simple('pushPopLoops', [
            Expect.Simple('test_indices', ['1', '0'], ['1', '0']),
            Expect.Simple('test_indices', ['5', '0'], ['5', '0']),
            Expect.Simple('test_indices', ['10', '0'], ['10', '0']),
            Expect.Simple('test_indices', ['9', '0'], ['9', '0']),
            Expect.Simple('test_indices', ['1', '0'], ['1', '0']),
          ]),
          File.Simple('pushPopLoopsAddress', [
            Expect.Simple('test_indices', ['0', '0'], ['0', '0']),
            Expect.Simple('test_indices', ['11', '0'], ['11', '0']),
            Expect.Simple('test_indices', ['11', '0'], ['11', '0']),
            Expect.Simple('test_indices', ['5', '0'], ['5', '0']),
            Expect.Simple('test_indices', ['0', '0'], ['0', '0']),
          ]),
          File.Simple('returns', [
            Expect.Simple('ints', [], ['3']),
            Expect.Simple('arrays', [], ['2', '2']),
            Expect.Simple('mappings', [], ['2', '4']),
            Expect.Simple('structs', [], ['2']),
          ]),
          File.Simple('scalars', [
            Expect.Simple('getValues', [], ['2', '4']),
            Expect.Simple('readValues', [], ['2', '4']),
            new Expect('setOnce', [
              ['setValues', ['5', '8'], [], '0'],
              ['getValues', [], ['5', '8'], '0'],
            ]),
            new Expect('setRepeated', [
              ['setValues', ['1', '1'], [], '0'],
              ['setValues', ['11', '32'], [], '0'],
              ['getValues', [], ['11', '32'], '0'],
            ]),
          ]),
          File.Simple('static_arrays', [
            Expect.Simple('length', [], ['5', '0']),
            Expect.Simple('get', ['2', '0'], ['0'], 'initial value'),
            Expect.Simple('get', ['5', '0'], null, 'out of range'),
            Expect.Simple('set', ['3', '0', '10'], ['10']),
            Expect.Simple('get', ['3', '0'], ['10'], 'set value should persist'),
          ]),
          File.Simple('structs', [
            Expect.Simple('getMember', [], ['0', '0']),
            new Expect('setMember', [
              ['setMember', ['5', '10'], [], '0'],
              ['getMember', [], ['5', '10'], '0'],
            ]),
            new Expect('struct constructor', [
              ['assign', ['10', '11'], [], '0'],
              ['getMember', [], ['10', '11'], '0'],
            ]),
          ]),
          File.Simple('swap', [
            Expect.Simple('set', ['5', '6', '7', '8'], []),
            Expect.Simple('swap', [], []),
            Expect.Simple('struct1', [], ['5', '6']),
            Expect.Simple('struct2', [], ['5', '6']),
          ]),
        ]),
        new Dir('stringLiteral', [
          File.Simple('stringLiteralMemory', [
            Expect.Simple('plainLiteral', [], []),
            Expect.Simple('returnLiteral', [], ['4', '87', '65', '82', '80']),
            Expect.Simple('varDecl', [], ['4', '87', '65', '82', '80']),
            Expect.Simple(
              'literalAssignmentToMemoryFromParams',
              ['2', '86', '65'],
              ['4', '87', '65', '82', '80'],
            ),
            Expect.Simple('tupleRet', [], ['2', '87', '65', '2', '82', '80']),
            Expect.Simple('funcCallWithArg', [], ['4', '87', '65', '82', '80']),
            Expect.Simple('nestedFuncCallWithArg', [], ['4', '87', '65', '82', '80']),
          ]),
          File.Simple('stringLiteralStorage', [
            Expect.Simple('literalAssignment', [], ['4', '87', '65', '82', '80']),
            Expect.Simple('memoryToStorageAssignment', [], ['4', '87', '65', '82', '80']),
          ]),
        ]),
        new Dir('this_keyword', [
          File.Simple('thisKeyword', [
            Expect.Simple(
              'simpleThis',
              [],
              ['address@tests/behaviour/contracts/this_keyword/thisKeyword.WARP'],
            ),
            Expect.Simple(
              'getAddress',
              [],
              ['address@tests/behaviour/contracts/this_keyword/thisKeyword.WARP'],
            ),
            Expect.Simple(
              'getAddressAssignment',
              [],
              ['address@tests/behaviour/contracts/this_keyword/thisKeyword.WARP'],
            ),
          ]),
        ]),
        new Dir('tuples', [
          File.Simple('calldata_tuple', [
            Expect.Simple('tupleSplit', ['3', '1', '2', '3', '5'], ['5']),
          ]),
        ]),
        new Dir('type_information', [
          File.Simple('informationEnum', [
            Expect.Simple('dMin', [], ['0']),
            Expect.Simple('dMax', [], ['3']),
          ]),
          File.Simple('informationContract', [
            Expect.Simple('getName', [], ['4', '87', '65', '82', '80']),
            Expect.Simple('getId', [], ['3619205059']),
          ]),
        ]),
        new Dir('type_name_type_removal', [
          File.Simple('complex', [
            Expect.Simple('assignment', [], []),
            Expect.Simple('varDeclStatement', [], []),
            Expect.Simple('tupleExpression', [], []),
          ]),
          File.Simple('simple', [
            Expect.Simple('memberAccess', [], []),
            Expect.Simple('identifier', [], []),
            Expect.Simple('simple', [], []),
            Expect.Simple('indexAccess', [], []),
          ]),
        ]),
        new Dir('underscore_integers', [
          File.Simple('underscore_integers', [
            Expect.Simple('a', [], ['10000', '0']),
            Expect.Simple('b', [], ['10000', '0']),
          ]),
        ]),
        new Dir('user_defined_value_types', [
          File.Simple('overloading', [
            Expect.Simple(
              'callOverloads',
              ['4'],
              ['4', '5'],
              'test wrapped value goes to different overload',
            ),
          ]),
          File.Simple('user_defined_value_types', [
            Expect.Simple('narrowUnsigned', ['1', '0'], ['1']),
            Expect.Simple('narrowUnsigned', ['2', '0'], ['2']),
            Expect.Simple('narrowUnsigned', ['257', '0'], ['1']),
            Expect.Simple('narrowSigned', ['1', '0'], ['1']),
            Expect.Simple('narrowSigned', ['2', '0'], ['2']),
            Expect.Simple('narrowSigned', ['255', '0'], ['255']),
            Expect.Simple('narrowSigned', ['257', '0'], ['1']),
            Expect.Simple('unsignedToSigned', ['1'], ['1']),
            Expect.Simple('unsignedToSigned', ['2'], ['2']),
            Expect.Simple('unsignedToSigned', ['255'], ['255']),
            Expect.Simple('unsignedToSigned', ['257'], null),
            Expect.Simple('widenWrap', ['250'], ['250']),
            Expect.Simple('widenNoWrap', ['1'], ['1', '0']),
            Expect.Simple('widenNoWrap', ['2'], ['2', '0']),
            Expect.Simple('widenNoWrap', ['255'], ['0xff', '0']),
            Expect.Simple('widenNoWrap', ['257'], null),
            Expect.Simple('widenWrap', ['1'], ['1']),
            Expect.Simple('widenWrap', ['2'], ['2']),
            Expect.Simple('widenWrap', ['255'], ['0xff']),
            Expect.Simple('widenWrap', ['257'], null),
            Expect.Simple('narrowWithUnwrap', ['1'], ['1']),
            Expect.Simple('narrowWithUnwrap', ['2'], ['2']),
            Expect.Simple('narrowWithUnwrap', ['255'], ['0xff']),
            Expect.Simple('narrowWithUnwrap', ['257'], ['1']),
          ]),
        ]),
        new Dir('using_for', [
          File.Simple('simple', [
            Expect.Simple('callOnIdentifier', [], ['6', '0']),
            Expect.Simple('callOnFunctionCall', [], ['60', '0']),
            Expect.Simple('namedArgChecker', [], ['62', '0']),
          ]),
          File.Simple('library', [
            Expect.Simple('callOnIdentifierAdd', [], ['6', '0']),
            Expect.Simple('callOnIdentifierMul', [], ['2', '0']),
            Expect.Simple('callLibFunction', [], ['1', '0']),
          ]),
          File.Simple('private', [
            Expect.Simple('callOnIdentifier', ['23', '0', '3', '0'], ['69', '0']),
          ]),
        ]),
        File.Simple('example', [
          Expect.Simple('test', [], []),
          Expect.Simple('returnTest', [], ['12', '0']),
        ]),
        File.Simple('removeIdentityFunctions', [
          Expect.Simple('f', ['10', '0'], ['3', '20', '0', '5', '0', '13', '0']),
        ]),
      ]),
    ]),
    new Dir('benchmark', [
      new File(
        'BaseJumpRateModelV2',
        'BaseJumpRateModelV2',
        ['10000000', '0', '11000000', '0', '10000000', '0', '10', '0', '0'],
        [
          Expect.Simple(
            'getSupplyRate',
            ['500', '0', '100', '0', '200', '0', '2', '0'],
            ['0', '0'],
          ),
          Expect.Simple(
            'utilizationRate',
            ['500', '0', '100', '0', '200', '0'],
            ['250000000000000000', '0'],
          ),
          Expect.Simple(
            'updateJumpRateModel',
            ['10000000', '0', '11000000', '0', '10000000', '0', '7', '0'],
            [],
          ),
        ],
      ),
      File.Simple('ERC20_storage', [
        Expect.Simple('deposit', ['74', '0', '500', '0'], []),
        Expect.Simple('transferFrom', ['74', '0', '68', '0', '400', '0', '74', '0'], ['1']),
        Expect.Simple('withdraw', ['80', '0', '74', '0'], []),
        Expect.Simple('get_balance', ['74', '0'], ['20', '0']),
      ]),
      new File(
        'ERC20',
        'ERC20',
        [
          '10',
          '78',
          '69',
          '84',
          '72',
          '69',
          '82',
          '67',
          '79',
          '73',
          '78',
          '4',
          '78',
          '69',
          '84',
          '72',
        ],
        [
          Expect.Simple(
            'name',
            [],
            ['10', '78', '69', '84', '72', '69', '82', '67', '79', '73', '78'],
          ),
          Expect.Simple('symbol', [], ['4', '78', '69', '84', '72']),
          Expect.Simple('decimals', [], ['18']),
          Expect.Simple('totalSupply', [], ['0', '0']),
          Expect.Simple('balanceOf', ['1234'], ['0', '0']),
          Expect.Simple('allowance', ['123', '765'], ['0', '0']),
          new Expect('transfer', [['transfer', ['123', '0', '0'], ['1'], '4']]),
          new Expect('approve', [['approve', ['1234', '0', '0'], ['1'], '4']]),
          new Expect('transferFrom', [['transferFrom', ['4', '123', '0', '0'], ['1'], '1234']]),
        ],
      ),
    ]),
  ]),
);<|MERGE_RESOLUTION|>--- conflicted
+++ resolved
@@ -4,21 +4,17 @@
   flatten,
   getByteXArray,
   toCairoUint256,
-<<<<<<< HEAD
   toCairoInt256,
   MIN_INT256,
   MAX_INT256,
   toCairoInt8,
   MIN_INT8,
   MAX_INT8,
-} from './utils';
-=======
   warpEventCanonicalSignaturehash,
 } from './utils';
 
 import createKeccakHash from 'keccak';
 import { mapRange, MASK_250 } from '../../../src/export';
->>>>>>> 5f984190
 
 export const expectations = flatten(
   new Dir('tests', [
