import { Dir, Expect, File } from './types';
import { flatten } from './utils';

export const expectations = flatten(
  new Dir('tests', [
    new Dir('behaviour', [
      new Dir('contracts', [
        new Dir('assignments', [
          File.Simple('functionSingle', [
            Expect.Simple('test', ['3'], ['3']),
            Expect.Simple('test256', ['3', '4'], ['3', '4']),
          ]),
          File.Simple('scalar', [
            Expect.Simple('test', ['3'], ['3']),
            Expect.Simple('test256', ['3', '4'], ['3', '4']),
          ]),
        ]),
        new Dir('conversions', [
          File.Simple('signedIdentity', [
            Expect.Simple('implicit', ['210', '11', '12'], ['210', '11', '12']),
            Expect.Simple('explicit', ['200', '300', '400'], ['200', '300', '400']),
          ]),
          File.Simple('signedNarrowing', [
            Expect.Simple(
              'explicit',
              ['63005', '1000', '2000'],
              ['29', '70778732319555200400381918345807787983848'],
            ),
          ]),
          File.Simple('signedWidening', [
            Expect.Simple('implicit', ['10'], ['10', '10', '0']),
            Expect.Simple(
              'implicit',
              ['250'],
              [
                '65530',
                '340282366920938463463374607431768211450',
                '340282366920938463463374607431768211455',
              ],
            ),
            Expect.Simple('explicit', ['20'], ['20', '20', '0']),
            Expect.Simple(
              'explicit',
              ['240'],
              [
                '65520',
                '340282366920938463463374607431768211440',
                '340282366920938463463374607431768211455',
              ],
            ),
          ]),
          File.Simple('unsignedIdentity', [
            Expect.Simple('implicit', ['210', '11', '12'], ['210', '11', '12']),
            Expect.Simple('explicit', ['200', '300', '400'], ['200', '300', '400']),
          ]),
          File.Simple('unsignedNarrowing', [
            Expect.Simple(
              'explicit',
              ['63005', '1000', '2000'],
              ['29', '70778732319555200400381918345807787983848'],
            ),
          ]),
          File.Simple('unsignedWidening', [
            Expect.Simple('implicit', ['10'], ['10', '10', '0']),
            Expect.Simple('implicit', ['250'], ['250', '250', '0']),
            Expect.Simple('explicit', ['20'], ['20', '20', '0']),
            Expect.Simple('explicit', ['240'], ['240', '240', '0']),
          ]),
        ]),
        // covers nested mappings
        new Dir('Dai', [
          new File('dai', 'Dai', [
            new Expect('mint', [
              ['mint', ['1', '10000', '0'], ['1'], '1'],
              ['getBalance', ['1'], ['10000', '0'], '1'],
            ]),
            new Expect('transfer', [
              ['transfer', ['2', '4000', '0'], ['1'], '1'],
              ['getBalance', ['2'], ['4000', '0'], '1'],
              ['getBalance', ['1'], ['6000', '0'], '1'],
            ]),
            new Expect('approve', [
              ['approve', ['3', '300', '0'], ['1'], '2'],
              ['getAllowance', ['2', '3'], ['300', '0'], '2'],
            ]),
            new Expect('transferFrom', [
              ['transferFrom', ['2', '1', '200', '0'], ['1'], '3'],
              ['getBalance', ['2'], ['3800', '0'], '1'],
              ['getBalance', ['1'], ['6200', '0'], '1'],
            ]),
            new Expect('allowance after transferFrom', [
              ['getAllowance', ['2', '3'], ['100', '0'], '2'],
            ]),
            new Expect('increase allowance', [
              ['increaseAllowance', ['3', '100', '0'], ['1'], '2'],
              ['getAllowance', ['2', '3'], ['200', '0'], '2'],
            ]),
            new Expect('decrease allowance', [
              ['decreaseAllowance', ['3', '131', '0'], ['1'], '2'],
              ['getAllowance', ['2', '3'], ['69', '0'], '2'],
            ]),
          ]),
        ]),
        new Dir('delete', [
          File.Simple('address', [Expect.Simple('f', [], ['23', '0'])]),

          File.Simple('array_static', [
            new Expect('delete', [
              ['set', ['2', '0', '3', '4'], ['3', '4'], '0'],
              ['clearAt', ['2', '0'], [], '0'],
              ['get', ['2', '0'], ['0', '0'], '0'],
              ['set', ['0', '0', '1', '2'], ['1', '2'], '0'],
              ['clear', [], [], '0'],
              ['getLength', [], ['4', '0'], '0'],
              ['get', ['0', '0'], ['0', '0'], '0'],
              ['get', ['2', '0'], ['0', '0'], '0'],
            ]),
          ]),

          File.Simple('array_dynamic', [
            new Expect('delete', [
              ['initialize', [], [], '0'],
              ['clearAt', ['2', '0'], [], '0'],
              ['get', ['2', '0'], ['0'], '0'],
              ['get', ['0', '0'], ['8'], '0'],
              ['clear', [], [], '0'],
              ['getLength', [], ['0', '0'], '0'],
            ]),
          ]),

          File.Simple('boolean', [
            Expect.Simple('boolean', ['1'], ['0'], 'delete true = false'),
            Expect.Simple('boolean', ['0'], ['0'], 'delete false = false'),
            new Expect('delete state boolean', [
              ['flag', [], ['1'], '0'],
              ['deleteFlag', [], [], '0'],
              ['flag', [], ['0'], '0'],
            ]),
          ]),

          File.Simple('enum', [
            new Expect('delete', [
              ['set', ['3'], [], '0'],
              ['reset', [], [], '0'],
              ['get', [], ['0'], '0'],
            ]),
          ]),

          File.Simple('int', [
            new Expect('delete', [
              ['totalSupply', [], ['100000000000000', '0'], '0'],
              ['reset', [], [], '0'],
              ['totalSupply', [], ['0', '0'], '0'],
              ['addValue', ['25', '0'], ['25', '0'], '0'],
            ]),
          ]),

          File.Simple('struct', [
            new Expect('deleteWholeStruct', [
              ['setRadius', ['1', '2'], [], '0'],
              ['setPoint', ['3', '4', '5', '6'], [], '0'],
              ['getRadius', [], ['1', '2'], '0'],
              ['getPoint', [], ['3', '4', '5', '6'], '0'],
              ['deleteCircle', [], [], '0'],
              ['getRadius', [], ['0', '0'], '0'],
              ['getPoint', [], ['0', '0', '0', '0'], '0'],
            ]),
            new Expect('deleteInnerStruct', [
              ['setPoint', ['3', '4', '5', '6'], [], '0'],
              ['getPoint', [], ['3', '4', '5', '6'], '0'],
              ['deletePoint', [], [], '0'],
              ['getPoint', [], ['0', '0', '0', '0'], '0'],
            ]),
            new Expect('deleteScalarMember', [
              ['setRadius', ['1', '2'], [], '0'],
              ['getRadius', [], ['1', '2'], '0'],
              ['deleteRadius', [], [], '0'],
              ['getRadius', [], ['0', '0'], '0'],
            ]),
          ]),
        ]),
        new Dir('enums', [
          File.Simple('singleEnum', [
            Expect.Simple('get', [], ['0']),
            new Expect('set', [
              ['set', ['254'], [], '0'],
              ['get', [], ['254'], '0'],
            ]),
            new Expect('callSetInternally', [
              ['callSetInternally', ['128'], [], '0'],
              ['get', [], ['128'], '0'],
            ]),
            new Expect('cancel', [
              ['cancel', [], [], '0'],
              ['get', [], ['255'], '0'],
            ]),
          ]),
          File.Simple('singleEnum7', [
            Expect.Simple('get', [], ['0']),
            new Expect('set', [
              ['set', ['257'], [], '0'],
              ['get', [], ['257'], '0'],
            ]),
            new Expect('callSetInternally', [
              ['callSetInternally', ['128'], [], '0'],
              ['get', [], ['128'], '0'],
            ]),
            new Expect('cancel', [
              ['cancel', [], [], '0'],
              ['get', [], ['259'], '0'],
            ]),
          ]),
          File.Simple('doubleEnum', [
            Expect.Simple('a', [], ['2']),
            Expect.Simple('getTopEnum', [], ['0']),
            new Expect('setB', [
              ['setB', [], [], '0'],
              ['a', [], ['1'], '0'],
              ['getTopEnum', [], ['4'], '0'],
            ]),
            new Expect('setBAgain', [
              ['setB', [], [], '0'],
              ['a', [], ['0'], '0'],
              ['getTopEnum', [], ['1'], '0'],
            ]),
          ]),
        ]),
        new Dir('ERC20', [
          File.Simple('ERC20', [
            new Expect('mint', [
              ['mint', ['1', '5', '0'], ['1'], '0'],
              ['balanceOf', ['1'], ['5', '0'], '0'],
            ]),
            new Expect('transferFrom', [
              ['mint', ['2', '600', '0'], ['1'], '0'],
              ['transferFrom', ['2', '3', '400', '0'], ['1'], '0'],
              ['balanceOf', ['2'], ['200', '0'], '0'],
              ['balanceOf', ['3'], ['400', '0'], '0'],
            ]),
            Expect.Simple('totalSupply', [], ['100000000000000', '0']),
            Expect.Simple('decimals', [], ['18']),
            new Expect('transfer', [
              ['mint', ['4', '600', '0'], ['1'], '0'],
              ['transfer', ['5', '400', '0'], ['1'], '4'],
              ['balanceOf', ['4'], ['200', '0'], '0'],
              ['balanceOf', ['5'], ['400', '0'], '0'],
            ]),
          ]),
        ]),
        new Dir('error_handling', [
          File.Simple('revert', [
            new Expect('conditionalRevert', [['couldFail', ['2'], ['4', '0'], '0']]),
            new Expect('conditionalRevert should fail', [
              ['couldFail', ['1'], null, '0', 'I am failing'],
            ]),
            new Expect('revertBothBranches', [
              ['definitelyFailsWithMsg', [], null, '0', 'I am failing'],
            ]),
            new Expect('revertBothBranches fails with no message', [
              // fails without a message
              ['definitelyFailsNoMsg', [], null, '0'],
            ]),
          ]),
          File.Simple('assert', [
            new Expect('assert should pass', [['willPass', [], [], '0']]),
            new Expect('assert should fail', [['shouldFail', ['1'], null, '0']]),
          ]),
          File.Simple('require', [
            new Expect('require should pass', [['willPass', [], [], '0']]),
            new Expect('require should fail', [['shouldFail', [], null, '0', 'why is x not 2???']]),
          ]),
        ]),
        new Dir('expressions', [
          File.Simple('ineffectual', [Expect.Simple('test', ['1'], ['1'])]),
          File.Simple('literals', [
            Expect.Simple('unsignedNarrow', [], ['255', '251', '0', '0']),
            Expect.Simple('signedNarrow', [], ['127', '120', '0', '156', '128']),
            Expect.Simple(
              'unsignedWide',
              [],
              [
                '340282366920938463463374607431768211455',
                '340282366920938463463374607431768211455',
                '10',
                '4722366482869645213696',
                '251',
                '0',
                '0',
                '0',
                '0',
                '0',
              ],
            ),
            Expect.Simple(
              'signedWide',
              [],
              [
                '340282366920938463463374607431768211455',
                '170141183460469231731687303715884105727',
                '10',
                '4722366482869645213696',
                '120',
                '0',
                '0',
                '0',
                '340282366920938463463374607431768211356',
                '340282366920938463463374607431768211455',
                '5',
                '340282366920938463463370103832140840960',
                '0',
                '170141183460469231731687303715884105728',
              ],
            ),
          ]),
        ]),
        new Dir('external_input_checks', [
          File.Simple('int_', [
            new Expect('testing solidity pure public signed int8 lower bound', [
              ['testInt8', ['0'], ['0'], '0'],
            ]),
            new Expect('testing solidity pure public signed int8 upper bound', [
              ['testInt8', ['255'], ['255'], '0'],
            ]),
            new Expect('testing solidity pure public signed int8 overflow', [
              [
                'testInt8',
                ['256'],
                null,
                '0',
                'Error: value out-of-bounds. Value must be less than 2**8',
              ],
            ]),
            new Expect('testing solidity pure external signed int8 overflow', [
              [
                'testInt8External',
                ['256'],
                null,
                '0',
                'Error: value out-of-bounds. Value must be less than 2**8',
              ],
            ]),
            new Expect('testing solidity pure public unsigned int32 overflow', [
              [
                'testUint32',
                ['4294967296'],
                null,
                '0',
                'Error: value out-of-bounds. Value must be less than 2**32',
              ],
            ]),
            new Expect('testing solidity unsigned view public int32 in upper bound', [
              ['testUint32', ['4294967295'], ['4294967295'], '0'],
            ]),
            new Expect('testing solidity signed int248 upper bound', [
              [
                'testInt248',
                ['452312848583266388373324160190187140051835877600158453279131187530910662655'],
                ['452312848583266388373324160190187140051835877600158453279131187530910662655'],
                '0',
              ],
            ]),
            new Expect('testing soldity unsigned int248 overflow', [
              [
                'testInt248',
                ['452312848583266388373324160190187140051835877600158453279131187530910662656'],
                null,
                '0',
              ],
            ]),
            new Expect('testing solidity unsigned int256 in bounds', [
              [
                'testInt256',
                ['0', '340282366920938463463374607431768211455'],
                ['0', '340282366920938463463374607431768211455'],
                '0',
              ],
            ]),
            new Expect('testing soldity unsigned int256 in bounds', [
              [
                'testInt256',
                ['340282366920938463463374607431768211455', '0'],
                ['340282366920938463463374607431768211455', '0'],
                '0',
              ],
            ]),
            new Expect('testing solidity unsigned int256 lower out of bounds', [
              [
                'testInt256',
                ['0', '340282366920938463463374607431768211456'],
                null,
                '0',
                'Error: value out-of-bounds. Values passed to high and low members of Uint256 must be less than 2**128.',
              ],
            ]),
            new Expect('testing solidity unsigned int256 high out of bounds', [
              [
                'testInt256',
                ['340282366920938463463374607431768211456', '0'],
                null,
                '0',
                'Error: value out-of-bounds. Values passed to high and low members of Uint256 must be less than 2**128.',
              ],
            ]),
            new Expect('testing solidity unsigned int256 lower and high out of bounds', [
              [
                'testInt256',
                [
                  '340282366920938463463374607431768211456',
                  '340282366920938463463374607431768211456',
                ],
                null,
                '0',
                'Error: value out-of-bounds. Values passed to high and low members of Uint256 must be less than 2**128.',
              ],
            ]),
            new Expect('testing that more than 1 assert is placed when there are two inputs', [
              [
                'testInt256Int8',
                ['18', '256'],
                null,
                '0',
                'Error: value out-of-bounds. Values passed to high and low members of Uint256 must be less than 2**8.',
              ],
            ]),
            new Expect('testing that more than 1 assert is placed when there are two inputs', [
              [
                'testInt256Int8',
                ['65536', '255'],
                null,
                '0',
                'Error: value out-of-bounds. Values passed to high and low members of Uint256 must be less than 2**16.',
              ],
            ]),
          ]),
          File.Simple('enum_', [
            new Expect('testing that enum in range does not throw error', [
              ['publicFunction', ['0'], ['0'], '0'],
            ]),
            new Expect('testing that enum in range does not throw error', [
              ['publicFunction', ['2'], ['2'], '0'],
            ]),
            new Expect('testing public function with enum out of range throws error', [
              [
                'publicFunction',
                ['3'],
                null,
                '0',
                'Error: value out-of-bounds. Values passed to must be in enum range (0, 2].',
              ],
            ]),
            new Expect(
              'testing external function with more than 1 input has multiple asserts are placed pt. 1',
              [
                [
                  'externalFunction2Inputs',
                  ['2', '4'],
                  null,
                  '0',
                  'Error: value out-of-bounds. Values passed to must be in enum range (0, 3].',
                ],
              ],
            ),
            new Expect(
              'testing external function with more than 1 input has multiple asserts are placed pt. 2',
              [
                [
                  'externalFunction2Inputs',
                  ['3', '3'],
                  null,
                  '0',
                  'Error: value out-of-bounds. Values passed to must be in enum range (0, 2].',
                ],
              ],
            ),
          ]),
          File.Simple('bool_', [
            new Expect('testing that false input does not throw error', [
              ['publicFunction', ['0'], ['0'], '0'],
            ]),
            new Expect('testing that true input does not throw error', [
              ['externalFunction', ['1'], ['1'], '0'],
            ]),
            new Expect('testing that public function with out of bounds input throws error', [
              [
                'externalFunction',
                ['3'],
                null,
                '0',
                'Error: value out-of-bounds. Boolean values passed to must be in range (0, 1].',
              ],
            ]),
            new Expect('testing external function and more than 1 input asserts are placed pt. 1', [
              [
                'externalFunction2Inputs',
                ['3', '0'],
                null,
                '0',
                'Error: value out-of-bounds. Boolean values passed to must be in range (0, 1].',
              ],
            ]),
            new Expect('testing external function and more than 1 input asserts are placed pt. 2', [
              [
                'externalFunction2Inputs',
                ['0', '3'],
                null,
                '0',
                'Error: value out-of-bounds. Boolean values passed to must be in range (0, 1].',
              ],
            ]),
          ]),
        ]),
        new Dir('if', [
          File.Simple('localVariables', [
            Expect.Simple('ifNoElse', ['1'], ['1'], 'true branch'),
            Expect.Simple('ifNoElse', ['0'], ['0'], 'false branch'),
            Expect.Simple('ifWithElse', ['1'], ['1'], 'true branch'),
            Expect.Simple('ifWithElse', ['0'], ['0'], 'false branch'),
          ]),
          File.Simple('returns', [
            Expect.Simple('ifNoElse', ['1'], ['1'], 'true branch'),
            Expect.Simple('ifNoElse', ['0'], ['0'], 'false branch'),
            Expect.Simple('ifWithElse', ['1'], ['1'], 'true branch'),
            Expect.Simple('ifWithElse', ['0'], ['0'], 'false branch'),
            Expect.Simple('unreachableCode', ['1'], ['1'], 'true branch'),
            Expect.Simple('unreachableCode', ['0'], ['0'], 'false branch'),
          ]),
          File.Simple('nesting', [
            Expect.Simple('nestedIfs', ['1', '1'], ['3', '1'], 'true/true'),
            Expect.Simple('nestedIfs', ['1', '0'], ['2', '1'], 'true/false'),
            Expect.Simple('nestedIfs', ['0', '1'], ['1', '0'], 'false/true'),
            Expect.Simple('nestedIfs', ['0', '0'], ['0', '0'], 'false/false'),
            Expect.Simple('uncheckedBlock', ['1'], ['255'], 'true branch'),
            Expect.Simple('uncheckedBlock', ['0'], ['254'], 'true branch'),
            Expect.Simple('loops', ['1'], ['1'], 'true branch'),
            Expect.Simple('loops', ['0'], ['0'], 'false branch'),
          ]),
        ]),
        new Dir('inheritance', [
          new Dir('functions', [
            new File('base', 'Base', [Expect.Simple('g', ['3'], ['3'])]),
            new File('mid', 'Mid', [Expect.Simple('g', ['10'], ['20'])]),
            new File('derived', 'Derived', [Expect.Simple('f', ['5'], ['15'])]),
          ]),
          new Dir('variables', [
            new File('derived', 'Derived', [Expect.Simple('f', [], ['36', '0', '24', '0'])]),
          ]),
        ]),
        new Dir('loops', [
          File.Simple('loops', [
            Expect.Simple('forLoop', ['3'], ['8']),
            Expect.Simple('whileLoop', ['10'], ['10']),
            Expect.Simple('breaks', ['5'], ['5']),
            Expect.Simple('continues', ['4'], ['24']),
            Expect.Simple('doWhile', ['0', '4'], ['5']),
            Expect.Simple('doWhile', ['7', '6'], ['8']),
            Expect.Simple('doWhile_continue', ['1'], ['1']),
            Expect.Simple('doWhile_return', ['4'], ['2']),
            Expect.Simple('doWhile_break', ['0', '2'], ['2']),
          ]),
        ]),
        new Dir('mangled_identifiers', [
          File.Simple('free_function', [
            Expect.Simple('f', [], ['20']),
            Expect.Simple('s', [], ['10']),
          ]),
        ]),
        new Dir('maths', [
          File.Simple('addition', [
            Expect.Simple('addition8safe', ['3', '20'], ['23']),
            Expect.Simple('addition8safe', ['200', '180'], null, 'overflow'),
            Expect.Simple('addition8unsafe', ['3', '20'], ['23']),
            Expect.Simple('addition8unsafe', ['200', '180'], ['124'], 'overflow'),
            Expect.Simple('addition120safe', ['6', '8'], ['14']),
            Expect.Simple(
              'addition120safe',
              ['900000000000000000000000000000000000', '800000000000000000000000000000000000'],
              null,
              'overflow',
            ),
            Expect.Simple('addition120unsafe', ['6', '8'], ['14']),
            Expect.Simple(
              'addition120unsafe',
              ['900000000000000000000000000000000000', '800000000000000000000000000000000000'],
              ['370772004215084127096192939719655424'],
              'overflow',
            ),
            Expect.Simple('addition256safe', ['20', '1', '5', '2'], ['25', '3']),
            Expect.Simple('addition256unsafe', ['20', '1', '5', '2'], ['25', '3']),
            Expect.Simple('addition8signedsafe', ['3', '20'], ['23']),
            Expect.Simple('addition8signedsafe', ['100', '90'], null, 'overflow'),
            Expect.Simple('addition8signedunsafe', ['3', '20'], ['23']),
            Expect.Simple('addition8signedunsafe', ['100', '90'], ['190'], 'overflow'),
            Expect.Simple('addition120signedsafe', ['6', '8'], ['14']),
            Expect.Simple(
              'addition120signedsafe',
              ['400000000000000000000000000000000000', '450000000000000000000000000000000000'],
              null,
              'overflow',
            ),
            Expect.Simple('addition120signedunsafe', ['6', '8'], ['14']),
            Expect.Simple(
              'addition120signedunsafe',
              ['400000000000000000000000000000000000', '450000000000000000000000000000000000'],
              ['850000000000000000000000000000000000'],
              'overflow',
            ),
            Expect.Simple('addition256signedsafe', ['20', '1', '5', '2'], ['25', '3']),
            Expect.Simple(
              'addition256signedsafe',
              [
                '340282366920938463463374607431768211455',
                '340282366920938463463374607431768211455',
                '1',
                '0',
              ],
              ['0', '0'],
            ),
            Expect.Simple('addition256signedunsafe', ['20', '1', '5', '2'], ['25', '3']),
          ]),
          File.Simple('bitwise_and', [
            Expect.Simple('bitwise_and8safe', ['15', '45'], ['13']),
            Expect.Simple('bitwise_and8signedsafe', ['15', '45'], ['13']),
            Expect.Simple('bitwise_and8unsafe', ['15', '45'], ['13']),
            Expect.Simple('bitwise_and8signedunsafe', ['15', '45'], ['13']),
            Expect.Simple('bitwise_and256safe', ['15', '90', '45', '80'], ['13', '80']),
            Expect.Simple('bitwise_and256signedsafe', ['15', '90', '45', '80'], ['13', '80']),
            Expect.Simple('bitwise_and256unsafe', ['15', '90', '45', '80'], ['13', '80']),
            Expect.Simple('bitwise_and256signedunsafe', ['15', '90', '45', '80'], ['13', '80']),
          ]),
          File.Simple('bitwise_or', [
            Expect.Simple('bitwise_or8safe', ['14', '57'], ['63']),
            Expect.Simple('bitwise_or8signedsafe', ['14', '57'], ['63']),
            Expect.Simple('bitwise_or8unsafe', ['14', '57'], ['63']),
            Expect.Simple('bitwise_or8signedunsafe', ['14', '57'], ['63']),
            Expect.Simple('bitwise_or256safe', ['14', '13', '57', '100'], ['63', '109']),
            Expect.Simple('bitwise_or256signedsafe', ['14', '13', '57', '100'], ['63', '109']),
            Expect.Simple('bitwise_or256unsafe', ['14', '13', '57', '100'], ['63', '109']),
            Expect.Simple('bitwise_or256signedunsafe', ['14', '13', '57', '100'], ['63', '109']),
          ]),
          File.Simple('decrement', [
            Expect.Simple('preDecrementStatement', ['10'], ['9']),
            Expect.Simple('postDecrementStatement', ['10'], ['9']),
            Expect.Simple('preDecrementExpression', ['10'], ['9', '9']),
            Expect.Simple('postDecrementExpression', ['10'], ['10', '9']),
          ]),
          File.Simple('division', [
            Expect.Simple('division8safe', ['100', '5'], ['20']),
            Expect.Simple('division8signedsafe', ['100', '5'], ['20']),
            Expect.Simple('division8unsafe', ['100', '5'], ['20']),
            Expect.Simple('division8signedunsafe', ['100', '5'], ['20']),
            Expect.Simple('division256safe', ['100', '20', '5', '0'], ['20', '4']),
            Expect.Simple('division256signedsafe', ['100', '20', '5', '0'], ['20', '4']),
            Expect.Simple('division256unsafe', ['100', '20', '5', '0'], ['20', '4']),
            Expect.Simple('division256signedunsafe', ['100', '20', '5', '0'], ['20', '4']),
          ]),
          File.Simple('eq', [
            Expect.Simple('eq8safe', ['1', '2'], ['0']),
            Expect.Simple('eq8signedsafe', ['1', '1'], ['1']),
            Expect.Simple('eq8unsafe', ['1', '1'], ['1']),
            Expect.Simple('eq8signedunsafe', ['1', '2'], ['0']),
            Expect.Simple('eq256safe', ['1', '2', '1', '2'], ['1']),
            Expect.Simple('eq256signedsafe', ['1', '2', '3', '2'], ['0']),
            Expect.Simple('eq256unsafe', ['1', '2', '1', '3'], ['0']),
            Expect.Simple('eq256signedunsafe', ['1', '2', '1', '2'], ['1']),
          ]),
          File.Simple('exp', [
            Expect.Simple('exp8safe', ['0', '0'], ['0']),
            Expect.Simple('exp8signedsafe', ['255', '10'], ['1']),
            Expect.Simple('exp8unsafe', ['100', '1'], ['100']),
            Expect.Simple('exp8signedunsafe', ['4', '3'], ['64']),
            Expect.Simple('exp256safe', ['0', '0', '1', '0'], ['0', '0']),
            Expect.Simple('exp256signedsafe', ['1000', '500', '0', '0'], ['1', '0']),
            Expect.Simple('exp256unsafe', ['2', '0', '3', '0'], ['8', '0']),
            Expect.Simple('exp256signedunsafe', ['0', '0', '0', '0'], ['0', '0']),
          ]),
          File.Simple('ge', [
            Expect.Simple('ge8safe', ['1', '2'], ['0']),
            Expect.Simple('ge8signedsafe', ['255', '1'], ['0']),
            Expect.Simple('ge8unsafe', ['2', '1'], ['1']),
            Expect.Simple('ge8signedunsafe', ['5', '100'], ['0']),
            Expect.Simple('ge256safe', ['20', '3', '20', '3'], ['1']),
            Expect.Simple('ge256signedsafe', ['2', '3', '1', '4'], ['0']),
            Expect.Simple('ge256unsafe', ['1', '5', '3', '2'], ['1']),
            Expect.Simple('ge256signedunsafe', ['1', '1', '1', '1'], ['1']),
          ]),
          File.Simple('gt', [
            Expect.Simple('gt8safe', ['1', '2'], ['0']),
            Expect.Simple('gt8signedsafe', ['255', '1'], ['0']),
            Expect.Simple('gt8unsafe', ['2', '1'], ['1']),
            Expect.Simple('gt8signedunsafe', ['5', '100'], ['0']),
            Expect.Simple('gt256safe', ['20', '3', '20', '3'], ['0']),
            Expect.Simple('gt256signedsafe', ['2', '3', '1', '4'], ['0']),
            Expect.Simple('gt256unsafe', ['1', '5', '3', '2'], ['1']),
            Expect.Simple('gt256signedunsafe', ['1', '1', '1', '1'], ['0']),
          ]),
          File.Simple('increment', [
            Expect.Simple('preIncrementStatement', ['10'], ['11']),
            Expect.Simple('postIncrementStatement', ['10'], ['11']),
            Expect.Simple('preIncrementExpression', ['10'], ['11', '11']),
            Expect.Simple('postIncrementExpression', ['10'], ['10', '11']),
          ]),
          File.Simple('le', [
            Expect.Simple('le8safe', ['1', '2'], ['1']),
            Expect.Simple('le8signedsafe', ['255', '1'], ['1']),
            Expect.Simple('le8unsafe', ['2', '1'], ['0']),
            Expect.Simple('le8signedunsafe', ['5', '100'], ['1']),
            Expect.Simple('le256safe', ['20', '3', '20', '3'], ['1']),
            Expect.Simple('le256signedsafe', ['2', '3', '1', '4'], ['1']),
            Expect.Simple('le256unsafe', ['1', '5', '3', '2'], ['0']),
            Expect.Simple('le256signedunsafe', ['1', '1', '1', '1'], ['1']),
          ]),
          File.Simple('lt', [
            Expect.Simple('lt8safe', ['1', '2'], ['1']),
            Expect.Simple('lt8signedsafe', ['255', '1'], ['1']),
            Expect.Simple('lt8unsafe', ['2', '1'], ['0']),
            Expect.Simple('lt8signedunsafe', ['5', '100'], ['1']),
            Expect.Simple('lt256safe', ['20', '3', '20', '3'], ['0']),
            Expect.Simple('lt256signedsafe', ['2', '3', '1', '4'], ['1']),
            Expect.Simple('lt256unsafe', ['1', '5', '3', '2'], ['0']),
            Expect.Simple('lt256signedunsafe', ['1', '1', '1', '1'], ['0']),
          ]),
          File.Simple('multiplication', [
            Expect.Simple('multiplication8safe', ['4', '6'], ['24']),
            Expect.Simple('multiplication8safe', ['100', '40'], null, 'overflow'),
            Expect.Simple('multiplication8unsafe', ['4', '6'], ['24']),
            Expect.Simple('multiplication128safe', ['4', '6'], ['24']),
            Expect.Simple('multiplication128unsafe', ['4', '6'], ['24']),
            Expect.Simple('multiplication8unsafe', ['100', '40'], ['160'], 'overflow'),
            Expect.Simple('multiplication256safe', ['20', '1', '5', '0'], ['100', '5']),
            Expect.Simple('multiplication256unsafe', ['20', '0', '5', '1'], ['100', '20']),
            Expect.Simple('multiplication8signedsafe', ['255', '255'], ['1']),
            Expect.Simple('multiplication8signedsafe', ['100', '40'], null, 'overflow'),
            Expect.Simple('multiplication8signedunsafe', ['192', '2'], ['128']),
            Expect.Simple('multiplication8signedunsafe', ['100', '40'], ['160'], 'overflow'),
            Expect.Simple('multiplication128signedsafe', ['255', '255'], ['65025']),
            Expect.Simple('multiplication128signedunsafe', ['192', '2'], ['384']),
            Expect.Simple('multiplication256signedsafe', ['20', '1', '5', '0'], ['100', '5']),
            Expect.Simple('multiplication256signedunsafe', ['20', '0', '5', '1'], ['100', '20']),
          ]),
          File.Simple('neq', [
            Expect.Simple('neq8safe', ['1', '2'], ['1']),
            Expect.Simple('neq8signedsafe', ['1', '1'], ['0']),
            Expect.Simple('neq8unsafe', ['1', '1'], ['0']),
            Expect.Simple('neq8signedunsafe', ['1', '2'], ['1']),
            Expect.Simple('neq256safe', ['1', '2', '1', '2'], ['0']),
            Expect.Simple('neq256signedsafe', ['1', '2', '3', '2'], ['1']),
            Expect.Simple('neq256unsafe', ['1', '2', '1', '3'], ['1']),
            Expect.Simple('neq256signedunsafe', ['1', '2', '1', '2'], ['0']),
          ]),
          File.Simple('shl', [
            Expect.Simple('shl8safe', ['3', '4'], ['48']),
            Expect.Simple('shl8unsafe', ['3', '4'], ['48']),
            Expect.Simple('shl8signedsafe', ['3', '4'], ['48']),
            Expect.Simple('shl8signedunsafe', ['3', '4'], ['48']),
            Expect.Simple('shl8_256safe', ['3', '4', '0'], ['48']),
            Expect.Simple('shl8_256unsafe', ['3', '4', '0'], ['48']),
            Expect.Simple('shl8_256signedsafe', ['3', '4', '0'], ['48']),
            Expect.Simple('shl8_256signedunsafe', ['3', '4', '0'], ['48']),
            Expect.Simple('shl256safe', ['3', '5', '4'], ['48', '80']),
            Expect.Simple('shl256unsafe', ['3', '5', '4'], ['48', '80']),
            Expect.Simple('shl256signedsafe', ['3', '5', '4'], ['48', '80']),
            Expect.Simple('shl256signedunsafe', ['3', '5', '4'], ['48', '80']),
            Expect.Simple('shl256_256safe', ['3', '5', '4', '0'], ['48', '80']),
            Expect.Simple('shl256_256unsafe', ['3', '5', '4', '0'], ['48', '80']),
            Expect.Simple('shl256_256signedsafe', ['3', '5', '4', '0'], ['48', '80']),
            Expect.Simple('shl256_256signedunsafe', ['3', '5', '4', '0'], ['48', '80']),
          ]),
          File.Simple('shr', [
            Expect.Simple('shr8safe', ['100', '2'], ['25']),
            Expect.Simple('shr8unsafe', ['100', '2'], ['25']),
            Expect.Simple('shr8signedsafe', ['100', '2'], ['25']),
            Expect.Simple('shr8signedunsafe', ['100', '2'], ['25']),
            Expect.Simple('shr8_256safe', ['100', '2', '0'], ['25']),
            Expect.Simple('shr8_256unsafe', ['100', '2', '0'], ['25']),
            Expect.Simple('shr8_256signedsafe', ['100', '2', '0'], ['25']),
            Expect.Simple('shr8_256signedunsafe', ['100', '2', '0'], ['25']),
            Expect.Simple('shr256safe', ['100', '20', '2'], ['25', '5']),
            Expect.Simple('shr256unsafe', ['100', '20', '2'], ['25', '5']),
            Expect.Simple('shr256signedsafe', ['100', '20', '2'], ['25', '5']),
            Expect.Simple('shr256signedunsafe', ['100', '20', '2'], ['25', '5']),
            Expect.Simple('shr256_256safe', ['100', '20', '2', '0'], ['25', '5']),
            Expect.Simple('shr256_256unsafe', ['100', '20', '2', '0'], ['25', '5']),
            Expect.Simple('shr256_256signedsafe', ['100', '20', '2', '0'], ['25', '5']),
            Expect.Simple('shr256_256signedunsafe', ['100', '20', '2', '0'], ['25', '5']),
          ]),
          File.Simple('subtraction', [
            Expect.Simple('subtraction8safe', ['31', '2'], ['29']),
            Expect.Simple('subtraction8safe', ['20', '180'], null, 'overflow'),
            Expect.Simple('subtraction8unsafe', ['32', '20'], ['12']),
            Expect.Simple('subtraction8unsafe', ['2', '180'], ['78'], 'overflow'),
            Expect.Simple('subtraction8signedsafe', ['31', '2'], ['29']),
            Expect.Simple('subtraction8signedsafe', ['20', '180'], ['96'], 'overflow'),
            Expect.Simple('subtraction8signedunsafe', ['32', '20'], ['12']),
            Expect.Simple('subtraction8signedunsafe', ['20', '180'], ['96'], 'overflow'),
            Expect.Simple('subtraction200safe', ['60', '8'], ['52']),
            Expect.Simple(
              'subtraction200safe',
              ['800000000000000000000000000000000000', '900000000000000000000000000000000000'],
              null,
              'overflow',
            ),
            Expect.Simple('subtraction200unsafe', ['64', '8'], ['56']),
            Expect.Simple(
              'subtraction200unsafe',
              ['800000000000000000000000000000000000', '900000000000000000000000000000000000'],
              ['1606938044258990275541961992341162602522202993782792835301376'],
              'overflow',
            ),
            Expect.Simple('subtraction256safe', ['20', '4', '5', '2'], ['15', '2']),
            Expect.Simple('subtraction256safe', ['20', '1', '5', '2'], null, 'overflow'),
            Expect.Simple('subtraction256unsafe', ['20', '4', '5', '2'], ['15', '2']),
            Expect.Simple(
              'subtraction256unsafe',
              ['20', '4', '50', '2'],
              ['340282366920938463463374607431768211426', '1'],
              'overflow',
            ),
            Expect.Simple('subtraction256signedsafe', ['20', '4', '5', '2'], ['15', '2']),
            Expect.Simple(
              'subtraction256signedsafe',
              ['0', '0', '1', '0'],
              [
                '340282366920938463463374607431768211455',
                '340282366920938463463374607431768211455',
              ],
            ),
            Expect.Simple(
              'subtraction256signedsafe',
              ['20', '1', '5', '2'],
              ['15', '340282366920938463463374607431768211455'],
              'overflow',
            ),
            Expect.Simple('subtraction256signedunsafe', ['20', '4', '5', '2'], ['15', '2']),
            Expect.Simple(
              'subtraction256signedunsafe',
              ['20', '4', '50', '2'],
              ['340282366920938463463374607431768211426', '1'],
              'overflow',
            ),
          ]),
          File.Simple('xor', [
            Expect.Simple('xor8safe', ['10', '24'], ['18']),
            Expect.Simple('xor8signedsafe', ['10', '24'], ['18']),
            Expect.Simple('xor8unsafe', ['10', '24'], ['18']),
            Expect.Simple('xor8signedunsafe', ['10', '24'], ['18']),
            Expect.Simple('xor256safe', ['10', '7', '24', '19'], ['18', '20']),
            Expect.Simple('xor256signedsafe', ['10', '7', '24', '19'], ['18', '20']),
            Expect.Simple('xor256unsafe', ['10', '7', '24', '19'], ['18', '20']),
            Expect.Simple('xor256signedunsafe', ['10', '7', '24', '19'], ['18', '20']),
          ]),
        ]),
        new Dir('memory', [
          File.Simple('dynamicArrays', [
            Expect.Simple('uint8new', [], ['0', '0']),
            Expect.Simple('uint8write', ['5'], ['0', '5']),
            Expect.Simple('uint256new', [], ['0', '0', '0', '0']),
            Expect.Simple('uint256write', ['5', '6'], ['0', '0', '5', '6']),
          ]),
        ]),
<<<<<<< HEAD
=======
        new Dir('named_args', [
          File.Simple('function', [
            Expect.Simple('f', [], []),
            Expect.Simple('k', [], ['365', '0']),
            Expect.Simple('v', [], ['234', '0']),
          ]),
          File.Simple('constructor', [
            // (1, 2, (45, 1), [1,2,3])
            Expect.Simple(
              'getData',
              [],
              ['1', '0', '2', '0', '45', '0', '1', '0', '1', '0', '2', '0', '3', '0'],
            ),
          ]),
        ]),
>>>>>>> 6a13a404
        new Dir('public_state', [File.Simple('state_vars', [Expect.Simple('x', [], ['10', '0'])])]),
        new Dir('storage', [
          File.Simple('dynamic_arrays', [
            Expect.Simple('get', ['0', '0'], null, 'out of range get should fail'),
            Expect.Simple('set', ['0', '0', '0'], null, 'out of range set should fail'),
            Expect.Simple('length', [], ['0', '0'], 'length should start as 0'),
            Expect.Simple('pushNoArg', [], ['0']),
            Expect.Simple('length', [], ['1', '0'], 'length should increase after push'),
            Expect.Simple('get', ['0', '0'], ['0']),
            Expect.Simple('get', ['1', '0'], null, 'out of range get should fail'),
            Expect.Simple('pushNoArg', [], ['0']),
            Expect.Simple('length', [], ['2', '0'], 'length should increase after push'),
            Expect.Simple('get', ['1', '0'], ['0']),
            Expect.Simple('get', ['2', '0'], null, 'out of range get should fail'),
            new Expect('set', [
              ['set', ['0', '0', '4'], ['4'], '0'],
              ['get', ['0', '0'], ['4'], '0'],
            ]),
            Expect.Simple('pop', [], []),
            Expect.Simple('length', [], ['1', '0'], 'length should decrease after pop'),
            Expect.Simple('get', ['0', '0'], ['4']),
            Expect.Simple('pop', [], []),
            Expect.Simple('length', [], ['0', '0'], 'length should decrease after pop'),
            Expect.Simple('get', ['0', '0'], null),
            Expect.Simple('pop', [], null, 'attempting to pop an empty array should fail'),
          ]),
          File.Simple('mappings', [
            Expect.Simple('nestedMappings', ['3'], ['3']),
            Expect.Simple('nestedMappings', ['4'], ['4'], 'stepCheck'),
            Expect.Simple('nonFeltKey', ['3', '4', '5'], ['5']),
            Expect.Simple('nonFeltKey', ['4', '5', '6'], ['6'], 'stepCheck'),
          ]),
          File.Simple('nesting', [Expect.Simple('nesting', [], ['5'])]),
<<<<<<< HEAD
=======
          File.Simple('passingArguments', [
            Expect.Simple('passArray', [], ['4']),
            Expect.Simple('passInt', [], ['0', '0']),
            Expect.Simple('passMap', [], ['20']),
            Expect.Simple('passStruct', [], ['5']),
          ]),
          File.Simple('returns', [
            Expect.Simple('ints', [], ['3']),
            Expect.Simple('arrays', [], ['2', '2']),
            Expect.Simple('mappings', [], ['2', '4']),
            Expect.Simple('structs', [], ['2']),
          ]),
>>>>>>> 6a13a404
          File.Simple('scalars', [
            Expect.Simple('getValues', [], ['2', '4']),
            Expect.Simple('readValues', [], ['2', '4']),
            new Expect('setOnce', [
              ['setValues', ['5', '8'], [], '0'],
              ['getValues', [], ['5', '8'], '0'],
            ]),
            new Expect('setRepeated', [
              ['setValues', ['1', '1'], [], '0'],
              ['setValues', ['11', '32'], [], '0'],
              ['getValues', [], ['11', '32'], '0'],
            ]),
          ]),
          File.Simple('static_arrays', [
            Expect.Simple('length', [], ['5', '0']),
            Expect.Simple('get', ['2', '0'], ['0'], 'initial value'),
            Expect.Simple('get', ['5', '0'], null, 'out of range'),
            Expect.Simple('set', ['3', '0', '10'], ['10']),
            Expect.Simple('get', ['3', '0'], ['10'], 'set value should persist'),
          ]),
          File.Simple('structs', [
            Expect.Simple('getMember', [], ['0', '0']),
            new Expect('setMember', [
              ['setMember', ['5', '10'], [], '0'],
              ['getMember', [], ['5', '10'], '0'],
<<<<<<< HEAD
            ]),
            new Expect('struct constructor', [
              ['assign', ['10', '11'], [], '0'],
              ['getMember', [], ['10', '11'], '0'],
            ]),
=======
            ]),
            new Expect('struct constructor', [
              ['assign', ['10', '11'], [], '0'],
              ['getMember', [], ['10', '11'], '0'],
            ]),
>>>>>>> 6a13a404
          ]),
        ]),
        File.Simple('example', [
          Expect.Simple('test', [], []),
          Expect.Simple('returnTest', [], ['12', '0']),
        ]),
      ]),
    ]),
  ]),
);<|MERGE_RESOLUTION|>--- conflicted
+++ resolved
@@ -857,8 +857,6 @@
             Expect.Simple('uint256write', ['5', '6'], ['0', '0', '5', '6']),
           ]),
         ]),
-<<<<<<< HEAD
-=======
         new Dir('named_args', [
           File.Simple('function', [
             Expect.Simple('f', [], []),
@@ -874,7 +872,6 @@
             ),
           ]),
         ]),
->>>>>>> 6a13a404
         new Dir('public_state', [File.Simple('state_vars', [Expect.Simple('x', [], ['10', '0'])])]),
         new Dir('storage', [
           File.Simple('dynamic_arrays', [
@@ -908,8 +905,6 @@
             Expect.Simple('nonFeltKey', ['4', '5', '6'], ['6'], 'stepCheck'),
           ]),
           File.Simple('nesting', [Expect.Simple('nesting', [], ['5'])]),
-<<<<<<< HEAD
-=======
           File.Simple('passingArguments', [
             Expect.Simple('passArray', [], ['4']),
             Expect.Simple('passInt', [], ['0', '0']),
@@ -922,7 +917,6 @@
             Expect.Simple('mappings', [], ['2', '4']),
             Expect.Simple('structs', [], ['2']),
           ]),
->>>>>>> 6a13a404
           File.Simple('scalars', [
             Expect.Simple('getValues', [], ['2', '4']),
             Expect.Simple('readValues', [], ['2', '4']),
@@ -948,19 +942,11 @@
             new Expect('setMember', [
               ['setMember', ['5', '10'], [], '0'],
               ['getMember', [], ['5', '10'], '0'],
-<<<<<<< HEAD
             ]),
             new Expect('struct constructor', [
               ['assign', ['10', '11'], [], '0'],
               ['getMember', [], ['10', '11'], '0'],
             ]),
-=======
-            ]),
-            new Expect('struct constructor', [
-              ['assign', ['10', '11'], [], '0'],
-              ['getMember', [], ['10', '11'], '0'],
-            ]),
->>>>>>> 6a13a404
           ]),
         ]),
         File.Simple('example', [
