import { Dir, Expect, File } from './types';
import { flatten } from './utils';

export const expectations = flatten(
  new Dir('tests', [
    new Dir('behaviour', [
      new Dir('contracts', [
        new Dir('array_len', [
          File.Simple('memoryArray', [Expect.Simple('dynMemArrayLen', [], ['45', '0'])]),
          File.Simple('storageArray', [Expect.Simple('dynStorageArrayLen', [], ['1', '0'])]),
        ]),
        new Dir('assignments', [
          File.Simple('functionSingle', [
            Expect.Simple('test', ['3'], ['3']),
            Expect.Simple('test256', ['3', '4'], ['3', '4']),
          ]),
          File.Simple('scalar', [
            Expect.Simple('test', ['3'], ['3']),
            Expect.Simple('test256', ['3', '4'], ['3', '4']),
          ]),
        ]),
        new Dir('bool_operators', [
          File.Simple('and', [
            Expect.Simple('test', ['1', '1'], ['1']),
            Expect.Simple('test', ['1', '0'], ['0']),
            Expect.Simple('test', ['0', '1'], ['0']),
            Expect.Simple('test', ['0', '0'], ['0']),
          ]),
          File.Simple('or', [
            Expect.Simple('test', ['1', '1'], ['1']),
            Expect.Simple('test', ['1', '0'], ['1']),
            Expect.Simple('test', ['0', '1'], ['1']),
            Expect.Simple('test', ['0', '0'], ['0']),
          ]),
        ]),
        new Dir('bytes', [
          File.Simple('byteArrays', [
            Expect.Simple('getC', ['1'], ['9029']),
            Expect.Simple('getStorageBytesArray', [], ['13398']),
            Expect.Simple('getMemoryBytesArray', [], ['9029']),
            Expect.Simple('getMemoryBytesArrayTwo', [], ['4660', '9029']),
            Expect.Simple('getStorageBytesDynArray', [], ['4660']),
          ]),
          File.Simple('byteStructs', [
            Expect.Simple('getB3A', [], ['4660']),
            Expect.Simple('getBsC', [], ['18']),
          ]),
          new File(
            'fixedSizeBytesArrays',
            'WARP',
            ['340282366920938463463374607431768211455'],
            [
              Expect.Simple('getA', [], ['4660']),
              Expect.Simple('getB', [], ['0']),
              Expect.Simple('getC', [], ['0']),
              Expect.Simple('getD', [], ['340282366920938463463374607431768211455']),
              Expect.Simple('shiftBytesBy', ['2'], ['18640']),
              // 0x12345678
              Expect.Simple('shiftBytesByConstant', ['305419896'], ['76354974']),
              // 0x4321
              Expect.Simple('bitwiseAnd', ['17185'], ['544']),
              Expect.Simple('bitwiseOr', ['17185'], ['21301']),
              Expect.Simple('bitwiseXor', ['17185'], ['20757']),
              Expect.Simple('bitwiseNor', [], ['60875']),
              // 0xffff, 0xabcd
              Expect.Simple('nestedBitwiseOp', ['65535', '43981'], ['43465']),
              new Expect('testing constructor arguments out of bounds', [
                [
                  'constructor',
                  ['340282366920938463463374607431768211456'],
                  null,
                  '0',
                  'Error message: Error: value out-of-bounds. Value must be less than 2**128.',
                ],
              ]),
            ],
          ),
          new File(
            'fixedSizeByte7',
            'WARP',
            ['47'], // 0x2f
            [
              Expect.Simple('getA', [], ['47']),
              Expect.Simple('getB', [], ['170']),
              Expect.Simple('shiftByteBy', ['2'], ['188']),
              // 0x99
              Expect.Simple('shiftByteByConstant', ['153'], ['38']),
              // 0xbb
              Expect.Simple('bitwiseAnd', ['187'], ['43']),
              Expect.Simple('bitwiseOr', ['187'], ['191']),
              Expect.Simple('bitwiseXor', ['187'], ['148']),
              Expect.Simple('bitwiseNor', [], ['208']),
              // 0x2f, 0xf2
              Expect.Simple('nestedBitwiseAnd', ['47', '242'], ['34']),
              new Expect('testing constructor arguments out of bounds', [
                [
                  'constructor',
                  ['256'],
                  null,
                  '0',
                  'Error message: Error: value out-of-bounds. Value must be less than 2**8.',
                ],
              ]),
            ],
          ),
        ]),
        new Dir('conditionals', [
          File.Simple('and', [
            Expect.Simple('f', ['50', '0', '0'], ['0', '0']),
            Expect.Simple('f', ['10', '0', '1'], ['1', '0']),
            Expect.Simple('f', ['4', '0', '1'], ['5', '0']),
          ]),
          new File(
            'nested_and_or',
            'WARP',
            ['740', '0'],
            [
              Expect.Simple('move_valid', ['0', '0', '500', '0'], ['0']),
              Expect.Simple('move_valid', ['700', '0', '500', '0'], ['0']),
              Expect.Simple('move_valid', ['800', '0', '500', '0'], ['1']),
              Expect.Simple('move_valid', ['2000', '0', '500', '0'], ['0']),
              Expect.Simple('move_valid', ['1200', '0', '500', '0'], ['1']),
            ],
          ),
        ]),
        new Dir('constants', [
          File.Simple('simpleConstants', [
            Expect.Simple('getX', [], ['247']),
            Expect.Simple('stateVarOp', [], ['9']),
            Expect.Simple('constantOp', [], ['249']),
            Expect.Simple('pureOp', [], ['512']),
            Expect.Simple('pureOpWithValue', ['32'], ['288']),
            new Expect('changeStateVar', [
              ['changeStateVar', [], [], '0'],
              ['getX', [], ['503'], '0'],
            ]),
          ]),
          File.Simple('simpleConstantsUint256', [
            Expect.Simple('getX', [], ['0', '255211775190703847597530955573826158592']),
            Expect.Simple(
              'stateVarOp',
              [],
              ['340282366920938463463374607431768211455', '85070591730234615865843651857942052863'],
            ),
            Expect.Simple(
              'constantOp',
              [],
              [
                '340282366920938463463374607431768211455',
                '164824271477329568240072075474762727423',
              ],
            ),
            Expect.Simple(
              'pureOp',
              [],
              ['68056473384187692692674921486353642291', '68056473384187692692674921486353642291'],
            ),
            Expect.Simple(
              'pureOpWithValue',
              ['1', '0'],
              [
                '340282366920938463463374607431768211454',
                '340282366920938463463374607431768211455',
              ],
            ),
            Expect.Simple(
              'pureOpWithValueTwo',
              [
                '340282366920938463463374607431768211455',
                '340282366920938463463374607431768211455',
              ],
              [
                '340282366920938463463374607431768211454',
                '340282366920938463463374607431768211455',
              ],
            ),
            new Expect('changeStateVar', [
              ['changeStateVar', [], [], '0'],
              [
                'getX',
                [],
                [
                  '340282366920938463463374607431768211455',
                  '340282366920938458741008124562122997759',
                ],
                '0',
              ],
            ]),
          ]),
          new File(
            'simpleImmutable',
            'WARP',
            ['0', '256', '512'],
            [
              Expect.Simple('getUintValue', [], ['0', '256'], '0'),
              Expect.Simple('getIntValue', [], ['512'], '0'),
              Expect.Simple('addUintValue', ['0', '256'], ['0', '512'], '0'),
              Expect.Simple('addIntValue', ['256'], ['768'], '0'),
              new Expect('testing constructor argument out of bounds', [
                [
                  'constructor',
                  ['0', '256', '65536'],
                  null,
                  '0',
                  'Error message: Error: value out-of-bounds. Value must be less than 2**16.',
                ],
              ]),
            ],
          ),
        ]),
        new Dir('conversions', [
          File.Simple('signedIdentity', [
            Expect.Simple('implicit', ['210', '11', '12'], ['210', '11', '12']),
            Expect.Simple('explicit', ['200', '300', '400'], ['200', '300', '400']),
          ]),
          File.Simple('signedNarrowing', [
            Expect.Simple(
              'explicit',
              ['63005', '1000', '2000'],
              ['29', '70778732319555200400381918345807787983848'],
            ),
          ]),
          File.Simple('signedWidening', [
            Expect.Simple('implicit', ['10'], ['10', '10', '0']),
            Expect.Simple(
              'implicit',
              ['250'],
              [
                '65530',
                '340282366920938463463374607431768211450',
                '340282366920938463463374607431768211455',
              ],
            ),
            Expect.Simple('explicit', ['20'], ['20', '20', '0']),
            Expect.Simple(
              'explicit',
              ['240'],
              [
                '65520',
                '340282366920938463463374607431768211440',
                '340282366920938463463374607431768211455',
              ],
            ),
          ]),
          File.Simple('unsignedIdentity', [
            Expect.Simple('implicit', ['210', '11', '12'], ['210', '11', '12']),
            Expect.Simple('explicit', ['200', '300', '400'], ['200', '300', '400']),
          ]),
          File.Simple('unsignedNarrowing', [
            Expect.Simple(
              'explicit',
              ['63005', '1000', '2000'],
              ['29', '70778732319555200400381918345807787983848'],
            ),
          ]),
          File.Simple('unsignedWidening', [
            Expect.Simple('implicit', ['10'], ['10', '10', '0']),
            Expect.Simple('implicit', ['250'], ['250', '250', '0']),
            Expect.Simple('explicit', ['20'], ['20', '20', '0']),
            Expect.Simple('explicit', ['240'], ['240', '240', '0']),
          ]),

          File.Simple('widthsignWideningItoUchange', [
            Expect.Simple('widthsignWitou', ['60069'], ['4294961829']),
          ]),
          File.Simple('widthsignnarrowingItoUchange', [
            Expect.Simple('widthsignNitou', ['4294912623'], ['10863']),
          ]),
          File.Simple('widthsignwideningUtoIchange', [
            Expect.Simple('widthsignWutoi', ['32767'], ['32767']),
          ]),
          File.Simple('widthsignnarrowingUtoIchange', [
            Expect.Simple('widthsignNutoi', ['32768'], ['32768']),
          ]),
        ]),
<<<<<<< HEAD
        new Dir('copy_calldata_to_storage', [
          File.Simple('dynamic_arrays', [
            new Expect('felt dynamic arrays are correctly copied', [
              ['setX', ['3', '2', '3', '5'], [], '0'],
              ['getX', [], ['8'], '0'],
            ]),
            new Expect('uint256 dynamic array are correctly copied', [
              ['setY', ['3', '2', '0', '3', '0', '5', '0'], [], '0'],
              ['getY', [], ['8', '0'], '0'],
=======
        new Dir('copy_memory_to_calldata', [
          File.Simple('dynArray', [
            new Expect('returning a dynarray of felts', [
              ['returnFelt', [], ['3', '10', '20', '30'], '0'],
            ]),
            new Expect('returning a dynarray of Uint256', [
              ['returnUint256', [], ['3', '10', '0', '100', '0', '1000', '0'], '0'],
            ]),
            // These test will come online when the known nested Reference Types writing bug is sorted.
            // new Expect('returning a dynarray of structs', [
            //   ['returnStruct', [], ['3', '1', '0', '10', '2', '0', '20', '3', '0', '30'], '0'],
            // ]),
            //     new Expect('return a dynarray of nested structs', [
            //       [
            //         'returnNestedStruct',
            //         [],
            //         [
            //           '3',
            //           '1',
            //           '0',
            //           '10',
            //           '0',
            //           '100',
            //           '1000',
            //           '0',
            //           '2',
            //           '0',
            //           '20',
            //           '0',
            //           '200',
            //           '2000',
            //           '0',
            //           '3',
            //           '0',
            //           '30',
            //           '0',
            //           '300',
            //           '3000',
            //           '0',
            //         ],
            //         '0',
            //       ],
            //     ]),
            //     new Expect('returning a 2 dynarrays of felts', [
            //       [
            //         'returnMultipleFeltDynArray',
            //         [],
            //         ['3', '1', '2', '3', '4', '5', '6', '7', '8'],
            //         '0',
            //       ],
            //     ]),
            //     new Expect('returning a dynarray as a member access.', [
            //       ['returnDynArrayAsMemberAccess', [], ['2', '10', '0', '100', '0'], '0'],
            //     ]),
            //     new Expect('returning a dynarray as a index access.', [
            //       ['returnDynArrayAsIndexAccess', [], ['3', '10', '0', '100', '0', '1000', '0'], '0'],
            //     ]),
            //     new Expect('returning a dynarray from a dynarray access.', [
            //       ['returnDynArrayFromDynArray', [], ['3', '10', '0', '100', '0', '1000', '0'], '0'],
            //     ]),
            new Expect('returning a dynarray function call in return statement.', [
              ['returnDynArrayFromFunctionCall', [], ['3', '100', '200', '252'], '0'],
>>>>>>> 76205706
            ]),
          ]),
        ]),
        new Dir('copy_memory_to_storage', [
          File.Simple('dynamic_arrays', [
            new Expect('arrays are initialised correctly', [
              ['getLengths', [], ['5', '0', '10', '0'], '0'],
              ['arr8', ['4', '0'], ['0'], '0'],
              ['arr8', ['5', '0'], null, '0'],
              ['arr256', ['9', '0'], ['0', '0'], '0'],
              ['arr256', ['10', '0'], null, '0'],
            ]),
            new Expect('arrays are assigned values correctly', [
              ['fillWithValues', [], [], '0'],
              ['arr8', ['0', '0'], ['1'], '0'],
              ['arr8', ['4', '0'], ['5'], '0'],
              ['arr256', ['0', '0'], ['1', '2'], '0'],
              ['arr256', ['9', '0'], ['10', '11'], '0'],
            ]),
            new Expect('uint8 array overwritten correctly', [
              ['assign8', ['3', '0'], [], '0'],
              ['getLengths', [], ['3', '0', '10', '0'], '0'],
              ['arr8', ['0', '0'], ['0'], '0'],
              ['arr8', ['1', '0'], ['0'], '0'],
              ['arr8', ['2', '0'], ['0'], '0'],
              ['arr8', ['3', '0'], null, '0'],
              ['arr256', ['9', '0'], ['10', '11'], '0'],
              ['arr256', ['10', '0'], null, '0'],
            ]),
            new Expect('uint256 array overwritten correctly', [
              ['assign256', ['12', '0'], [], '0'],
              ['getLengths', [], ['3', '0', '12', '0'], '0'],
              ['arr8', ['2', '0'], ['0'], '0'],
              ['arr8', ['3', '0'], null, '0'],
              ['arr256', ['9', '0'], ['0', '0'], '0'],
              ['arr256', ['11', '0'], ['0', '0'], '0'],
              ['arr256', ['12', '0'], null, '0'],
            ]),
          ]),
          File.Simple('struct', [
            new Expect('memory to storage for structs', [
              ['getStructs', [], ['0', '0', '0', '0', '0', '0'], '0'],
              ['copySimpleStruct', ['1', '2'], [], '0'],
              ['getStructs', [], ['0', '0', '0', '0', '1', '2'], '0'],
              ['copyNestedStruct', ['3', '4', '5', '6'], [], '0'],
              ['getStructs', [], ['3', '4', '5', '6', '1', '2'], '0'],
              ['copyInnerStruct', ['7', '8'], [], '0'],
              ['getStructs', [], ['3', '4', '7', '8', '1', '2'], '0'],
            ]),
          ]),
        ]),
        new Dir('copy_storage_to_memory', [
          File.Simple('dynamic_arrays', [
            Expect.Simple('copySimpleArrayLength', [], ['3', '0']),
            Expect.Simple('copySimpleArrayValues', [], ['5', '0', '4']),
          ]),
          File.Simple('static_arrays', [
            Expect.Simple('getX', [], ['1', '2', '3', '4', '5']),
            Expect.Simple(
              'getY',
              [],
              ['5', '0', '0', '0', '0', '10', '0', '0', '0', '0', '15', '0', '0', '0', '17'],
            ),
            Expect.Simple('getW', [], ['1', '0', '2', '0', '3', '0']),
            Expect.Simple('getZ', [], ['1', '0', '2', '0', '3', '0', '4', '0', '5', '0', '6', '0']),
          ]),
          File.Simple('structs', [
            Expect.Simple('setS', ['2', '3', '5', '7'], []),
            Expect.Simple('getS', [], ['2', '3', '5', '7']),
          ]),
        ]),
        new Dir('copy_storage_to_storage', [
          File.Simple('dynamic_arrays', [
            new Expect('copy values', [
              ['setArr1', ['5', '7', '6', ' 8', '3', '2', '1', ' 9'], [], '0'],
              ['copy', [], [], '0'],
              ['getArr1', [], ['5', '7', '6', ' 8', '3', '2', '1', ' 9'], '0'],
              ['getArr2', [], ['5', '7', '6', ' 8', '3', '2', '1', ' 9'], '0'],
            ]),
          ]),
          File.Simple('scalars', [
            new Expect('copy values', [
              ['getValues', [], ['0', '0', '0'], '0'],
              ['set8', ['5'], [], '0'],
              ['copy8To256', [], [], '0'],
              ['getValues', [], ['5', '5', '0'], '0'],
              ['set256', ['4', '3'], [], '0'],
              ['copy256To8', [], [], '0'],
              ['getValues', [], ['4', '4', '3'], '0'],
            ]),
          ]),
          File.Simple('static_arrays', [
            new Expect('copy values', [
              ['setArr1', ['5', '7', '6', ' 8'], [], '0'],
              ['copy', [], [], '0'],
              ['getArr1', [], ['5', '7', '6', ' 8'], '0'],
              ['getArr2', [], ['5', '7', '6', ' 8'], '0'],
            ]),
          ]),
          File.Simple('structs', [
            new Expect('copy full struct', [
              ['getStruct1', [], ['0', '0', '0', '0', '0'], '0'],
              ['getStruct2', [], ['0', '0', '0', '0', '0'], '0'],
              ['setStruct1', ['1', '3', '1', '4', '2'], [], '0'],
              ['getStruct1', [], ['1', '3', '1', '4', '2'], '0'],
              ['getStruct2', [], ['0', '0', '0', '0', '0'], '0'],
              ['copyFull', [], [], '0'],
              ['getStruct1', [], ['1', '3', '1', '4', '2'], '0'],
              ['getStruct2', [], ['1', '3', '1', '4', '2'], '0'],
            ]),
            new Expect('copy inner struct', [
              ['getStruct1', [], ['1', '3', '1', '4', '2'], '0'],
              ['getStruct2', [], ['1', '3', '1', '4', '2'], '0'],
              ['setStruct1', ['0', '8', '7', '6', '5'], [], '0'],
              ['getStruct1', [], ['0', '8', '7', '6', '5'], '0'],
              ['getStruct2', [], ['1', '3', '1', '4', '2'], '0'],
              ['copyInner', [], [], '0'],
              ['getStruct1', [], ['0', '8', '7', '6', '5'], '0'],
              ['getStruct2', [], ['1', '8', '7', '4', '2'], '0'],
            ]),
          ]),
        ]),
        new Dir('cross_contract_calls', [
          File.Simple('simple', [Expect.Simple('f', [], ['69', '0'])], 'A'),
          File.Simple(
            'simple',
            [
              Expect.Simple(
                'f',
                ['address@tests/behaviour/contracts/cross_contract_calls/simple.A'],
                ['69', '0'],
              ),
            ],
            'WARP',
          ),
          File.Simple('public_vars', [Expect.Simple('f', [], ['696', '0'])], 'A'),
          File.Simple(
            'public_vars',
            [
              Expect.Simple(
                'setA',
                ['address@tests/behaviour/contracts/cross_contract_calls/public_vars.A'],
                [],
              ),
            ],
            'B',
          ),
          File.Simple(
            'public_vars',
            [
              Expect.Simple(
                'setB',
                [
                  'address@tests/behaviour/contracts/cross_contract_calls/public_vars.A',
                  'address@tests/behaviour/contracts/cross_contract_calls/public_vars.B',
                ],
                [],
              ),
              Expect.Simple('foo', [], ['696', '0']),
              Expect.Simple(
                'f',
                ['address@tests/behaviour/contracts/cross_contract_calls/simple.A'],
                ['69', '0'],
              ),
            ],
            'C',
          ),
        ]),
        // covers nested mappings
        new Dir('Dai', [
          new File(
            'dai',
            'Dai',
            [],
            [
              new Expect('mint', [
                ['mint', ['1', '10000', '0'], ['1'], '1'],
                ['getBalance', ['1'], ['10000', '0'], '1'],
              ]),
              new Expect('transfer', [
                ['transfer', ['2', '4000', '0'], ['1'], '1'],
                ['getBalance', ['2'], ['4000', '0'], '1'],
                ['getBalance', ['1'], ['6000', '0'], '1'],
              ]),
              new Expect('approve', [
                ['approve', ['3', '300', '0'], ['1'], '2'],
                ['getAllowance', ['2', '3'], ['300', '0'], '2'],
              ]),
              new Expect('transferFrom', [
                ['transferFrom', ['2', '1', '200', '0'], ['1'], '3'],
                ['getBalance', ['2'], ['3800', '0'], '1'],
                ['getBalance', ['1'], ['6200', '0'], '1'],
              ]),
              new Expect('allowance after transferFrom', [
                ['getAllowance', ['2', '3'], ['100', '0'], '2'],
              ]),
              new Expect('increase allowance', [
                ['increaseAllowance', ['3', '100', '0'], ['1'], '2'],
                ['getAllowance', ['2', '3'], ['200', '0'], '2'],
              ]),
              new Expect('decrease allowance', [
                ['decreaseAllowance', ['3', '131', '0'], ['1'], '2'],
                ['getAllowance', ['2', '3'], ['69', '0'], '2'],
              ]),
            ],
          ),
        ]),
        new Dir('delete', [
          File.Simple('address', [Expect.Simple('f', [], ['23', '0'])]),

          File.Simple('array_static', [
            new Expect('delete', [
              ['set', ['2', '0', '3', '4'], ['3', '4'], '0'],
              ['clearAt', ['2', '0'], [], '0'],
              ['get', ['2', '0'], ['0', '0'], '0'],
              ['set', ['0', '0', '1', '2'], ['1', '2'], '0'],
              ['clear', [], [], '0'],
              ['getLength', [], ['4', '0'], '0'],
              ['get', ['0', '0'], ['0', '0'], '0'],
              ['get', ['2', '0'], ['0', '0'], '0'],
            ]),
          ]),

          File.Simple('array_dynamic', [
            new Expect('delete', [
              ['initialize', [], [], '0'],
              ['clearAt', ['2', '0'], [], '0'],
              ['get', ['2', '0'], ['0'], '0'],
              ['get', ['0', '0'], ['8'], '0'],
              ['getLength', [], ['3', '0'], '0'],
              ['clear', [], [], '0'],
              ['getLength', [], ['0', '0'], '0'],
            ]),
          ]),

          File.Simple('boolean', [
            Expect.Simple('boolean', ['1'], ['0'], 'delete true = false'),
            Expect.Simple('boolean', ['0'], ['0'], 'delete false = false'),
            new Expect('delete state boolean', [
              ['flag', [], ['1'], '0'],
              ['deleteFlag', [], [], '0'],
              ['flag', [], ['0'], '0'],
            ]),
          ]),

          File.Simple('enum', [
            new Expect('delete', [
              ['set', ['3'], [], '0'],
              ['reset', [], [], '0'],
              ['get', [], ['0'], '0'],
            ]),
          ]),

          File.Simple('int', [
            new Expect('delete', [
              ['totalSupply', [], ['100000000000000', '0'], '0'],
              ['reset', [], [], '0'],
              ['totalSupply', [], ['0', '0'], '0'],
              ['addValue', ['25', '0'], ['25', '0'], '0'],
            ]),
          ]),

          File.Simple('struct', [
            new Expect('deleteWholeStruct', [
              ['setRadius', ['1', '2'], [], '0'],
              ['setPoint', ['3', '4', '5', '6'], [], '0'],
              ['getRadius', [], ['1', '2'], '0'],
              ['getPoint', [], ['3', '4', '5', '6'], '0'],
              ['deleteCircle', [], [], '0'],
              ['getRadius', [], ['0', '0'], '0'],
              ['getPoint', [], ['0', '0', '0', '0'], '0'],
            ]),
            new Expect('deleteInnerStruct', [
              ['setPoint', ['3', '4', '5', '6'], [], '0'],
              ['getPoint', [], ['3', '4', '5', '6'], '0'],
              ['deletePoint', [], [], '0'],
              ['getPoint', [], ['0', '0', '0', '0'], '0'],
            ]),
            new Expect('deleteScalarMember', [
              ['setRadius', ['1', '2'], [], '0'],
              ['getRadius', [], ['1', '2'], '0'],
              ['deleteRadius', [], [], '0'],
              ['getRadius', [], ['0', '0'], '0'],
            ]),
          ]),
        ]),
        new Dir('enums', [
          File.Simple('singleEnum', [
            Expect.Simple('get', [], ['0']),
            new Expect('set', [
              ['set', ['254'], [], '0'],
              ['get', [], ['254'], '0'],
            ]),
            new Expect('callSetInternally', [
              ['callSetInternally', ['128'], [], '0'],
              ['get', [], ['128'], '0'],
            ]),
            new Expect('cancel', [
              ['cancel', [], [], '0'],
              ['get', [], ['255'], '0'],
            ]),
          ]),
          File.Simple('singleEnum7', [
            Expect.Simple('get', [], ['0']),
            new Expect('set', [
              ['set', ['257'], [], '0'],
              ['get', [], ['257'], '0'],
            ]),
            new Expect('callSetInternally', [
              ['callSetInternally', ['128'], [], '0'],
              ['get', [], ['128'], '0'],
            ]),
            new Expect('cancel', [
              ['cancel', [], [], '0'],
              ['get', [], ['259'], '0'],
            ]),
          ]),
          File.Simple('doubleEnum', [
            Expect.Simple('a', [], ['2']),
            Expect.Simple('getTopEnum', [], ['0']),
            new Expect('setB', [
              ['setB', [], [], '0'],
              ['a', [], ['1'], '0'],
              ['getTopEnum', [], ['4'], '0'],
            ]),
            new Expect('setBAgain', [
              ['setB', [], [], '0'],
              ['a', [], ['0'], '0'],
              ['getTopEnum', [], ['1'], '0'],
            ]),
          ]),
        ]),
        new Dir('ERC20', [
          File.Simple('ERC20', [
            new Expect('mint', [
              ['mint', ['1', '5', '0'], ['1'], '0'],
              ['balanceOf', ['1'], ['5', '0'], '0'],
            ]),
            new Expect('transferFrom', [
              ['mint', ['2', '600', '0'], ['1'], '0'],
              ['transferFrom', ['2', '3', '400', '0'], ['1'], '0'],
              ['balanceOf', ['2'], ['200', '0'], '0'],
              ['balanceOf', ['3'], ['400', '0'], '0'],
            ]),
            Expect.Simple('totalSupply', [], ['100000000000000', '0']),
            Expect.Simple('decimals', [], ['18']),
            new Expect('transfer', [
              ['mint', ['4', '600', '0'], ['1'], '0'],
              ['transfer', ['5', '400', '0'], ['1'], '4'],
              ['balanceOf', ['4'], ['200', '0'], '0'],
              ['balanceOf', ['5'], ['400', '0'], '0'],
            ]),
          ]),
        ]),
        new Dir('error_handling', [
          File.Simple('revert', [
            new Expect('conditionalRevert', [['couldFail', ['2'], ['4', '0'], '0']]),
            new Expect('conditionalRevert should fail', [
              ['couldFail', ['1'], null, '0', 'I am failing'],
            ]),
            new Expect('revertBothBranches', [
              ['definitelyFailsWithMsg', [], null, '0', 'I am failing'],
            ]),
          ]),
          File.Simple('assert', [
            new Expect('assert should pass', [['willPass', [], [], '0']]),
            new Expect('assert should fail', [['shouldFail', ['1'], null, '0']]),
          ]),
          File.Simple('require', [
            new Expect('require should pass', [['willPass', [], [], '0']]),
            new Expect('require should fail', [['shouldFail', [], null, '0', 'why is x not 2???']]),
          ]),
        ]),
        new Dir('expressions', [
          File.Simple('assignments_as_rvalues', [
            Expect.Simple('addingLocalAssignments', ['5', '11'], ['16']),
            Expect.Simple('addingStorageAssignments', ['5', '11'], ['16', '0']),
          ]),
          File.Simple('ineffectual', [Expect.Simple('test', ['1'], ['1'])]),
          File.Simple('literals', [
            Expect.Simple('unsignedNarrow', [], ['255', '251', '0', '0']),
            Expect.Simple('signedNarrow', [], ['127', '120', '0', '156', '128']),
            Expect.Simple(
              'unsignedWide',
              [],
              [
                '340282366920938463463374607431768211455',
                '340282366920938463463374607431768211455',
                '10',
                '4722366482869645213696',
                '251',
                '0',
                '0',
                '0',
                '0',
                '0',
              ],
            ),
            Expect.Simple(
              'signedWide',
              [],
              [
                '340282366920938463463374607431768211455',
                '170141183460469231731687303715884105727',
                '10',
                '4722366482869645213696',
                '120',
                '0',
                '0',
                '0',
                '340282366920938463463374607431768211356',
                '340282366920938463463374607431768211455',
                '5',
                '340282366920938463463370103832140840960',
                '0',
                '170141183460469231731687303715884105728',
              ],
            ),
          ]),
        ]),
        new Dir('external_function_inputs', [
          File.Simple('dynamic_array_return_index', [
            new Expect(
              'testing that dynamic memory array as calldata are tranformed and returned correctly',
              [
                [
                  'dArrayCallDataExternal',
                  [
                    '3',
                    '1',
                    '11',
                    '111',
                    '4',
                    '2',
                    '20',
                    '200',
                    '2000',
                    '3',
                    '3',
                    '30',
                    '33',
                    '330',
                    '333',
                    '3330',
                  ],
                  ['644', '3330'],
                  '0',
                ],
              ],
            ),
            new Expect(
              'testing that dynamic memory array is written to memory and index is returned in external function',
              [
                [
                  'dArrayExternal',
                  ['8', '10', '11', '12', '13', '14', '15', '16', '17', '2', '5', '7'],
                  ['20'],
                  '0',
                ],
              ],
            ),
            new Expect(
              'testing that dynamic memory array is written to memory and index is returned in public function.',
              [['dArrayPublic', ['4', '1', '2', '3', '4'], ['1'], '0']],
            ),
            new Expect(
              'testing that multiple inputs containing dynamic arrays that are handeled correctly to external functions',
              [
                [
                  'dArrayMultipleInputsExternal',
                  ['2', '10', '11', '12', '2', '20', '21'],
                  ['31'],
                  '0',
                ],
              ],
            ),
            new Expect(
              'testing that multipe inputs containing dynamic arrays that are handeled correctly when passed to public functions',
              [
                [
                  'dArrayMultipleInputsPublic',
                  ['2', '10', '11', '12', '2', '20', '21'],
                  ['31'],
                  '0',
                ],
              ],
            ),
            new Expect('testing uint256 inputs are loaded into and read from memory correctly.', [
              ['dArray256External', ['3', '0', '1', '1', '2', '2', '3'], ['1', '2'], '0'],
            ]),
            new Expect(
              'testing uint256 inputs are loaded into and read from memory correctly, when there are multiple inputs.',
              [
                [
                  'dArray256MultipleInputs',
                  [
                    '3',
                    '10',
                    '11',
                    '100',
                    '111',
                    '1000',
                    '1111',
                    '3',
                    '2',
                    '20',
                    '200',
                    '3',
                    '30',
                    '33',
                    '300',
                    '333',
                    '3000',
                    '3333',
                  ],
                  ['4020', '4444'],
                  '0',
                ],
              ],
            ),
          ]),
          File.Simple('struct_return_member', [
            new Expect('testing that memory struct is written to memory and member is returned', [
              ['testReturnMember', ['1', '2'], ['1'], '0'],
            ]),
            new Expect(
              'testing that multiple memory structs are written to memory and members returned',
              [['testMultipleStructsMembers', ['1', '2', '0', '8', '10'], ['11'], '0']],
            ),
            new Expect(
              'testing that multiple memory structs are written to memory and members returned and passed correctly between external and internal functions',
              [
                [
                  'testMultipleStructsPublicFunctionMember',
                  ['1', '2', '0', '8', '10'],
                  ['11'],
                  '0',
                ],
              ],
            ),
          ]),
          File.Simple('struct_return_struct', [
            new Expect(
              'testing that memory struct is written to memory and full struct is returned from external function',
              [['testReturnStruct', ['1', '2'], ['1', '2'], '0']],
            ),
            new Expect(
              'testing that memory struct is written to memory and full struct is returned from pubic function',
              [['testReturnStructPublic', ['1', '2'], ['1', '2'], '0']],
            ),
          ]),
          File.Simple('static_array_return_index', [
            new Expect(
              'testing a static array of ints can be passed into an external function and written to memory and index returned.',
              [['testIntExternal', ['1', '2', '3'], ['3'], '0']],
            ),
            new Expect(
              'testing a static array of ints can be passed into a public function and written to memory and index returned.',
              [['testIntPublic', ['1', '2', '3'], ['3'], '0']],
            ),
            // TODO fix passing nested complex types and uncomment
            // new Expect(
            //   'testing a static array of structs can be passed into an external function and written to memory and index returned.',
            //   [
            //     [
            //       'testStructExternal',
            //       ['1', '2', '0 ', '3', '4', '0', '5', '6', '0'],
            //       ['5', '6', '0'],
            //       '0',
            //     ],
            //   ],
            // ),
            // new Expect(
            //   'testing a static array of structs can be passed into a public function and written to memory and index returned.',
            //   [['testStructPublic', ['1', '2', '0 ', '3', '4', '0', '5', '6', '0'], ['5'], '0']],
            // ),
            // new Expect(
            //   'testing when multiple inputs all of them are written into memory and read correctly.',
            //   [
            //     [
            //       'testMultiplePublic',
            //       ['1', '2', '0 ', '3', '4', '0', '5', '6', '0', '111', '10', '11', '12'],
            //       ['13'],
            //       '0',
            //     ],
            //   ],
            // ),
          ]),
        ]),
        new Dir('external_input_checks', [
          File.Simple('int', [
            new Expect('testing solidity pure external signed int8 lower bound', [
              ['testInt8', ['0'], ['0'], '0'],
            ]),
            new Expect('testing solidity pure external signed int8 upper bound', [
              ['testInt8', ['255'], ['255'], '0'],
            ]),
            new Expect('testing solidity pure external signed int8 overflow', [
              [
                'testInt8',
                ['256'],
                null,
                '0',
                'Error: value out-of-bounds. Value must be less than 2**8',
              ],
            ]),
            new Expect('testing solidity pure exernal unsigned int32 overflow', [
              [
                'testUint32',
                ['4294967296'],
                null,
                '0',
                'Error: value out-of-bounds. Value must be less than 2**32',
              ],
            ]),
            new Expect('testing solidity unsigned view external int32 in upper bound', [
              ['testUint32', ['4294967295'], ['4294967295'], '0'],
            ]),
            new Expect('testing solidity signed int248 upper bound', [
              [
                'testInt248',
                ['452312848583266388373324160190187140051835877600158453279131187530910662655'],
                ['452312848583266388373324160190187140051835877600158453279131187530910662655'],
                '0',
              ],
            ]),
            new Expect('testing soldity unsigned int248 overflow', [
              [
                'testInt248',
                ['452312848583266388373324160190187140051835877600158453279131187530910662656'],
                null,
                '0',
              ],
            ]),
            new Expect('testing solidity unsigned int256 in bounds', [
              [
                'testInt256',
                ['0', '340282366920938463463374607431768211455'],
                ['0', '340282366920938463463374607431768211455'],
                '0',
              ],
            ]),
            new Expect('testing soldity unsigned int256 in bounds', [
              [
                'testInt256',
                ['340282366920938463463374607431768211455', '0'],
                ['340282366920938463463374607431768211455', '0'],
                '0',
              ],
            ]),
            new Expect('testing solidity unsigned int256 lower out of bounds', [
              [
                'testInt256',
                ['0', '340282366920938463463374607431768211456'],
                null,
                '0',
                'Error: value out-of-bounds. Values passed to high and low members of Uint256 must be less than 2**128.',
              ],
            ]),
            new Expect('testing solidity unsigned int256 high out of bounds', [
              [
                'testInt256',
                ['340282366920938463463374607431768211456', '0'],
                null,
                '0',
                'Error: value out-of-bounds. Values passed to high and low members of Uint256 must be less than 2**128.',
              ],
            ]),
            new Expect('testing solidity unsigned int256 lower and high out of bounds', [
              [
                'testInt256',
                [
                  '340282366920938463463374607431768211456',
                  '340282366920938463463374607431768211456',
                ],
                null,
                '0',
                'Error: value out-of-bounds. Values passed to high and low members of Uint256 must be less than 2**128.',
              ],
            ]),
            new Expect('testing that more than 1 assert is placed when there are two inputs', [
              [
                'testInt256Int8',
                ['18', '256'],
                null,
                '0',
                'Error: value out-of-bounds. Value must be less than 2**8.',
              ],
            ]),
            new Expect('testing that more than 1 assert is placed when there are two inputs', [
              [
                'testInt256Int8',
                ['65536', '255'],
                null,
                '0',
                'Error: value out-of-bounds. Value must be less than 2**16.',
              ],
            ]),
          ]),
          File.Simple('enum', [
            new Expect('testing that enum in range does not throw error', [
              ['externalFunction', ['0'], ['0'], '0'],
            ]),
            new Expect('testing that enum in range does not throw error', [
              ['externalFunction', ['2'], ['2'], '0'],
            ]),
            new Expect('testing public function with enum out of range throws error', [
              [
                'externalFunction',
                ['3'],
                null,
                '0',
                'Error: value out-of-bounds. Values passed to must be in enum range (0, 2].',
              ],
            ]),
            new Expect(
              'testing external function with more than 1 input has multiple asserts are placed pt. 1',
              [
                [
                  'externalFunction2Inputs',
                  ['2', '4'],
                  null,
                  '0',
                  'Error: value out-of-bounds. Values passed to must be in enum range (0, 3].',
                ],
              ],
            ),
            new Expect(
              'testing external function with more than 1 input has multiple asserts are placed pt. 2',
              [
                [
                  'externalFunction2Inputs',
                  ['3', '3'],
                  null,
                  '0',
                  'Error: value out-of-bounds. Values passed to must be in enum range (0, 2].',
                ],
              ],
            ),
          ]),
          File.Simple('bool', [
            new Expect('testing that false input does not throw error', [
              ['externalFunction', ['0'], ['0'], '0'],
            ]),
            new Expect('testing that true input does not throw error', [
              ['externalFunction', ['1'], ['1'], '0'],
            ]),
            new Expect('testing that external function with out of bounds input throws error', [
              [
                'externalFunction',
                ['3'],
                null,
                '0',
                'Error: value out-of-bounds. Boolean values passed to must be in range (0, 1].',
              ],
            ]),
            new Expect('testing external function and more than 1 input asserts are placed pt. 1', [
              [
                'externalFunction2Inputs',
                ['3', '0'],
                null,
                '0',
                'Error: value out-of-bounds. Boolean values passed to must be in range (0, 1].',
              ],
            ]),
            new Expect('testing external function and more than 1 input asserts are placed pt. 2', [
              [
                'externalFunction2Inputs',
                ['0', '3'],
                null,
                '0',
                'Error: value out-of-bounds. Boolean values passed to must be in range (0, 1].',
              ],
            ]),
          ]),
        ]),
        new Dir('fallback', [
          File.Simple('simple', [
            Expect.Simple('x', [], ['0', '0']),
            Expect.Simple('unexistent', [], []),
            Expect.Simple('x', [], ['1', '0']),
            Expect.Simple('unexistent', ['3', '4', '5'], []),
            Expect.Simple('x', [], ['2', '0']),
            Expect.Simple('unexistent', ['10', '4', '5', '20'], []),
            Expect.Simple('x', [], ['3', '0']),
          ]),
        ]),
        new Dir('if', [
          File.Simple('localVariables', [
            Expect.Simple('ifNoElse', ['1'], ['1'], 'true branch'),
            Expect.Simple('ifNoElse', ['0'], ['0'], 'false branch'),
            Expect.Simple('ifWithElse', ['1'], ['1'], 'true branch'),
            Expect.Simple('ifWithElse', ['0'], ['0'], 'false branch'),
          ]),
          File.Simple('returns', [
            Expect.Simple('ifNoElse', ['1'], ['1'], 'true branch'),
            Expect.Simple('ifNoElse', ['0'], ['0'], 'false branch'),
            Expect.Simple('ifWithElse', ['1'], ['1'], 'true branch'),
            Expect.Simple('ifWithElse', ['0'], ['0'], 'false branch'),
            Expect.Simple('unreachableCode', ['1'], ['1'], 'true branch'),
            Expect.Simple('unreachableCode', ['0'], ['0'], 'false branch'),
          ]),
          File.Simple('nesting', [
            Expect.Simple('nestedIfs', ['1', '1'], ['3', '1'], 'true/true'),
            Expect.Simple('nestedIfs', ['1', '0'], ['2', '1'], 'true/false'),
            Expect.Simple('nestedIfs', ['0', '1'], ['1', '0'], 'false/true'),
            Expect.Simple('nestedIfs', ['0', '0'], ['0', '0'], 'false/false'),
            Expect.Simple('uncheckedBlock', ['1'], ['255'], 'true branch'),
            Expect.Simple('uncheckedBlock', ['0'], ['254'], 'true branch'),
            Expect.Simple('loops', ['1'], ['1'], 'true branch'),
            Expect.Simple('loops', ['0'], ['0'], 'false branch'),
          ]),
        ]),
        new Dir('imports', [
          File.Simple('importto', [Expect.Simple('checkImports', ['3', '2'], ['1'])]),
        ]),
        new Dir('inheritance', [
          new Dir('constructors', [
            new File(
              'constructors',
              'C',
              [],
              [
                Expect.Simple('a', [], ['9', '0']),
                Expect.Simple('b', [], ['14', '0']),
                Expect.Simple('c', [], ['13', '0']),
                Expect.Simple('d', [], ['4', '0']),
              ],
            ),
            new File(
              'modifiedConstructor',
              'A',
              ['500', '0'],
              [Expect.Simple('a', [], ['500', '0'])],
            ),
            new File(
              'modifiedConstructor',
              'B',
              ['500', '0'],
              [Expect.Simple('a', [], ['0', '0'])],
            ),
            new File(
              'abstractContract',
              'C',
              ['250', '0'],
              [Expect.Simple('f', ['412', '0'], ['662', '0'])],
            ),
          ]),
          new Dir('functions', [
            new File('base', 'Base', [], [Expect.Simple('g', ['3'], ['3'])]),
            new File('mid', 'Mid', [], [Expect.Simple('g', ['10'], ['20'])]),
            new File('derived', 'Derived', [], [Expect.Simple('f', ['5'], ['15'])]),
            new File(
              'functionOverriding',
              'C',
              [],
              [Expect.Simple('f', [], ['30', '0']), Expect.Simple('g', [], ['30', '0'])],
            ),
          ]),
          new Dir('modifiers', [
            new File(
              'callBaseModifier',
              'B',
              [],
              [
                Expect.Simple('f', ['5', '0'], ['2', '0'], 'call base modifier and success'),
                new Expect('failedModifier', [
                  ['f', ['15', '0'], null, '0', 'Failed call to base modifier'],
                ]),
                Expect.Simple('g', ['20', '0'], ['2', '0'], 'call modifier overrider'),
              ],
            ),
            new File(
              'modifierInheritance',
              'D',
              [],
              [
                new Expect('modifier', [
                  ['withdraw', ['5000', '0'], ['95000', '0'], '0'],
                  ['lock', [], [], '0'],
                  ['withdraw', ['280', '0'], null, '0', 'Can not call this function when locked'],
                  ['clear', [], [], '0'],
                  ['withdraw', ['280', '0'], ['0', '0'], '0'],
                ]),
              ],
            ),
            new File(
              'modifierOverriding',
              'C',
              [],
              [
                new Expect('modifier', [
                  [
                    'withdraw',
                    ['10000', '0'],
                    null,
                    '0',
                    'Value to withdraw must be smaller than the current balance',
                  ],
                  [
                    'withdraw',
                    ['100', '0'],
                    null,
                    '0',
                    'Value to withdraw must be bigger than the limit',
                  ],
                  ['withdraw', ['5500', '0'], null, '0', 'Balance must be bigger than 1000'],
                  ['withdraw', ['5000', '0'], ['1000', '0'], '0'],
                  [
                    'withdraw',
                    ['100', '0'],
                    null,
                    '0',
                    'Value to withdraw must be bigger than the limit',
                  ],
                ]),
              ],
            ),
          ]),
          new Dir('structs', [
            File.Simple('derived', [
              Expect.Simple('identity', ['1', '5'], ['1', '5']),
              Expect.Simple('swap', ['1', '5'], ['5', '1']),
              Expect.Simple('set', ['1', '5'], ['1']),
            ]),
          ]),
          new Dir('variables', [
            new File('derived', 'Derived', [], [Expect.Simple('f', [], ['36', '0', '24', '0'])]),
          ]),
        ]),
        new Dir('libraries', [
          File.Simple('using_for', [
            Expect.Simple('libFunction', ['1'], ['0'], 'uint256/true branch'),
          ]),
          File.Simple('importLibs', [Expect.Simple('addSub', ['5', '4'], ['9', '1'])]),
          File.Simple('LibInLib', [Expect.Simple('mulDiv', ['5', '2'], ['10', '2', '1'])]),
          new Dir('freeFunctionsLib', [
            File.Simple('direct_and_indirect', [Expect.Simple('freeFuncLib', ['2'], ['5'])]),
            File.Simple('sameName', [Expect.Simple('freeFuncLib', ['1'], ['0'])]),
          ]),
        ]),
        new Dir('loops', [
          File.Simple('loops', [
            Expect.Simple('forLoop', ['3'], ['8']),
            Expect.Simple('whileLoop', ['10'], ['10']),
            Expect.Simple('breaks', ['5'], ['5']),
            Expect.Simple('continues', ['4'], ['24']),
            Expect.Simple('doWhile', ['0', '4'], ['5']),
            Expect.Simple('doWhile', ['7', '6'], ['8']),
            Expect.Simple('doWhile_continue', ['1'], ['1']),
            Expect.Simple('doWhile_return', ['4'], ['2']),
            Expect.Simple('doWhile_break', ['0', '2'], ['2']),
          ]),
        ]),
        new Dir('mangled_identifiers', [
          File.Simple('free_function', [
            Expect.Simple('f', [], ['20']),
            Expect.Simple('s', [], ['10']),
          ]),
        ]),
        new Dir('maths', [
          File.Simple('addition', [
            Expect.Simple('addition8safe', ['3', '20'], ['23']),
            Expect.Simple('addition8safe', ['200', '180'], null, 'overflow'),
            Expect.Simple('addition8unsafe', ['3', '20'], ['23']),
            Expect.Simple('addition8unsafe', ['200', '180'], ['124'], 'overflow'),
            Expect.Simple('addition120safe', ['6', '8'], ['14']),
            Expect.Simple(
              'addition120safe',
              ['900000000000000000000000000000000000', '800000000000000000000000000000000000'],
              null,
              'overflow',
            ),
            Expect.Simple('addition120unsafe', ['6', '8'], ['14']),
            Expect.Simple(
              'addition120unsafe',
              ['900000000000000000000000000000000000', '800000000000000000000000000000000000'],
              ['370772004215084127096192939719655424'],
              'overflow',
            ),
            Expect.Simple('addition256safe', ['20', '1', '5', '2'], ['25', '3']),
            Expect.Simple('addition256unsafe', ['20', '1', '5', '2'], ['25', '3']),
            Expect.Simple('addition8signedsafe', ['3', '20'], ['23']),
            Expect.Simple('addition8signedsafe', ['100', '90'], null, 'overflow'),
            Expect.Simple('addition8signedunsafe', ['3', '20'], ['23']),
            Expect.Simple('addition8signedunsafe', ['100', '90'], ['190'], 'overflow'),
            Expect.Simple('addition120signedsafe', ['6', '8'], ['14']),
            Expect.Simple(
              'addition120signedsafe',
              ['400000000000000000000000000000000000', '450000000000000000000000000000000000'],
              null,
              'overflow',
            ),
            Expect.Simple('addition120signedunsafe', ['6', '8'], ['14']),
            Expect.Simple(
              'addition120signedunsafe',
              ['400000000000000000000000000000000000', '450000000000000000000000000000000000'],
              ['850000000000000000000000000000000000'],
              'overflow',
            ),
            Expect.Simple('addition256signedsafe', ['20', '1', '5', '2'], ['25', '3']),
            Expect.Simple(
              'addition256signedsafe',
              [
                '340282366920938463463374607431768211455',
                '340282366920938463463374607431768211455',
                '1',
                '0',
              ],
              ['0', '0'],
            ),
            Expect.Simple('addition256signedunsafe', ['20', '1', '5', '2'], ['25', '3']),
          ]),
          File.Simple('bitwise_and', [
            Expect.Simple('bitwise_and8safe', ['15', '45'], ['13']),
            Expect.Simple('bitwise_and8signedsafe', ['15', '45'], ['13']),
            Expect.Simple('bitwise_and8unsafe', ['15', '45'], ['13']),
            Expect.Simple('bitwise_and8signedunsafe', ['15', '45'], ['13']),
            Expect.Simple('bitwise_and256safe', ['15', '90', '45', '80'], ['13', '80']),
            Expect.Simple('bitwise_and256signedsafe', ['15', '90', '45', '80'], ['13', '80']),
            Expect.Simple('bitwise_and256unsafe', ['15', '90', '45', '80'], ['13', '80']),
            Expect.Simple('bitwise_and256signedunsafe', ['15', '90', '45', '80'], ['13', '80']),
          ]),
          File.Simple('bitwise_or', [
            Expect.Simple('bitwise_or8safe', ['14', '57'], ['63']),
            Expect.Simple('bitwise_or8signedsafe', ['14', '57'], ['63']),
            Expect.Simple('bitwise_or8unsafe', ['14', '57'], ['63']),
            Expect.Simple('bitwise_or8signedunsafe', ['14', '57'], ['63']),
            Expect.Simple('bitwise_or256safe', ['14', '13', '57', '100'], ['63', '109']),
            Expect.Simple('bitwise_or256signedsafe', ['14', '13', '57', '100'], ['63', '109']),
            Expect.Simple('bitwise_or256unsafe', ['14', '13', '57', '100'], ['63', '109']),
            Expect.Simple('bitwise_or256signedunsafe', ['14', '13', '57', '100'], ['63', '109']),
          ]),
          File.Simple('decrement', [
            Expect.Simple('preDecrementStatement', ['10'], ['9']),
            Expect.Simple('postDecrementStatement', ['10'], ['9']),
            Expect.Simple('preDecrementExpression', ['10'], ['9', '9']),
            Expect.Simple('postDecrementExpression', ['10'], ['10', '9']),
          ]),
          File.Simple('division', [
            Expect.Simple('division8safe', ['100', '5'], ['20']),
            Expect.Simple('division8signedsafe', ['100', '5'], ['20']),
            Expect.Simple('division8unsafe', ['100', '5'], ['20']),
            Expect.Simple('division8signedunsafe', ['100', '5'], ['20']),
            Expect.Simple('division256safe', ['100', '20', '5', '0'], ['20', '4']),
            Expect.Simple('division256signedsafe', ['100', '20', '5', '0'], ['20', '4']),
            Expect.Simple('division256unsafe', ['100', '20', '5', '0'], ['20', '4']),
            Expect.Simple('division256signedunsafe', ['100', '20', '5', '0'], ['20', '4']),
          ]),
          File.Simple('eq', [
            Expect.Simple('eq8safe', ['1', '2'], ['0']),
            Expect.Simple('eq8signedsafe', ['1', '1'], ['1']),
            Expect.Simple('eq8unsafe', ['1', '1'], ['1']),
            Expect.Simple('eq8signedunsafe', ['1', '2'], ['0']),
            Expect.Simple('eq256safe', ['1', '2', '1', '2'], ['1']),
            Expect.Simple('eq256signedsafe', ['1', '2', '3', '2'], ['0']),
            Expect.Simple('eq256unsafe', ['1', '2', '1', '3'], ['0']),
            Expect.Simple('eq256signedunsafe', ['1', '2', '1', '2'], ['1']),
          ]),
          File.Simple('exp', [
            Expect.Simple('exp8safe', ['0', '0'], ['0']),
            Expect.Simple('exp8signedsafe', ['255', '10'], ['1']),
            Expect.Simple('exp8unsafe', ['100', '1'], ['100']),
            Expect.Simple('exp8signedunsafe', ['4', '3'], ['64']),
            Expect.Simple('exp256safe', ['0', '0', '1', '0'], ['0', '0']),
            Expect.Simple('exp256signedsafe', ['1000', '500', '0', '0'], ['1', '0']),
            Expect.Simple('exp256unsafe', ['2', '0', '3', '0'], ['8', '0']),
            Expect.Simple('exp256signedunsafe', ['0', '0', '0', '0'], ['0', '0']),
          ]),
          File.Simple('ge', [
            Expect.Simple('ge8safe', ['1', '2'], ['0']),
            Expect.Simple('ge8signedsafe', ['255', '1'], ['0']),
            Expect.Simple('ge8unsafe', ['2', '1'], ['1']),
            Expect.Simple('ge8signedunsafe', ['5', '100'], ['0']),
            Expect.Simple('ge256safe', ['20', '3', '20', '3'], ['1']),
            Expect.Simple('ge256signedsafe', ['2', '3', '1', '4'], ['0']),
            Expect.Simple('ge256unsafe', ['1', '5', '3', '2'], ['1']),
            Expect.Simple('ge256signedunsafe', ['1', '1', '1', '1'], ['1']),
          ]),
          File.Simple('gt', [
            Expect.Simple('gt8safe', ['1', '2'], ['0']),
            Expect.Simple('gt8signedsafe', ['255', '1'], ['0']),
            Expect.Simple('gt8unsafe', ['2', '1'], ['1']),
            Expect.Simple('gt8signedunsafe', ['5', '100'], ['0']),
            Expect.Simple('gt256safe', ['20', '3', '20', '3'], ['0']),
            Expect.Simple('gt256signedsafe', ['2', '3', '1', '4'], ['0']),
            Expect.Simple('gt256unsafe', ['1', '5', '3', '2'], ['1']),
            Expect.Simple('gt256signedunsafe', ['1', '1', '1', '1'], ['0']),
          ]),
          File.Simple('increment', [
            Expect.Simple('preIncrementStatement', ['10'], ['11']),
            Expect.Simple('postIncrementStatement', ['10'], ['11']),
            Expect.Simple('preIncrementExpression', ['10'], ['11', '11']),
            Expect.Simple('postIncrementExpression', ['10'], ['10', '11']),
          ]),
          File.Simple('le', [
            Expect.Simple('le8safe', ['1', '2'], ['1']),
            Expect.Simple('le8signedsafe', ['255', '1'], ['1']),
            Expect.Simple('le8unsafe', ['2', '1'], ['0']),
            Expect.Simple('le8signedunsafe', ['5', '100'], ['1']),
            Expect.Simple('le256safe', ['20', '3', '20', '3'], ['1']),
            Expect.Simple('le256signedsafe', ['2', '3', '1', '4'], ['1']),
            Expect.Simple('le256unsafe', ['1', '5', '3', '2'], ['0']),
            Expect.Simple('le256signedunsafe', ['1', '1', '1', '1'], ['1']),
          ]),
          File.Simple('lt', [
            Expect.Simple('lt8safe', ['1', '2'], ['1']),
            Expect.Simple('lt8signedsafe', ['255', '1'], ['1']),
            Expect.Simple('lt8unsafe', ['2', '1'], ['0']),
            Expect.Simple('lt8signedunsafe', ['5', '100'], ['1']),
            Expect.Simple('lt256safe', ['20', '3', '20', '3'], ['0']),
            Expect.Simple('lt256signedsafe', ['2', '3', '1', '4'], ['1']),
            Expect.Simple('lt256unsafe', ['1', '5', '3', '2'], ['0']),
            Expect.Simple('lt256signedunsafe', ['1', '1', '1', '1'], ['0']),
          ]),
          File.Simple('multiplication', [
            Expect.Simple('multiplication8safe', ['4', '6'], ['24']),
            Expect.Simple('multiplication8safe', ['100', '40'], null, 'overflow'),
            Expect.Simple('multiplication8unsafe', ['4', '6'], ['24']),
            Expect.Simple('multiplication128safe', ['4', '6'], ['24']),
            Expect.Simple('multiplication128unsafe', ['4', '6'], ['24']),
            Expect.Simple('multiplication8unsafe', ['100', '40'], ['160'], 'overflow'),
            Expect.Simple('multiplication256safe', ['20', '1', '5', '0'], ['100', '5']),
            Expect.Simple('multiplication256unsafe', ['20', '0', '5', '1'], ['100', '20']),
            Expect.Simple('multiplication8signedsafe', ['255', '255'], ['1']),
            Expect.Simple('multiplication8signedsafe', ['100', '40'], null, 'overflow'),
            Expect.Simple('multiplication8signedunsafe', ['192', '2'], ['128']),
            Expect.Simple('multiplication8signedunsafe', ['100', '40'], ['160'], 'overflow'),
            Expect.Simple('multiplication128signedsafe', ['255', '255'], ['65025']),
            Expect.Simple('multiplication128signedunsafe', ['192', '2'], ['384']),
            Expect.Simple('multiplication256signedsafe', ['20', '1', '5', '0'], ['100', '5']),
            Expect.Simple('multiplication256signedunsafe', ['20', '0', '5', '1'], ['100', '20']),
          ]),
          File.Simple('neq', [
            Expect.Simple('neq8safe', ['1', '2'], ['1']),
            Expect.Simple('neq8signedsafe', ['1', '1'], ['0']),
            Expect.Simple('neq8unsafe', ['1', '1'], ['0']),
            Expect.Simple('neq8signedunsafe', ['1', '2'], ['1']),
            Expect.Simple('neq256safe', ['1', '2', '1', '2'], ['0']),
            Expect.Simple('neq256signedsafe', ['1', '2', '3', '2'], ['1']),
            Expect.Simple('neq256unsafe', ['1', '2', '1', '3'], ['1']),
            Expect.Simple('neq256signedunsafe', ['1', '2', '1', '2'], ['0']),
          ]),
          File.Simple('shl', [
            Expect.Simple('shl8safe', ['3', '4'], ['48']),
            Expect.Simple('shl8unsafe', ['3', '4'], ['48']),
            Expect.Simple('shl8signedsafe', ['3', '4'], ['48']),
            Expect.Simple('shl8signedunsafe', ['3', '4'], ['48']),
            Expect.Simple('shl8_256safe', ['3', '4', '0'], ['48']),
            Expect.Simple('shl8_256unsafe', ['3', '4', '0'], ['48']),
            Expect.Simple('shl8_256signedsafe', ['3', '4', '0'], ['48']),
            Expect.Simple('shl8_256signedunsafe', ['3', '4', '0'], ['48']),
            Expect.Simple('shl256safe', ['3', '5', '4'], ['48', '80']),
            Expect.Simple('shl256unsafe', ['3', '5', '4'], ['48', '80']),
            Expect.Simple('shl256signedsafe', ['3', '5', '4'], ['48', '80']),
            Expect.Simple('shl256signedunsafe', ['3', '5', '4'], ['48', '80']),
            Expect.Simple('shl256_256safe', ['3', '5', '4', '0'], ['48', '80']),
            Expect.Simple('shl256_256unsafe', ['3', '5', '4', '0'], ['48', '80']),
            Expect.Simple('shl256_256signedsafe', ['3', '5', '4', '0'], ['48', '80']),
            Expect.Simple('shl256_256signedunsafe', ['3', '5', '4', '0'], ['48', '80']),
          ]),
          File.Simple('shr', [
            Expect.Simple('shr8safe', ['100', '2'], ['25']),
            Expect.Simple('shr8unsafe', ['100', '2'], ['25']),
            Expect.Simple('shr8signedsafe', ['100', '2'], ['25']),
            Expect.Simple('shr8signedunsafe', ['100', '2'], ['25']),
            Expect.Simple('shr8_256safe', ['100', '2', '0'], ['25']),
            Expect.Simple('shr8_256unsafe', ['100', '2', '0'], ['25']),
            Expect.Simple('shr8_256signedsafe', ['100', '2', '0'], ['25']),
            Expect.Simple('shr8_256signedunsafe', ['100', '2', '0'], ['25']),
            Expect.Simple('shr256safe', ['100', '20', '2'], ['25', '5']),
            Expect.Simple('shr256unsafe', ['100', '20', '2'], ['25', '5']),
            Expect.Simple('shr256signedsafe', ['100', '20', '2'], ['25', '5']),
            Expect.Simple('shr256signedunsafe', ['100', '20', '2'], ['25', '5']),
            Expect.Simple('shr256_256safe', ['100', '20', '2', '0'], ['25', '5']),
            Expect.Simple('shr256_256unsafe', ['100', '20', '2', '0'], ['25', '5']),
            Expect.Simple('shr256_256signedsafe', ['100', '20', '2', '0'], ['25', '5']),
            Expect.Simple('shr256_256signedunsafe', ['100', '20', '2', '0'], ['25', '5']),
          ]),
          File.Simple('subtraction', [
            Expect.Simple('subtraction8safe', ['31', '2'], ['29']),
            Expect.Simple('subtraction8safe', ['20', '180'], null, 'overflow'),
            Expect.Simple('subtraction8unsafe', ['32', '20'], ['12']),
            Expect.Simple('subtraction8unsafe', ['2', '180'], ['78'], 'overflow'),
            Expect.Simple('subtraction8signedsafe', ['31', '2'], ['29']),
            Expect.Simple('subtraction8signedsafe', ['20', '180'], ['96'], 'overflow'),
            Expect.Simple('subtraction8signedunsafe', ['32', '20'], ['12']),
            Expect.Simple('subtraction8signedunsafe', ['20', '180'], ['96'], 'overflow'),
            Expect.Simple('subtraction200safe', ['60', '8'], ['52']),
            Expect.Simple(
              'subtraction200safe',
              ['800000000000000000000000000000000000', '900000000000000000000000000000000000'],
              null,
              'overflow',
            ),
            Expect.Simple('subtraction200unsafe', ['64', '8'], ['56']),
            Expect.Simple(
              'subtraction200unsafe',
              ['800000000000000000000000000000000000', '900000000000000000000000000000000000'],
              ['1606938044258990275541961992341162602522202993782792835301376'],
              'overflow',
            ),
            Expect.Simple('subtraction256safe', ['20', '4', '5', '2'], ['15', '2']),
            Expect.Simple('subtraction256safe', ['20', '1', '5', '2'], null, 'overflow'),
            Expect.Simple('subtraction256unsafe', ['20', '4', '5', '2'], ['15', '2']),
            Expect.Simple(
              'subtraction256unsafe',
              ['20', '4', '50', '2'],
              ['340282366920938463463374607431768211426', '1'],
              'overflow',
            ),
            Expect.Simple('subtraction256signedsafe', ['20', '4', '5', '2'], ['15', '2']),
            Expect.Simple(
              'subtraction256signedsafe',
              ['0', '0', '1', '0'],
              [
                '340282366920938463463374607431768211455',
                '340282366920938463463374607431768211455',
              ],
            ),
            Expect.Simple(
              'subtraction256signedsafe',
              ['20', '1', '5', '2'],
              ['15', '340282366920938463463374607431768211455'],
              'overflow',
            ),
            Expect.Simple('subtraction256signedunsafe', ['20', '4', '5', '2'], ['15', '2']),
            Expect.Simple(
              'subtraction256signedunsafe',
              ['20', '4', '50', '2'],
              ['340282366920938463463374607431768211426', '1'],
              'overflow',
            ),
          ]),
          File.Simple('xor', [
            Expect.Simple('xor8safe', ['10', '24'], ['18']),
            Expect.Simple('xor8signedsafe', ['10', '24'], ['18']),
            Expect.Simple('xor8unsafe', ['10', '24'], ['18']),
            Expect.Simple('xor8signedunsafe', ['10', '24'], ['18']),
            Expect.Simple('xor256safe', ['10', '7', '24', '19'], ['18', '20']),
            Expect.Simple('xor256signedsafe', ['10', '7', '24', '19'], ['18', '20']),
            Expect.Simple('xor256unsafe', ['10', '7', '24', '19'], ['18', '20']),
            Expect.Simple('xor256signedunsafe', ['10', '7', '24', '19'], ['18', '20']),
          ]),
        ]),
        new Dir('memory', [
          File.Simple('delete', [
            Expect.Simple('deleteFelt', [], ['0']),
            Expect.Simple('deleteUint', [], ['0', '0']),
            Expect.Simple('deleteS', [], ['0', '0'], 'Delete simple struct'),
            /* Uncomment this once calldata -> memory is implemented
            Expect.Simple('deleteDArray', ['3', '5', '3', '2'], ['0', '0'], 'Delete dynamic array'),
            Expect.Simple(
              'copyDeleteDArray',
              ['3', '5', '3', '2'],
              ['8', '0'],
              'Delete dynamic array but keep a reference copy',
            ),
            */
            /* Uncomment once dynamic arrays inside structs are aloud
            Expect.Simple('deleteC', [], ['0'], 'Delete struct with a dyanmic array as a member'),
            Expect.Simple(
              'deleteCnotArray',
              ['3', '5', '1', '2'],
              ['3'],
              'Delete struct but keep member array ',
            ),
            */
            // Uncomment when assignation of structs to memory dynamic array is working
            // Expect.Simple('deleteSArray', [], ['3', '4'], 'Delete dynamic array of structs'),
            // Uncomment once two dimensional memory arrays can be transpiled
            // Expect.Simple('delete2dArray', [], ['15', '0'], 'Delete dynamic array of structs'),
          ]),
          File.Simple('dynamicArrays', [
            Expect.Simple('uint8new', [], ['0', '0']),
            Expect.Simple('uint8write', ['5'], ['0', '5']),
            Expect.Simple('uint256new', [], ['0', '0', '0', '0']),
            Expect.Simple('uint256write', ['5', '6'], ['0', '0', '5', '6']),
          ]),
          File.Simple('nested', [Expect.Simple('setAndGet', ['100'], ['100'])]),
          File.Simple('staticArrays', [
            Expect.Simple('uint8default', [], ['0', '0']),
            Expect.Simple('uint8write', ['5'], ['0', '5']),
            Expect.Simple('uint256default', [], ['0', '0', '0', '0']),
            Expect.Simple('uint256write', ['5', '6'], ['0', '0', '5', '6']),
          ]),
          File.Simple('structs', [
            Expect.Simple('createDefault', [], ['0', '0', '0']),
            Expect.Simple('createManual', ['1', '2', '3'], ['1', '2', '3']),
            Expect.Simple('writeMembers', ['1', '2', '3'], ['1', '2', '3']),
            Expect.Simple('references', ['1', '2', '3'], ['1', '2', '3']),
            Expect.Simple('input', ['3', '4', '5'], ['4', '5', '5']),
            Expect.Simple('output', ['3', '4', '5'], ['3', '4', '5']),
          ]),
        ]),
        new Dir('modifiers', [
          File.Simple('modifier', [
            Expect.Simple('f', ['90000', '0'], ['10000', '0']),
            Expect.Simple('f', ['110000', '0'], ['0', '0']),
          ]),
          File.Simple('multipleModifiers', [
            new Expect('modifier', [
              ['openEvent', [], [], '0'],
              ['donate', ['238', '0'], ['238', '0'], '0'],
              ['donate', ['100', '0'], ['338', '0'], '0'],
              ['donate', ['50', '0'], null, '0', 'Value for donation must be bigger than 100'],
              ['balance', [], ['338', '0'], '0'],
              ['closeEvent', [], [], '0'],
              [
                'donate',
                ['500', '0'],
                null,
                '0',
                'The event must be open in order to receive donations',
              ],
              ['balance', [], ['0', '0'], '0'],
            ]),
          ]),
        ]),
        new Dir('modifiers', [
          File.Simple('modifier', [
            Expect.Simple('f', ['90000', '0'], ['10000', '0']),
            Expect.Simple('f', ['110000', '0'], ['0', '0']),
          ]),
          File.Simple('multipleModifiers', [
            new Expect('modifier', [
              ['openEvent', [], [], '0'],
              ['donate', ['238', '0'], ['238', '0'], '0'],
              ['donate', ['100', '0'], ['338', '0'], '0'],
              ['donate', ['50', '0'], null, '0', 'Value for donation must be bigger than 100'],
              ['balance', [], ['338', '0'], '0'],
              ['closeEvent', [], [], '0'],
              [
                'donate',
                ['500', '0'],
                null,
                '0',
                'The event must be open in order to receive donations',
              ],
              ['balance', [], ['0', '0'], '0'],
            ]),
          ]),
        ]),
        new Dir('named_args', [
          File.Simple('function', [
            Expect.Simple('f', [], []),
            Expect.Simple('k', [], ['365', '0']),
            Expect.Simple('v', [], ['234', '0']),
          ]),
          File.Simple('constructor', [
            // (1, 2, (45, 1), [1,2,3])
            Expect.Simple(
              'getData',
              [],
              ['1', '0', '2', '0', '45', '0', '1', '0', '1', '0', '2', '0', '3', '0'],
            ),
          ]),
        ]),
        new Dir('public_func_splitter', [
          File.Simple('value_passing', [
            Expect.Simple('valuePassing', ['1'], ['15'], '0'),
            Expect.Simple('valuePassingMemberAccess', ['1'], ['15'], '0'),
          ]),
        ]),
        new Dir('public_state_vars', [
          File.Simple('elementary', [
            Expect.Simple('a', [], ['234', '0']),
            Expect.Simple('b', [], ['23']),
            Expect.Simple('c', [], ['103929005307130220006098923584552504982110632080']),
            Expect.Simple(
              'd',
              [],
              [
                '340282366920938463463374607431768211455',
                '340282366920938463463374607431768211455',
              ],
            ),
            Expect.Simple('e', [], ['12', '0']),
            Expect.Simple('f', [], ['1']),
          ]),
          File.Simple('arrays', [
            Expect.Simple('a', ['2', '0'], ['3', '0']),
            Expect.Simple('d', ['0', '0'], ['103929005307130220006098923584552504982110632080']),
            Expect.Simple('e', ['1', '0'], ['0']),
            Expect.Simple('y', ['0', '0'], ['12', '0']),
            Expect.Simple('w', ['0', '0', '0', '0', '0', '0'], ['15', '0']),
          ]),
          File.Simple('enums', [
            Expect.Simple('a', [], ['0']),
            Expect.Simple('b', [], ['1']),
            Expect.Simple('c', [], ['0']),
            Expect.Simple('d', [], ['1']),
            Expect.Simple('f', [], ['2']),
          ]),
          File.Simple('mappings', [
            Expect.Simple('a', ['1', '0'], ['1', '0']),
            Expect.Simple('b', ['2', '0'], ['1']),
            Expect.Simple('d', ['1'], ['1', '0']),
            Expect.Simple('e', ['1', '1', '0'], ['1']),
          ]),
          File.Simple('structs', [
            Expect.Simple('a', [], ['1', '0', '2', '0']),
            Expect.Simple('c', [], ['5', '0', '6', '0']),
            Expect.Simple(
              'd',
              [],
              [
                '7',
                '0',
                '103929005307130220006098923584552504982110632080',
                '9',
                '10',
                '0',
                '11',
                '0',
              ],
            ),
          ]),
          File.Simple('misc', [
            Expect.Simple('a', ['0', '0'], ['1', '0', '2', '0']),
            Expect.Simple(
              'd',
              ['0', '0'],
              [
                '7',
                '0',
                '103929005307130220006098923584552504982110632080',
                '9',
                '11',
                '0',
                '10',
                '0',
              ],
            ),
          ]),
        ]),
        new Dir('returns', [
          File.Simple('returnInserter', [
            Expect.Simple('default_returnInsert', ['6'], ['0']),
            Expect.Simple('condition_returnInsert', ['1'], ['2'], 'Return from conditional branch'),
            Expect.Simple(
              'condition_returnInsert',
              ['2'],
              ['0'],
              'Default return if not returned from conditional branch',
            ),
            Expect.Simple('revert_returnInserter', ['3'], null),
            Expect.Simple('conditions_no_returnInsert', ['9'], ['9']),
            Expect.Simple('returnInsert_with_require', ['3', '5'], ['8']),
            Expect.Simple('ifFunctionaliser_returnInserter', ['2'], ['2', '0']),
          ]),
          File.Simple('returnInitializer', [
            Expect.Simple('withReturn', ['3', '8'], ['3', '8']),
            Expect.Simple('insertReturn', ['7'], ['9', '7']),
          ]),
        ]),
        new Dir('storage', [
          new Dir('delete', [
            File.Simple('value_dyn_array', [
              Expect.Simple('tryDeleteX', [], ['28']),
              Expect.Simple('tryDeleteY', [], ['71', '0']),
            ]),
            // Uncomment once Storage -> Calldata copy is implemented
            // File.Simple('ref_dyn_array', [Expect.Simple('tryDeleteZ', [], ['0', '0', '0'])]),
            /* Uncomment once Storage -> Calldata copy is implemented
            File.Simple('struct', [
              Expect.Simple(
                'deleteValueStruct',
                [],
                ['0', '0', '0', '0', '0', '0', '0'],
                'delete struct with value members',
              ),
              new Expect('delete struct with dynamic array', [
                ['setDynArrayStructVal', ['3'], [], '0'],
                ['setDynArrayStructVal', ['5'], [], '0'],
                ['setDynArrayStructVal', ['7'], [], '0'],
                ['deleteDynArrayStruct', [], [], '0'],
                ['getDynArrayStruct', ['0', '0'], null, '0'],
                ['setDynArrayStructVal', ['15'], [], '0'],
                ['getDynArrayStruct', ['0', '0'], ['15', '15'], '0'],
              ]),
              new Expect('delete struct with mapping', [
                ['setMapStructVal', ['5', '10'], [], '0'],
                ['deleteMapStruct', [], [], '0'],
                ['getMapStruct', ['5'], ['10'], '0'],
              ]),
            ]),
            */
            File.Simple('map_2d_dyn_array', [
              new Expect('delete 2d dynamic arrays with mappings', [
                ['n1', ['3', '0', '5', '0'], [], '0'],
                ['map', ['3', '0'], ['5', '0'], '0'],
                ['d', [], ['0', '0'], '0'],
                ['n2', [], [], '0'],
                ['map', ['3', '0'], ['5', '0'], '0'],
              ]),
            ]),
            File.Simple('static_array', [
              new Expect('delete small static array', [
                ['setSmall', ['0', '1'], [], '0'],
                ['setSmall', ['0', '2'], [], '0'],
                ['setSmall', ['2', '3'], [], '0'],
                ['getSmall', ['0', '1'], ['2'], '0'],
                ['deleteSmall', [], [], '0'],
                ['getSmall', ['0', '1'], null, '0'],
                ['setSmall', ['2', '15'], [], '0'],
                ['getSmall', ['2', '0'], ['15'], '0'],
              ]),
              new Expect('delete big static array', [
                ['setBig', ['0', '1'], [], '0'],
                ['setBig', ['0', '2'], [], '0'],
                ['setBig', ['2', '3'], [], '0'],
                ['getBig', ['0', '1'], ['2'], '0'],
                ['deleteBig', [], [], '0'],
                ['getBig', ['0', '1'], null, '0'],
                ['setBig', ['2', '15'], [], '0'],
                ['getBig', ['2', '0'], ['15'], '0'],
              ]),
            ]),
          ]),
          File.Simple('dynamic_arrays', [
            Expect.Simple('get', ['0', '0'], null, 'out of range get should fail'),
            Expect.Simple('set', ['0', '0', '0'], null, 'out of range set should fail'),
            Expect.Simple('length', [], ['0', '0'], 'length should start as 0'),
            Expect.Simple('pushNoArg', [], ['0']),
            Expect.Simple('length', [], ['1', '0'], 'length should increase after push'),
            Expect.Simple('get', ['0', '0'], ['0']),
            Expect.Simple('get', ['1', '0'], null, 'out of range get should fail'),
            Expect.Simple('pushNoArg', [], ['0']),
            Expect.Simple('length', [], ['2', '0'], 'length should increase after push'),
            Expect.Simple('get', ['1', '0'], ['0']),
            Expect.Simple('get', ['2', '0'], null, 'out of range get should fail'),
            new Expect('set', [
              ['set', ['0', '0', '4'], ['4'], '0'],
              ['get', ['0', '0'], ['4'], '0'],
            ]),
            Expect.Simple('pop', [], []),
            Expect.Simple('length', [], ['1', '0'], 'length should decrease after pop'),
            Expect.Simple('get', ['0', '0'], ['4']),
            Expect.Simple('pop', [], []),
            Expect.Simple('length', [], ['0', '0'], 'length should decrease after pop'),
            Expect.Simple('get', ['0', '0'], null),
            Expect.Simple('pop', [], null, 'attempting to pop an empty array should fail'),
          ]),
          File.Simple('mappings', [
            Expect.Simple('nestedMappings', ['3'], ['3']),
            Expect.Simple('nestedMappings', ['4'], ['4'], 'stepCheck'),
            Expect.Simple('nonFeltKey', ['3', '4', '5'], ['5']),
            Expect.Simple('nonFeltKey', ['4', '5', '6'], ['6'], 'stepCheck'),
          ]),
          File.Simple('nesting', [Expect.Simple('nesting', [], ['5'])]),
          File.Simple('passingArguments', [
            Expect.Simple('passArray', [], ['4']),
            Expect.Simple('passInt', [], ['0', '0']),
            Expect.Simple('passMap', [], ['20']),
            Expect.Simple('passStruct', [], ['5']),
          ]),
          File.Simple('returns', [
            Expect.Simple('ints', [], ['3']),
            Expect.Simple('arrays', [], ['2', '2']),
            Expect.Simple('mappings', [], ['2', '4']),
            Expect.Simple('structs', [], ['2']),
          ]),
          File.Simple('scalars', [
            Expect.Simple('getValues', [], ['2', '4']),
            Expect.Simple('readValues', [], ['2', '4']),
            new Expect('setOnce', [
              ['setValues', ['5', '8'], [], '0'],
              ['getValues', [], ['5', '8'], '0'],
            ]),
            new Expect('setRepeated', [
              ['setValues', ['1', '1'], [], '0'],
              ['setValues', ['11', '32'], [], '0'],
              ['getValues', [], ['11', '32'], '0'],
            ]),
          ]),
          File.Simple('static_arrays', [
            Expect.Simple('length', [], ['5', '0']),
            Expect.Simple('get', ['2', '0'], ['0'], 'initial value'),
            Expect.Simple('get', ['5', '0'], null, 'out of range'),
            Expect.Simple('set', ['3', '0', '10'], ['10']),
            Expect.Simple('get', ['3', '0'], ['10'], 'set value should persist'),
          ]),
          File.Simple('structs', [
            Expect.Simple('getMember', [], ['0', '0']),
            new Expect('setMember', [
              ['setMember', ['5', '10'], [], '0'],
              ['getMember', [], ['5', '10'], '0'],
            ]),
            new Expect('struct constructor', [
              ['assign', ['10', '11'], [], '0'],
              ['getMember', [], ['10', '11'], '0'],
            ]),
          ]),
        ]),
        new Dir('type_information', [
          File.Simple('informationEnum', [
            Expect.Simple('dMin', [], ['0']),
            Expect.Simple('dMax', [], ['3']),
          ]),

          // Requires handling strings
          // File.Simple('informationContract', [
          //   Expect.Simple('getName', [], ['1463898704']), // 'WARP' -> 0x57415250
          //   Expect.Simple('getId', [], ['3619205059']),
          // ]),
        ]),
        new Dir('using_for', [
          File.Simple('simple', [
            Expect.Simple('callOnIdentifier', [], ['6', '0']),
            Expect.Simple('callOnFunctionCall', [], ['60', '0']),
          ]),
          File.Simple('library', [
            Expect.Simple('callOnIdentifierAdd', [], ['6', '0']),
            Expect.Simple('callOnIdentifierMul', [], ['2', '0']),
            Expect.Simple('callLibFunction', [], ['1', '0']),
          ]),
          File.Simple('private', [
            Expect.Simple('callOnIdentifier', ['23', '0', '3', '0'], ['69', '0']),
          ]),
        ]),
        File.Simple('example', [
          Expect.Simple('test', [], []),
          Expect.Simple('returnTest', [], ['12', '0']),
        ]),
      ]),
    ]),
  ]),
);<|MERGE_RESOLUTION|>--- conflicted
+++ resolved
@@ -273,7 +273,6 @@
             Expect.Simple('widthsignNutoi', ['32768'], ['32768']),
           ]),
         ]),
-<<<<<<< HEAD
         new Dir('copy_calldata_to_storage', [
           File.Simple('dynamic_arrays', [
             new Expect('felt dynamic arrays are correctly copied', [
@@ -283,7 +282,9 @@
             new Expect('uint256 dynamic array are correctly copied', [
               ['setY', ['3', '2', '0', '3', '0', '5', '0'], [], '0'],
               ['getY', [], ['8', '0'], '0'],
-=======
+            ]),
+          ]),
+        ]),
         new Dir('copy_memory_to_calldata', [
           File.Simple('dynArray', [
             new Expect('returning a dynarray of felts', [
@@ -346,7 +347,6 @@
             //     ]),
             new Expect('returning a dynarray function call in return statement.', [
               ['returnDynArrayFromFunctionCall', [], ['3', '100', '200', '252'], '0'],
->>>>>>> 76205706
             ]),
           ]),
         ]),
