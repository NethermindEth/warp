--- conflicted
+++ resolved
@@ -846,8 +846,6 @@
             Expect.Simple('uint8write', ['5'], ['0', '5']),
             Expect.Simple('uint256new', [], ['0', '0', '0', '0']),
             Expect.Simple('uint256write', ['5', '6'], ['0', '0', '5', '6']),
-<<<<<<< HEAD
-=======
           ]),
         ]),
         new Dir('named_args', [
@@ -884,7 +882,6 @@
           File.Simple('returnInitializer', [
             Expect.Simple('withReturn', ['3', '8'], ['3', '8']),
             Expect.Simple('insertReturn', ['7'], ['9', '7']),
->>>>>>> 4208632e
           ]),
         ]),
         new Dir('named_args', [
