--- conflicted
+++ resolved
@@ -11,11 +11,8 @@
   toCairoInt8,
   MIN_INT8,
   MAX_INT8,
-<<<<<<< HEAD
-=======
   cairoUint256toHex,
   encodeString,
->>>>>>> 77269def
 } from './utils';
 import { EventFragment, JsonFragment } from '@ethersproject/abi';
 
