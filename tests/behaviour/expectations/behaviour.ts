--- conflicted
+++ resolved
@@ -165,70 +165,7 @@
             Expect.Simple('widthsignNutoi', ['32768'], ['32768']),
           ]),
         ]),
-<<<<<<< HEAD
 
-=======
-        new Dir('cross_contract_calls', [
-          File.Simple('simple', [Expect.Simple('f', [], ['69', '0'])], 'A'),
-          File.Simple(
-            'simple',
-            [
-              Expect.Simple(
-                'f',
-                ['address@tests/behaviour/contracts/cross_contract_calls/simple.A'],
-                ['69', '0'],
-              ),
-            ],
-            'WARP',
-          ),
-          File.Simple('public_vars', [Expect.Simple('f', [], ['696', '0'])], 'A'),
-          File.Simple(
-            'public_vars',
-            [
-              Expect.Simple(
-                'setA',
-                ['address@tests/behaviour/contracts/cross_contract_calls/public_vars.A'],
-                [],
-              ),
-            ],
-            'B',
-          ),
-          File.Simple(
-            'public_vars',
-            [
-              Expect.Simple(
-                'setB',
-                [
-                  'address@tests/behaviour/contracts/cross_contract_calls/public_vars.A',
-                  'address@tests/behaviour/contracts/cross_contract_calls/public_vars.B',
-                ],
-                [],
-              ),
-              Expect.Simple('foo', [], ['696', '0']),
-              Expect.Simple(
-                'f',
-                ['address@tests/behaviour/contracts/cross_contract_calls/simple.A'],
-                ['69', '0'],
-              ),
-            ],
-            'C',
-          ),
-        ]),
-        new Dir('using_for', [
-          File.Simple('simple', [
-            Expect.Simple('callOnIdentifier', [], ['6', '0']),
-            Expect.Simple('callOnFunctionCall', [], ['60', '0']),
-          ]),
-          File.Simple('library', [
-            Expect.Simple('callOnIdentifierAdd', [], ['6', '0']),
-            Expect.Simple('callOnIdentifierMul', [], ['2', '0']),
-            Expect.Simple('callLibFunction', [], ['1', '0']),
-          ]),
-          File.Simple('private', [
-            Expect.Simple('callOnIdentifier', ['23', '0', '3', '0'], ['69', '0']),
-          ]),
-        ]),
->>>>>>> 354434b2
         // covers nested mappings
         new Dir('Dai', [
           new File(
