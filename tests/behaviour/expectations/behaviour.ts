import { Dir, Expect, File } from './types';
import {
  encodeWarpEvent,
  getByte32Array,
  flatten,
  getByteXArray,
  toCairoUint256,
  toCairoInt256,
  MIN_INT256,
  MAX_INT256,
  toCairoInt8,
  MIN_INT8,
  MAX_INT8,
  encodeString,
} from './utils';
import { EventFragment, JsonFragment } from '@ethersproject/abi';

export const expectations = flatten(
  new Dir('tests', [
    new Dir('behaviour', [
      new Dir('contracts', [
        new Dir('abiDecode', [
          File.Simple('abiDecodeDynamic', [
            Expect.Simple('decodeSimpleDynamic', getByte32Array(32, 5, 2, 3, 7, 9, 11), [
              '5',
              ...['2', '0'],
              ...['3', '0'],
              ...['7', '0'],
              ...['9', '0'],
              ...['11', '0'],
            ]),
            Expect.Simple(
              'decodeNestedDynamic',
              getByte32Array(32, 2, 64, 160, 2, 2, 3, 3, 7, 9, 11),
              ['2', '2', '3', '3', '7', '9', '11'],
            ),
            Expect.Simple('decodeDynamicStaticNested', getByte32Array(32, 2, 1, 2, 3, 4), [
              '1',
              '2',
              '3',
              '4',
            ]),
            Expect.Simple(
              'decodeBytes',
              getByte32Array(32, 6, BigInt('0x010102030508'.padEnd(66, '0'))),
              ['6', '1', '1', '2', '3', '5', '8'],
            ),
            Expect.Simple(
              'decodeMix',
              getByte32Array(
                ...[128, 7, 11, 256],
                ...[3, 2, 3, 5],
                ...[3, BigInt('0x0d1113'.padEnd(66, '0'))],
              ),
              ['3', '2', '3', '5', '7', '11', '3', '13', '17', '19'],
            ),
          ]),
          File.Simple('abiDecodeStatic', [
            Expect.Simple('decodeSimpleStatic', getByte32Array(3, 5, 7), [
              ...['3', '0'],
              ...['5', '0'],
              ...['7', '0'],
            ]),
            Expect.Simple('decodeNestedStatic', getByte32Array(2, 3, 5, 6, 7, 8), [
              ...['2', '0'],
              ...['3', '0'],
              ...['5', '0'],
              ...['6', '0'],
              ...['7', '0'],
              ...['8', '0'],
            ]),
            Expect.Simple(
              'decodeStaticDynamicNested',
              getByte32Array(32, 64, 160, 2, 1, 2, 3, 3, 4, 5),
              ['2', '1', '2', '3', '3', '4', '5'],
            ),
          ]),
          File.Simple('abiDecodeStruct', [
            Expect.Simple('decodeSimpleStruct', getByte32Array(1, 11, 111, 1111), [
              '1',
              '11',
              '111',
              '1111',
            ]),
            Expect.Simple(
              'decodeSimpleStructArray',
              getByte32Array(32, 2, 1, 2, 3, 4, 5, 6, 7, 8),
              ['2', '1', '2', '3', '4', '5', '6', '7', '8'],
            ),
            Expect.Simple(
              'decodeComplexStruct',
              getByte32Array(32, 160, 2, 3, 5, 7, 3, 13, 17, 19),
              ['3', '13', '17', '19', '2', '3', '5', '7'],
            ),
            Expect.Simple(
              'decodeComplex2Struct',
              getByte32Array(32, 64, 192, 3, 1, 2, 3, 2, 4, 5),
              ['3', '1', '2', '3', '2', '4', '5'],
            ),
          ]),
          File.Simple('abiDecodeValue', [
            Expect.Simple('decodeAsInt24', getByte32Array(148), ['148']),
            Expect.Simple('decodeAsUint256', getByte32Array(0), ['0', '0'], 'Zero uint256'),
            Expect.Simple('decodeAsUint256', getByte32Array(148), ['148', '0'], 'Small uint256'),
            Expect.Simple(
              'decodeAsUint256',
              getByte32Array(2n ** 128n - 1n),
              [`${2n ** 128n - 1n}`, '0'],
              'Highest number in Uint256.low',
            ),
            Expect.Simple(
              'decodeAsUint256',
              getByte32Array(BigInt(2) ** BigInt(128)),
              ['0', '1'],
              'Lowest number in Uint256.high',
            ),
            Expect.Simple(
              'decodeAsUint256',
              getByte32Array(BigInt(2) ** BigInt(256) - BigInt(1)),
              [`${2n ** 128n - 1n}`, `${2n ** 128n - 1n}`],
              'Highest number in Uint256.high and Uint256.low',
            ),
            Expect.Simple(
              'decodeAsAddress',
              getByte32Array(2n ** 180n),
              [`${2n ** 180n}`],
              'Using an address bigger than 160 bits',
            ),
            Expect.Simple('decodeAsAddressAndUint256', getByte32Array(1040, 1500), [
              '1040',
              '1500',
              '0',
            ]),
          ]),
        ]),
        new Dir('abiEncode', [
          File.Simple('abiEncodeDynamic', [
            Expect.Simple('simpleDynamic', [], getByte32Array(32, 3, 2, 3, 5)),
            Expect.Simple(
              'nestedDynamic',
              [],
              getByte32Array(32, 2, 64, 192, 3, 2, 3, 5, 2, 7, 11),
            ),
            Expect.Simple(
              'mixDynamic',
              [],
              getByte32Array(64, 384, 2, 64, 192, 3, 2, 3, 5, 2, 7, 11, 3, 2, 3, 5),
            ),
          ]),
          File.Simple('abiEncodeStatic', [
            Expect.Simple('staticSimple', [], getByte32Array(2, 3, 5)),
            Expect.Simple('staticNested', [], getByte32Array(2, 3, 4, 5)),
            Expect.Simple('staticDynamicNested', [], getByte32Array(32, 64, 160, 2, 2, 3, 1, 11)),
          ]),
          File.Simple('abiEncodeStrings', [
            Expect.Simple('emptyString', [], getByte32Array(32, 0)),
            Expect.Simple(
              'stringEncoding',
              [],
              getByte32Array(32, 4, BigInt('0x686f6c61'.padEnd(66, '0'))),
            ),
            Expect.Simple(
              'docsExample',
              [],
              getByte32Array(
                ...[64, 320],
                ...[2, 64, 160],
                ...[2, 1, 2],
                ...[1, 3],
                ...[3, 96, 160, 224],
                ...[3, BigInt('0x6f6e65'.padEnd(66, '0'))],
                ...[3, BigInt('0x74776f'.padEnd(66, '0'))],
                ...[5, BigInt('0x7468726565'.padEnd(66, '0'))],
              ),
            ),
          ]),
          File.Simple('abiEncodeStruct', [
            Expect.Simple('structSimple', [], getByte32Array(2, 3)),
            Expect.Simple('structComplex', [], getByte32Array(32, 128, 7, 11, 13, 3, 2, 3, 5)),
          ]),
          File.Simple('abiEncodeValue', [
            Expect.Simple('rational', [], getByte32Array(255, 65534)),
            Expect.Simple(
              'rationalLiterals',
              [],
              getByte32Array(1, BigInt(2) ** BigInt(256) - BigInt(2)),
            ),
          ]),
          File.Simple('abiEncodePacked', [
            Expect.Simple(
              'fixedBytes',
              ['7', '5', '3'],
              getByteXArray(
                { byteSize: 18, value: 7 },
                { byteSize: 32, value: BigInt(3) * BigInt(2) ** BigInt(128) + BigInt(5) },
              ),
            ),
            Expect.Simple(
              'addresses',
              ['1', '2'],
              getByteXArray({ byteSize: 32, value: 1 }, { byteSize: 32, value: 2 }),
            ),
            Expect.Simple('booleans', ['1', '1'], ['2', '1', '1']),
            Expect.Simple('enums', ['3', '2'], ['2', '3', '2']),
            Expect.Simple(
              'addressArray',
              ['2', '3', `${2n ** 180n}`, '2', '5', '7'],
              getByte32Array(2, 3, 2n ** 180n, 5, 7),
            ),
            Expect.Simple(
              'bArray',
              ['3', '2', '3', '5', '4', '7', '11', '13', '17'],
              ['7', '2', '3', '5', '7', '11', '13', '17'],
            ),
            Expect.Simple(
              'dynArray',
              [...['2', '3', '5'], ...['1', '7', '0']],
              getByteXArray(
                { byteSize: 4, value: 3 },
                { byteSize: 4, value: 5 },
                { byteSize: 32, value: 7 },
              ),
            ),
            Expect.Simple(
              'staticArray',
              ['2', '3', '5', '7', '11'],
              getByteXArray(
                { byteSize: 1, value: 2 },
                { byteSize: 1, value: 3 },
                { byteSize: 4, value: 5 },
                { byteSize: 4, value: 7 },
                { byteSize: 4, value: 11 },
              ),
            ),
          ]),
          File.Simple('abiEncodeWithSelector', [
            Expect.Simple(
              'encodeWithSelector',
              [],
              getByteXArray({ byteSize: 4, value: 0x01020304 }, { byteSize: 32, value: 3 }),
            ),
            Expect.Simple(
              'encodeWithSignature',
              [],
              getByteXArray({ byteSize: 4, value: 0x697e407d }, { byteSize: 32, value: 15 }),
            ),
          ]),
        ]),
        new Dir('abstractContracts', [
          File.Simple('mappingInConstructor', [
            Expect.Simple(
              'map',
              ['0', '0'],
              ['0', '0'],
              'test a value not set by the abstract constructor',
            ),
            Expect.Simple(
              'map',
              ['5', '0'],
              ['20', '0'],
              'test the value set by the abstract constructor',
            ),
          ]),
        ]),
        new Dir('anonymousParameters', [
          new File(
            'funcOverride',
            'A',
            [],
            [
              Expect.Simple('f8', ['1', '2'], ['10']),
              Expect.Simple('f256', ['1', '0', '2', '0'], ['10', '0']),
            ],
          ),
          new File(
            'funcOverride',
            'B',
            [],
            [
              Expect.Simple('f8', ['3', '2'], ['5']),
              Expect.Simple('f256', ['5', '0', '4', '0'], ['9', '0']),
              Expect.Simple('one_argument8', ['5', '4'], ['12']),
              Expect.Simple('one_argument256', ['7', '0', '90', '725'], ['14', '0']),
            ],
          ),
        ]),
        new Dir('arrayLen', [
          File.Simple('memoryArray', [Expect.Simple('dynMemArrayLen', [], ['45', '0'])]),
          File.Simple('storageArray', [Expect.Simple('dynStorageArrayLen', [], ['1', '0'])]),
          File.Simple('calldataArray', [
            Expect.Simple('returnArrLength', ['3', '1', '2', '3'], ['3', '0']),
            Expect.Simple('returnArrDoubleLength', ['2', '0', '5'], ['4', '0']),
            Expect.Simple('fnCallWithArrLength', ['1', '9'], ['2', '0']),
            Expect.Simple('fnCallArrLengthNestedCalls', ['2', '1', '2'], ['16', '0']),
            Expect.Simple('assignLengthToStorageUint', ['3', '1', '2', '3'], ['3', '0']),
            Expect.Simple('assignToStorageArr', ['3', '1', '2', '3'], ['3', '0']),
            Expect.Simple('staticArrayLength', ['1', '2', '3'], ['3', '0']),
          ]),
        ]),
        new Dir('assembly', [
          File.Simple('Integers', [
            Expect.Simple(
              'subtractionFromZeroResultInNegativeValue',
              [],
              [...toCairoInt256(-1), toCairoInt8(-2)],
            ),
            Expect.Simple(
              'overflowsAreUnchecked',
              [],
              [
                ...toCairoInt256(MIN_INT256 + 1n),
                ...toCairoInt256(MAX_INT256),
                toCairoInt8(MIN_INT8),
                toCairoInt8(MAX_INT8 - 1n),
              ],
            ),
          ]),
        ]),
        new Dir('assignments', [
          File.Simple('compoundAssignment', [
            Expect.Simple('compoundAssignmentToMemory', [], ['3', '4']),
            Expect.Simple('compoundAssignmentToStorage', [], ['3', '4']),
          ]),
          File.Simple('functionSingle', [
            Expect.Simple('test', ['3'], ['3']),
            Expect.Simple('test256', ['3', '4'], ['3', '4']),
          ]),
          File.Simple('scalar', [
            Expect.Simple('test', ['3'], ['3']),
            Expect.Simple('test256', ['3', '4'], ['3', '4']),
          ]),
          File.Simple('tupleAssignments', [
            Expect.Simple('gapAndOrder', [], ['4', '0', '17', '0', '1', '0']),
          ]),
        ]),
        new Dir('boolOperators', [
          File.Simple('and', [
            Expect.Simple('test', ['1', '1'], ['1']),
            Expect.Simple('test', ['1', '0'], ['0']),
            Expect.Simple('test', ['0', '1'], ['0']),
            Expect.Simple('test', ['0', '0'], ['0']),
          ]),
          File.Simple('or', [
            Expect.Simple('test', ['1', '1'], ['1']),
            Expect.Simple('test', ['1', '0'], ['1']),
            Expect.Simple('test', ['0', '1'], ['1']),
            Expect.Simple('test', ['0', '0'], ['0']),
          ]),
        ]),
        new Dir('builtins', [File.Simple('blockMethods', [Expect.Simple('number', [], ['1'])])]),
        new Dir('bytes', [
          File.Simple('byteArrays', [
            Expect.Simple('getC', ['1'], ['9029']),
            Expect.Simple('getStorageBytesArray', [], ['13398']),
            Expect.Simple('getMemoryBytesArray', [], ['9029']),
            Expect.Simple('getMemoryBytesArrayTwo', [], ['4660', '9029']),
            Expect.Simple('getStorageBytesDynArray', [], ['4660']),
          ]),
          File.Simple('byteStructs', [
            Expect.Simple('getB3A', [], ['4660']),
            Expect.Simple('getBsC', [], ['18']),
          ]),
          File.Simple('bytesX', [
            Expect.Simple('bytes2access', ['0', '0'], ['0x11']),
            Expect.Simple('bytes12access', ['3', '0'], ['0x22']),
            Expect.Simple('bytes17access', ['14', '0'], ['0xde']),
            Expect.Simple('bytes24access', ['19', '0'], ['0x22']),
            Expect.Simple('bytes32access', ['15'], ['0x33']),
            Expect.Simple('bytes31access', ['30', '0'], ['0xff']),
            Expect.Simple('bytes32access', ['30'], ['0x44']),
            Expect.Simple('bytes32access256', ['31', '0'], ['0x11']),
          ]),
          File.Simple('conversions', [
            Expect.Simple('bytes1To2', ['150'], ['38400']),
            Expect.Simple('bytes3To3', ['1111'], ['1111']),
            Expect.Simple('bytes4To32', ['65534'], ['0', '5192138402209799099855309241319424']),
            Expect.Simple('bytes8To4', ['12378913312101057897'], ['2882190354']),
            Expect.Simple(
              'bytes32To16',
              ['15874680775494891679575061431532588017', '28760374527829798034901604089752130979'],
              ['28760374527829798034901604089752130979'],
            ),
            Expect.Simple(
              'bytes32To1',
              ['15874680775494891679575061431532588017', '28760374527829798034901604089752130979'],
              ['21'],
            ),
            Expect.Simple(
              'bytes25To7',
              ['135817028705001336493080341132658109378489430838222946241521'],
              ['6090246200111295'],
            ),
            Expect.Simple('bytes4To2Assignment', [], ['4660']),
          ]),
          File.Simple('dynamicToFixed', [
            Expect.Simple(
              'fromMemory',
              [
                '16',
                '0x61',
                '0x62',
                '0x63',
                '0x64',
                '0x65',
                '0x66',
                '0x67',
                '0x68',
                '0x61',
                '0x62',
                '0x63',
                '0x64',
                '0x65',
                '0x66',
                '0x67',
                '0x68',
              ],
              ['0x61626364656667686162636465666768'],
            ),
            Expect.Simple(
              'fromCalldata',
              [
                '16',
                '0x61',
                '0x62',
                '0x63',
                '0x64',
                '0x65',
                '0x66',
                '0x67',
                '0x68',
                '0x61',
                '0x62',
                '0x63',
                '0x64',
                '0x65',
                '0x66',
                '0x67',
                '0x68',
              ],
              ['0x61626364656667686162636465666768'],
            ),
            Expect.Simple('fromStorage', [], ['0x61626364656667686162636465666768']),
            Expect.Simple(
              'fromStorageLong',
              [],
              ['0x61626364656667686162636465666768', '0x61626364656667686162636465666768'],
            ),
          ]),
          new File(
            'fixedSizeBytesArrays',
            'WARP',
            ['340282366920938463463374607431768211455'],
            [
              Expect.Simple('getA', [], ['4660']),
              Expect.Simple('getB', [], ['0']),
              Expect.Simple('getC', [], ['0']),
              Expect.Simple('getD', [], ['340282366920938463463374607431768211455']),
              Expect.Simple('literalByte', [], ['1463898704']), // "WARP" = 0x57415250
              Expect.Simple('shiftBytesBy', ['2'], ['18640']),
              // 0x12345678
              Expect.Simple('shiftBytesByConstant', ['305419896'], ['76354974']),
              // 0x4321
              Expect.Simple('bitwiseAnd', ['17185'], ['544']),
              Expect.Simple('bitwiseOr', ['17185'], ['21301']),
              Expect.Simple('bitwiseXor', ['17185'], ['20757']),
              Expect.Simple('bitwiseNor', [], ['60875']),
              Expect.Simple('comparisonWithAB', ['0x4142'], ['1']),
              Expect.Simple('comparisonWithAB', ['0x4242'], ['0']),
              // 0xffff, 0xabcd
              Expect.Simple('nestedBitwiseOp', ['65535', '43981'], ['43465']),
              new Expect('testing constructor arguments out of bounds', [
                [
                  'constructor',
                  ['340282366920938463463374607431768211456'],
                  null,
                  '0',
                  'Error message: Error: value out-of-bounds. Value must be less than 2**128.',
                ],
              ]),
              Expect.Simple('length', [], ['4', '32']),
            ],
          ),
          new File(
            'fixedSizeByte7',
            'WARP',
            ['47'], // 0x2f
            [
              Expect.Simple('getA', [], ['47']),
              Expect.Simple('getB', [], ['170']),
              Expect.Simple('shiftByteBy', ['2'], ['188']),
              // 0x99
              Expect.Simple('shiftByteByConstant', ['153'], ['38']),
              // 0xbb
              Expect.Simple('bitwiseAnd', ['187'], ['43']),
              Expect.Simple('bitwiseOr', ['187'], ['191']),
              Expect.Simple('bitwiseXor', ['187'], ['148']),
              Expect.Simple('bitwiseNor', [], ['208']),
              // 0x2f, 0xf2
              Expect.Simple('nestedBitwiseAnd', ['47', '242'], ['34']),
              new Expect('testing constructor arguments out of bounds', [
                [
                  'constructor',
                  ['256'],
                  null,
                  '0',
                  'Error message: Error: value out-of-bounds. Value must be less than 2**8.',
                ],
              ]),
            ],
          ),
          File.Simple('index', [
            Expect.Simple('getByteAtIndex', ['0'], ['0']),
            Expect.Simple('getByteAtIndex', ['4'], ['4']),
            Expect.Simple(
              'flip',
              ['0x0102030405060708'],
              ['8', '8', '7', '6', '5', '4', '3', '2', '1'],
            ),
          ]),
          File.Simple('stringsBytesConversion', [
            Expect.Simple('getCharacter', ['4', '10', '12', '14', '16', ...['2', '0']], ['14']),
            Expect.Simple('getLength', [], ['4', '0']),
          ]),
        ]),
        new Dir('cairoStubs', [
          File.Simple('basic', [Expect.Simple('useStub', [], ['5'])]),
          File.Simple('currentFunc', [
            Expect.Simple('simpleCase', [], ['1']),
            Expect.Simple('recursiveAdd', ['5', '3'], ['8']),
            Expect.Simple('testInternalDefinedInBase', [], ['2']),
            Expect.Simple('externalDefinedInBase', [], ['1']),
          ]),
          File.Simple('proxy', [
            new Expect('set hash and use', [
              ['setHash', ['hash@tests/behaviour/contracts/cairoStubs/basic.WARP'], [], '0'],
              ['useStub_16588e6a', [], ['5'], '0'],
            ]),
          ]),
        ]),
        new Dir('calldata', [
          File.Simple('passingDynArrayInternally', [
            new Expect(
              'testing that calldata dynamic arrays can be passed to internal functions with the correct cairo type.',
              [['externReturnIndexAccess', ['4', '10', '20', '30', '40'], ['10', '20', '30'], '0']],
            ),
            new Expect(
              'testing that calldata dynamic arrays can be passed to internal functions with the correct cairo type, with whole dynarray returned',
              [
                [
                  'externReturnDarray',
                  ['4', '10', '20', '30', '40'],
                  ['4', '10', '20', '30', '40'],
                  '0',
                ],
              ],
            ),
            Expect.Simple('returnFirstIndex', ['2', ...['1', '2']], ['1']),
          ]),
          File.Simple('returningDynArrayExternally', [
            Expect.Simple('test', ['3', '4', '5', '6'], ['3', '4', '5', '6']),
            Expect.Simple('testIndexing', ['3', '4', '5', ' 6'], ['6']),
            Expect.Simple('testTwice', ['3', '4', '5', '6'], ['3', '4', '5', '6']),
          ]),
        ]),
        new Dir('concat', [
          File.Simple('bytes', [
            Expect.Simple('c0', [], ['0']),
            Expect.Simple('c1', ['3', '1', '2', '3'], ['3', '1', '2', '3']),
            Expect.Simple(
              'c2',
              ['3', '1', '2', '3', '4', '5', '6', '7', '8'],
              ['7', '1', '2', '3', '5', '6', '7', '8'],
            ),
            Expect.Simple(
              'c3',
              ['3', '1', '2', '3', '4', '5', '6', '7', '8', '2', '100', '200'],
              ['9', '1', '2', '3', '5', '6', '7', '8', '100', '200'],
            ),
            Expect.Simple(
              'c4',
              ['3', '1', '2', '3', '4', '5', '6', '7', '8'],
              ['7', '1', '2', '3', '5', '6', '7', '8'],
            ),
            Expect.Simple('c5', [], ['4', '1', '2', '3', '4']),
            Expect.Simple(
              'dynamicAndLiteral',
              ['2', ...['4', '5']],
              ['4', ...['4', '5', '104', '105'], '4', ...['104', '105', '4', '5']],
            ),
            Expect.Simple(
              'long',
              [],
              [
                '52',
                ...[
                  ...['97', '98', '99', '100'],
                  ...['101', '102', '103', '104'],
                  ...['105', '106', '107', '108'],
                  ...['109', '110', '111', '112'],
                  ...['113', '114', '115', '116'],
                  ...['117', '118', '119', '120'],
                  ...['121', '122', '65', '66'],
                  ...['67', '68', '69', '70'],
                  ...['71', '72', '73', '74'],
                  ...['75', '76', '77', '78'],
                  ...['79', '80', '81', '82'],
                  ...['83', '84', '85', '86'],
                  ...['87', '88', '89', '90'],
                ],
              ],
            ),
            Expect.Simple('d1', ['6553600'], ['3', '100', '0', '0']),
            Expect.Simple(
              'd2',
              ['255', '255', '0'],
              ['33', '255', ...new Array(31).fill('0'), '255'],
            ),
            Expect.Simple(
              'd3',
              ['128', '3', '1', '2', '3', '256'],
              ['20', '128', '1', '2', '3', ...new Array(14).fill('0'), '1', '0'],
            ),
            Expect.Simple(
              'staticAndLiteral',
              ['0xabcd'],
              ['4', ...['0xab', '0xcd', '104', '105'], '4', ...['104', '105', '0xab', '0xcd']],
            ),
          ]),
          File.Simple('strings', [
            Expect.Simple('s0', [], ['0']),
            Expect.Simple('s1', ['3', '1', '2', '3'], ['3', '1', '2', '3']),
            Expect.Simple(
              's2',
              ['3', '1', '2', '3', '4', '5', '6', '7', '8'],
              ['7', '1', '2', '3', '5', '6', '7', '8'],
            ),
            Expect.Simple(
              's3',
              ['3', '1', '2', '3', '4', '5', '6', '7', '8', '2', '100', '200'],
              ['9', '1', '2', '3', '5', '6', '7', '8', '100', '200'],
            ),
            Expect.Simple(
              's4',
              ['3', '1', '2', '3', '4', '5', '6', '7', '8'],
              ['7', '1', '2', '3', '5', '6', '7', '8'],
            ),
            Expect.Simple('s5', [], ['5', '97', '97', '98', '98', '99']),
            Expect.Simple('emptySingle', [], ['0']),
            Expect.Simple('emptyMultiple', [], ['0']),
          ]),
        ]),
        new Dir('conditionals', [
          File.Simple('and', [
            Expect.Simple('f', ['50', '0', '0'], ['0', '0']),
            Expect.Simple('f', ['10', '0', '1'], ['1', '0']),
            Expect.Simple('f', ['4', '0', '1'], ['5', '0']),
          ]),
          File.Simple('conditionals', [
            Expect.Simple('returnStr', ['1'], [...encodeString('WARP')]),
            Expect.Simple('updateVar', ['1'], ['20', '0', '46', '0']),
            Expect.Simple('updateVar', ['0'], ['15', '0', '50', '0']),
          ]),
          File.Simple('useValues', [
            Expect.Simple('useValues', ['1'], ['3', '4']),
            Expect.Simple('useValues', ['0'], ['1', '2']),
          ]),
          File.Simple('voidReturn', [
            Expect.Simple('x', [], ['0', '0']),
            Expect.Simple('voidReturn', [], []),
            Expect.Simple('x', [], ['5', '0']),
            Expect.Simple('voidReturn', [], []),
            Expect.Simple('x', [], ['10', '0']),
            Expect.Simple('voidReturn', [], []),
            Expect.Simple('x', [], ['0', '0']),
          ]),
          new File(
            'nestedAndOr',
            'WARP',
            ['740', '0'],
            [
              Expect.Simple('move_valid', ['0', '0', '500', '0'], ['0']),
              Expect.Simple('move_valid', ['700', '0', '500', '0'], ['0']),
              Expect.Simple('move_valid', ['800', '0', '500', '0'], ['1']),
              Expect.Simple('move_valid', ['2000', '0', '500', '0'], ['0']),
              Expect.Simple('move_valid', ['1200', '0', '500', '0'], ['1']),
            ],
          ),
        ]),
        new Dir('constants', [
          File.Simple('constantStringAtFileLevel', [
            Expect.Simple('f', [], ['3', '0x3', '0x1', '0x2']),
            Expect.Simple('g', [], ['3', '0x3', '0x1', '0x2']),
            Expect.Simple('h', [], ['5', '0x68', '0x65', '0x6C', '0x6C', '0x6F']),
            Expect.Simple(
              'i',
              [],
              ['0x38', '0', '0x1', '0', '129445968720857988376759499178045865984'],
            ),
          ]),
          File.Simple('simpleConstants', [
            Expect.Simple('getX', [], ['247']),
            Expect.Simple('stateVarOp', [], ['9']),
            Expect.Simple('constantOp', [], ['249']),
            Expect.Simple('pureOp', [], ['512']),
            Expect.Simple('pureOpWithValue', ['32'], ['288']),
            new Expect('changeStateVar', [
              ['changeStateVar', [], [], '0'],
              ['getX', [], ['503'], '0'],
            ]),
          ]),
          File.Simple('simpleConstantsUint256', [
            Expect.Simple('getX', [], ['0', '255211775190703847597530955573826158592']),
            Expect.Simple(
              'stateVarOp',
              [],
              ['340282366920938463463374607431768211455', '85070591730234615865843651857942052863'],
            ),
            Expect.Simple(
              'constantOp',
              [],
              [
                '340282366920938463463374607431768211455',
                '164824271477329568240072075474762727423',
              ],
            ),
            Expect.Simple(
              'pureOp',
              [],
              ['68056473384187692692674921486353642291', '68056473384187692692674921486353642291'],
            ),
            Expect.Simple(
              'pureOpWithValue',
              ['1', '0'],
              [
                '340282366920938463463374607431768211454',
                '340282366920938463463374607431768211455',
              ],
            ),
            Expect.Simple(
              'pureOpWithValueTwo',
              [
                '340282366920938463463374607431768211455',
                '340282366920938463463374607431768211455',
              ],
              [
                '340282366920938463463374607431768211454',
                '340282366920938463463374607431768211455',
              ],
            ),
            new Expect('changeStateVar', [
              ['changeStateVar', [], [], '0'],
              [
                'getX',
                [],
                [
                  '340282366920938463463374607431768211455',
                  '340282366920938458741008124562122997759',
                ],
                '0',
              ],
            ]),
          ]),
          new File(
            'simpleImmutable',
            'WARP',
            ['0', '256', '512'],
            [
              Expect.Simple('getUintValue', [], ['0', '256'], '0'),
              Expect.Simple('getIntValue', [], ['512'], '0'),
              Expect.Simple('addUintValue', ['0', '256'], ['0', '512'], '0'),
              Expect.Simple('addIntValue', ['256'], ['768'], '0'),
              new Expect('testing constructor argument out of bounds', [
                [
                  'constructor',
                  ['0', '256', '65536'],
                  null,
                  '0',
                  'Error message: Error: value out-of-bounds. Value must be less than 2**16.',
                ],
              ]),
            ],
          ),
        ]),
        new Dir('conversions', [
          File.Simple('addr2uint256', [
            Expect.Simple(
              'address2uint256',
              ['3618502788666131106986593281521497120414687020801267626233049500247285301247'],
              ['340282366920938463463374607431768211455', '10633823966279326983230456482242756607'],
            ),
          ]),
          File.Simple('signedIdentity', [
            Expect.Simple('implicit', ['210', '11', '12'], ['210', '11', '12']),
            Expect.Simple('explicit', ['200', '300', '400'], ['200', '300', '400']),
          ]),
          File.Simple('signedNarrowing', [
            Expect.Simple(
              'explicit',
              ['63005', '1000', '2000'],
              ['29', '70778732319555200400381918345807787983848'],
            ),
          ]),
          File.Simple('signedWidening', [
            Expect.Simple('implicit', ['10'], ['10', '10', '0']),
            Expect.Simple(
              'implicit',
              ['250'],
              [
                '65530',
                '340282366920938463463374607431768211450',
                '340282366920938463463374607431768211455',
              ],
            ),
            Expect.Simple('explicit', ['20'], ['20', '20', '0']),
            Expect.Simple(
              'explicit',
              ['240'],
              [
                '65520',
                '340282366920938463463374607431768211440',
                '340282366920938463463374607431768211455',
              ],
            ),
          ]),
          File.Simple('unsignedIdentity', [
            Expect.Simple('implicit', ['210', '11', '12'], ['210', '11', '12']),
            Expect.Simple('explicit', ['200', '300', '400'], ['200', '300', '400']),
          ]),
          File.Simple('unsignedNarrowing', [
            Expect.Simple(
              'explicit',
              ['63005', '1000', '2000'],
              ['29', '70778732319555200400381918345807787983848'],
            ),
          ]),
          File.Simple('unsignedWidening', [
            Expect.Simple('implicit', ['10'], ['10', '10', '0']),
            Expect.Simple('implicit', ['250'], ['250', '250', '0']),
            Expect.Simple('explicit', ['20'], ['20', '20', '0']),
            Expect.Simple('explicit', ['240'], ['240', '240', '0']),
          ]),

          File.Simple('widthsignWideningItoUchange', [
            Expect.Simple('widthsignWitou', ['60069'], ['4294961829']),
          ]),
          File.Simple('widthsignnarrowingItoUchange', [
            Expect.Simple('widthsignNitou', ['4294912623'], ['10863']),
          ]),
          File.Simple('widthsignwideningUtoIchange', [
            Expect.Simple('widthsignWutoi', ['32767'], ['32767']),
          ]),
          File.Simple('widthsignnarrowingUtoIchange', [
            Expect.Simple('widthsignNutoi', ['32768'], ['32768']),
          ]),
        ]),
        new Dir('copyCalldataToStorage', [
          new Dir('implicitArrayConversions', [
            File.Simple('singleLayerBytes', [
              new Expect('BY0', [['testby0', ['10', '20', '30'], ['30', '20', '10'], '0']]),
              new Expect('BY1', [['testby1', ['10', '20', '30'], ['30', '20', '10'], '0']]),
              new Expect('BY2', [['testby2', ['3', '10', '20', '30'], ['30', '20', '10'], '0']]),
              new Expect('BY3', [
                [
                  'testby3',
                  ['10', '20', '30'],
                  ['128849018880', '85899345920', '42949672960'],
                  '0',
                ],
              ]),
              new Expect('BY4', [
                [
                  'testby4',
                  ['10', '20', '30'],
                  ['128849018880', '85899345920', '42949672960'],
                  '0',
                ],
              ]),
              new Expect('BY5', [
                [
                  'testby5',
                  ['3', '10', '20', '30'],
                  ['128849018880', '85899345920', '42949672960'],
                  '0',
                ],
              ]),
              new Expect('BY6', [
                [
                  'testby6',
                  ['10', '20', '30'],
                  [
                    '0',
                    '2376844875427930127806318510080',
                    '0',
                    '1584563250285286751870879006720',
                    '0',
                    '792281625142643375935439503360',
                  ],
                  '0',
                ],
              ]),
              new Expect('BY7', [
                [
                  'testby7',
                  ['10', '20', '30'],
                  [
                    '0',
                    '2376844875427930127806318510080',
                    '0',
                    '1584563250285286751870879006720',
                    '0',
                    '792281625142643375935439503360',
                  ],
                  '0',
                ],
              ]),
              new Expect('BY8', [
                [
                  'testby8',
                  ['3', '10', '20', '30'],
                  [
                    '0',
                    '2376844875427930127806318510080',
                    '0',
                    '1584563250285286751870879006720',
                    '0',
                    '792281625142643375935439503360',
                  ],
                  '0',
                ],
              ]),
            ]),
            File.Simple('singleLayer', [
              new Expect('A0', [
                ['testa0', ['10', '20', '30'], ['30', '0', '20', '0', '10', '0'], '0'],
              ]),
              new Expect('A1', [['testa1', ['10', '20', '30'], ['30', '20', '10'], '0']]),
              new Expect('A2', [
                [
                  'testa2',
                  ['10', '20', '30'],
                  ['0', '0', '0', '0', '30', '0', '20', '0', '10', '0'],
                  '0',
                ],
              ]),
              new Expect('A3', [['testa3', ['3', '10', '20', '30'], ['30', '20', '10'], '0']]),
              new Expect('A4', [
                ['testa4', ['10', '20', '30'], ['30', '0', '20', '0', '10', '0'], '0'],
              ]),
              new Expect('A5', [
                [
                  'testa5',
                  ['10', '20', '30'],
                  ['0', '0', '0', '0', '30', '0', '20', '0', '10', '0'],
                  '0',
                ],
              ]),
              new Expect('A6', [
                [
                  'testa6',
                  ['4', '10', '20', '30', '40'],
                  ['40', '0', '30', '0', '20', '0', '10', '0'],
                  '0',
                ],
              ]),
              new Expect('A7', [
                [
                  'testa7',
                  ['4', '10', '20', '30', '40'],
                  ['40', '0', '30', '0', '20', '0', '10', '0'],
                  '0',
                ],
              ]),
            ]),
            File.Simple('doubleLayer', [
              new Expect('B0', [
                [
                  'testb0',
                  ['10', '20', '30', '40', '50', '60'],
                  ['60', '50', '40', '30', '20', '10'],
                  '0',
                ],
              ]),
              new Expect('B1', [
                [
                  'testb1',
                  ['10', '20', '30', '40', '50', '60'],
                  ['60', '50', '40', '30', '20', '10'],
                  '0',
                ],
              ]),
              new Expect('B2', [
                [
                  'testb2',
                  ['10', '20', '30', '40', '50', '60'],
                  ['0', '60', '50', '40', '0', '30', '20', '10'],
                  '0',
                ],
              ]),
              new Expect('B3', [
                [
                  'testb3',
                  ['10', '20', '30', '40', '50', '255'],
                  ['0', '0', '0', '0', '0', '65535', '50', '40', '0', '30', '20', '10'],
                  '0',
                ],
              ]),
              new Expect('B4', [
                [
                  'testb4',
                  ['10', '20', '30', '40', '50', '60'],
                  ['60', '50', '40', '30', '20', '10'],
                  '0',
                ],
              ]),
              new Expect('B5', [
                [
                  'testb5',
                  ['10', '20', '30', '40', '50', '60'],
                  ['60', '0', '50', '0', '40', '0', '30', '0', '20', '0', '10', '0'],
                  '0',
                ],
              ]),
              new Expect('B6', [
                [
                  'testb6',
                  ['10', '20', '30', '40', '50', '60'],
                  ['60', '0', '50', '0', '40', '0', '30', '0', '20', '0', '10', '0'],
                  '0',
                ],
              ]),
              new Expect('B7', [
                [
                  'testb7',
                  ['10', '20', '30', '40', '50', '60'],
                  [
                    '0',
                    '0',
                    '60',
                    '0',
                    '50',
                    '0',
                    '40',
                    '0',
                    '0',
                    '0',
                    '30',
                    '0',
                    '20',
                    '0',
                    '10',
                    '0',
                  ],
                  '0',
                ],
              ]),
              new Expect('B8', [
                [
                  'testb8',
                  ['10', '20', '30', '40', '50', '60'],
                  [
                    '0',
                    '0',
                    '60',
                    '0',
                    '50',
                    '0',
                    '40',
                    '0',
                    '0',
                    '0',
                    '30',
                    '0',
                    '20',
                    '0',
                    '10',
                    '0',
                  ],
                  '0',
                ],
              ]),
              new Expect('B9', [
                [
                  'testb9',
                  ['10', '20', '30', '40', '50', '60'],
                  ['60', '0', '50', '0', '40', '0', '30', '0', '20', '0', '10', '0'],
                  '0',
                ],
              ]),
              new Expect('B10', [
                [
                  'testb10',
                  ['2', '10', '20', '30', '40', '50', '60'],
                  ['60', '50', '40', '30', '20', '10'],
                  '0',
                ],
              ]),
              new Expect('B11', [
                [
                  'testb11',
                  ['2', '10', '20', '30', '40', '50', '60'],
                  ['60', '50', '40', '30', '20', '10'],
                  '0',
                ],
              ]),
              new Expect('B12', [
                [
                  'testb12',
                  ['2', '10', '20', '30', '40', '50', '60'],
                  ['60', '50', '40', '30', '20', '10'],
                  '0',
                ],
              ]),
              new Expect('B13', [
                [
                  'testb13',
                  ['2', '10', '20', '30', '40', '50', '60'],
                  ['60', '0', '50', '0', '40', '0', '30', '0', '20', '0', '10', '0'],
                  '0',
                ],
              ]),
              new Expect('B14', [
                [
                  'testb14',
                  ['2', '10', '20', '30', '40', '50', '60'],
                  ['60', '0', '50', '0', '40', '0', '30', '0', '20', '0', '10', '0'],
                  '0',
                ],
              ]),
              new Expect('B15', [
                [
                  'testb15',
                  ['2', '10', '20', '30', '40', '50', '60'],
                  ['60', '0', '50', '0', '40', '0', '30', '0', '20', '0', '10', '0'],
                  '0',
                ],
              ]),
              new Expect('B16', [
                [
                  'testb16',
                  ['2', '10', '20', '30', '40', '50', '60'],
                  ['60', '0', '50', '0', '40', '0', '30', '0', '20', '0', '10', '0'],
                  '0',
                ],
              ]),
            ]),
            File.Simple('tripleLayer', [
              new Expect('C0', [
                [
                  'testc0',
                  ['2', '10', '20', '30', '40', '50', '60', '70', '80'],
                  ['50', '60', '70', '80', '10', '20', '30', '40'],
                  '0',
                ],
              ]),
              new Expect('C1', [
                [
                  'testc1',
                  ['2', '10', '20', '30', '40', '50', '60', '70', '80'],
                  ['2', '70', '80', '2', '50', '60', '2', '30', '40', '2', '10', '20'],
                  '0',
                ],
              ]),
              new Expect('C2', [
                [
                  'testc2',
                  ['2', '10', '20', '30', '40', '50', '60', '70', '80'],
                  [
                    '70',
                    '80',
                    '0',
                    '0',
                    '50',
                    '60',
                    '0',
                    '0',
                    '30',
                    '40',
                    '0',
                    '0',
                    '10',
                    '20',
                    '0',
                    '0',
                  ],
                  '0',
                ],
              ]),
              new Expect('C3', [
                [
                  'testc3',
                  ['2', '10', '20', '30', '40', '50', '60', '70', '80'],
                  ['2', '70', '80', '2', '50', '60', '2', '30', '40', '2', '10', '20'],
                  '0',
                ],
              ]),
              new Expect('C4', [
                [
                  'testc4',
                  ['2', '10', '20', '30', '40', '50', '60', '70', '80'],
                  [
                    '70',
                    '80',
                    '0',
                    '0',
                    '50',
                    '60',
                    '0',
                    '0',
                    '30',
                    '40',
                    '0',
                    '0',
                    '10',
                    '20',
                    '0',
                    '0',
                  ],
                  '0',
                ],
              ]),
              new Expect('C5', [
                [
                  'testc5',
                  ['10', '20', '30', '40', '50', '60', '70', '80'],
                  [
                    '70',
                    '80',
                    '0',
                    '0',
                    '50',
                    '60',
                    '0',
                    '0',
                    '30',
                    '40',
                    '0',
                    '0',
                    '10',
                    '20',
                    '0',
                    '0',
                  ],
                  '0',
                ],
              ]),
              new Expect('C6', [
                [
                  'testc6',
                  ['10', '20', '30', '40', '50', '60', '70', '80'],
                  ['2', '70', '80', '2', '50', '60', '2', '30', '40', '2', '10', '20'],
                  '0',
                ],
              ]),
              new Expect('C7', [
                [
                  'testc7',
                  ['10', '20', '30', '40', '50', '60', '70', '80'],
                  [
                    '70',
                    '80',
                    '0',
                    '0',
                    '50',
                    '60',
                    '0',
                    '0',
                    '30',
                    '40',
                    '0',
                    '0',
                    '10',
                    '20',
                    '0',
                    '0',
                  ],
                  '0',
                ],
              ]),
              new Expect('C8', [
                [
                  'testc8',
                  ['10', '20', '30', '40', '50', '60', '70', '80'],
                  ['2', '70', '80', '2', '50', '60', '2', '30', '40', '2', '10', '20'],
                  '0',
                ],
              ]),
              new Expect('C9', [
                [
                  'testc9',
                  ['10', '20', '30', '40', '50', '60', '70', '80'],
                  [
                    '70',
                    '80',
                    '0',
                    '0',
                    '50',
                    '60',
                    '0',
                    '0',
                    '30',
                    '40',
                    '0',
                    '0',
                    '10',
                    '20',
                    '0',
                    '0',
                  ],
                  '0',
                ],
              ]),
              new Expect('C10', [
                [
                  'testc10',
                  ['10', '20', '30', '40', '50', '60', '70', '80'],
                  ['70', '80', '0', '50', '60', '0', '30', '40', '0', '10', '20', '0'],
                  '0',
                ],
              ]),
            ]),
            File.Simple('push', [
              Expect.Simple('passInt8ToInt256', ['2', '1', '255'], []),
              Expect.Simple('arr', ['0', '0', '0', '0'], ['1', '0']),
              Expect.Simple(
                'arr',
                ['0', '0', '1', '0'],
                ['0xffffffffffffffffffffffffffffffff', '0xffffffffffffffffffffffffffffffff'],
              ),
            ]),
          ]),
          File.Simple('dynamicArrays', [
            new Expect('felt dynamic arrays is copied from calldata to storage', [
              ['setX', ['4', '2', '3', '5', '7'], [], '0'],
              ['getXFull', [], ['4', '2', '3', '5', '7'], '0'],
              ['getX', [], ['10'], '0'],
            ]),
            new Expect('uint256 dynamic array is copied form calldata to storage', [
              ['setY', ['4', '2', '0', '3', '0', '5', '0', '7', '0'], [], '0'],
              ['getYFull', [], ['4', '2', '0', '3', '0', '5', '0', '7', '0'], '0'],
              ['getY', [], ['10', '0'], '0'],
            ]),
          ]),
          File.Simple('staticArrays', [
            new Expect('static array is copied from calldata to storage', [
              ['setX', ['3', '0', '5', '0', '1', '0'], [], '0'],
              ['getX', [], ['9', '0'], '0'],
            ]),
          ]),
          File.Simple('structs', [
            new Expect('struct is copied from calldata to storage', [
              ['setS', ['3', '5', '0'], [], '0'],
              ['getS', [], ['8', '0'], '0'],
            ]),
            new Expect('struct dynamic array is copied from calldata to storage', [
              ['setF', [], [], '0'],
              [
                'getF',
                [],
                ['3', ...['10', '20', '0'], ...['2', '3', '0'], ...['3', '4', '0']],
                '0',
              ],
            ]),
            Expect.Simple(
              'getD',
              [],
              ['1', '0', '1', '0', '2', '1', '2', '0'],
              'struct of structs is copyed form calldata to storage',
            ),
            new Expect('dynamic array of structs of structs is copied from calldata to storage', [
              ['setE', [], [], '0'],
              [
                'getE',
                [],
                [
                  '3',
                  ...['1', '0', '1', '0', '2', '1', '2', '0'],
                  ...['3', '0', '3', '0', '2', '3', '2', '0'],
                  ...['5', '0', '5', '0', '7', '5', '7', '0'],
                ],
                '0',
              ],
            ]),
          ]),
        ]),
        new Dir('copyMemoryToCalldata', [
          File.Simple('dynArray', [
            new Expect('returning a dynarray of felts', [
              ['returnFelt', [], ['3', '10', '20', '30'], '0'],
            ]),
            new Expect('returning a dynarray of Uint256', [
              ['returnUint256', [], ['3', '10', '0', '100', '0', '1000', '0'], '0'],
            ]),
            new Expect('returning a dynarray of structs', [
              ['returnStruct', [], ['3', '1', '0', '10', '2', '0', '20', '3', '0', '30'], '0'],
            ]),
            new Expect('return a dynarray of nested structs', [
              [
                'returnNestedStruct',
                [],
                [
                  '3',
                  '1',
                  '0',
                  '10',
                  '0',
                  '100',
                  '1000',
                  '0',
                  '2',
                  '0',
                  '20',
                  '0',
                  '200',
                  '2000',
                  '0',
                  '3',
                  '0',
                  '30',
                  '0',
                  '300',
                  '3000',
                  '0',
                ],
                '0',
              ],
            ]),
            new Expect('returning a 2 dynarrays of felts', [
              [
                'returnMultipleFeltDynArray',
                [],
                ['3', '1', '2', '3', '4', '5', '6', '7', '8'],
                '0',
              ],
            ]),
            new Expect('returning a dynarray as a member access.', [
              ['returnDynArrayAsMemberAccess', [], ['2', '10', '0', '100', '0'], '0'],
            ]),
            new Expect('returning a dynarray as a index access.', [
              ['returnDynArrayAsIndexAccess', [], ['2', '10', '0', '100', '0'], '0'],
            ]),
            new Expect('returning a dynarray from a dynarray access.', [
              ['returnDynArrayFromDynArray', [], ['3', '10', '0', '100', '0', '1000', '0'], '0'],
            ]),
            new Expect('returning a dynarray function call in return statement.', [
              ['returnDynArrayFromFunctionCall', [], ['3', '100', '200', '252'], '0'],
            ]),
          ]),
        ]),
        new Dir('copyMemoryToStorage', [
          File.Simple('arrayConversions', [
            Expect.Simple(
              'scalingDynamicCopy',
              ['4', '1', '2', '3', '4'],
              ['4', '1', '0', '2', '0', '3', '0', '4', '0'],
            ),
            Expect.Simple(
              'scalingStaticToDynamicCopy',
              ['4', '5', '6'],
              ['4', '4', '0', '5', '0', '6', '0', '0', '0'],
            ),
            Expect.Simple(
              'scalingStaticCopy',
              ['4', '5', '6', '7', '8'],
              ['4', '0', '5', '0', '6', '0', '7', '0', '8', '0'],
            ),
            Expect.Simple(
              'scalingStaticCopyShorterToLarger',
              ['4', '5', '6'],
              ['4', '0', '5', '0', '6', '0', '0', '0', '0', '0'],
            ),
            Expect.Simple('scalingIntDynamic', [], ['3', '65535', '5', '10']),
            Expect.Simple('scalingIntStatic', [], ['4294967294', '4', '9', '0', '0']),
            Expect.Simple('wideningBytes', [], ['2', '65280', '65280']),
            Expect.Simple(
              'nestedStaticToDynamic',
              [],
              [
                ...['3', '1', '0', '2', '0', '3', '0'],
                ...['3', '4', '0', '5', '0', '6', '0'],
                ...['3', '7', '0', '8', '0', '9', '0'],
              ],
            ),
            Expect.Simple(
              'nestedDynamicToDynamic',
              [],
              [...['2', '1', '0', '2', '0'], ...['2', '3', '0', '4', '0']],
            ),
            Expect.Simple(
              'nestedSmallerStaticToDynamic',
              [],
              [...['2', '1', '0', '2', '0'], ...['2', '3', '0', '4', '0'], '0'],
            ),
            Expect.Simple(
              'nestedDynamicStaticToDynamic',
              [],
              [
                ...['3', '1', '0', '2', '0', '3', '0'],
                ...['3', '4', '0', '5', '0', '6', '0'],
                ...['3', '7', '0', '8', '0', '9', '0'],
              ],
            ),
            Expect.Simple(
              'nestedStaticDynamicToDynamic',
              [],
              [
                ...['1', '1', '0'],
                ...['2', '0', '0', '2', '0'],
                ...['3', '0', '0', '0', '0', '3', '0'],
              ],
            ),
            Expect.Simple(
              'nestedStaticToStatic',
              [],
              [
                ...['1', '0', '2', '0', '0', '0'],
                ...['3', '0', '4', '0', '0', '0'],
                ...['5', '0', '6', '0', '0', '0'],
              ],
            ),
            Expect.Simple(
              'nestedSmallerStaticToStatic',
              [],
              [
                ...['1', '0', '2', '0', '0', '0'],
                ...['3', '0', '4', '0', '0', '0'],
                ...['0', '0', '0', '0', '0', '0'],
              ],
            ),
            Expect.Simple(
              'nestedNestedStatic',
              [],
              [...['1', '0', '0', '0'], ...['0', '0', '0', '0'], ...['0', '0', '0', '0']],
            ),
            Expect.Simple(
              'nestedDynamicStaticToDynamicStatic',
              [],
              [
                '3',
                ...['1', '0', '2', '0', '0', '0'],
                ...['3', '0', '4', '0', '0', '0'],
                ...['5', '0', '6', '0', '0', '0'],
              ],
            ),
            Expect.Simple(
              'nestedStaticDynamicToStaticDynamic',
              [],
              [
                ...['1', ...['1', '0']],
                ...['2', ...['0', '0', '2', '0']],
                ...['3', ...['0', '0', '0', '0', '3', '0']],
              ],
            ),
          ]),
          File.Simple('dynamicArrays', [
            new Expect('arrays are initialised correctly', [
              ['getLengths', [], ['5', '0', '10', '0'], '0'],
              ['arr8', ['4', '0'], ['0'], '0'],
              ['arr8', ['5', '0'], null, '0'],
              ['arr256', ['9', '0'], ['0', '0'], '0'],
              ['arr256', ['10', '0'], null, '0'],
            ]),
            new Expect('arrays are assigned values correctly', [
              ['fillWithValues', [], [], '0'],
              ['arr8', ['0', '0'], ['1'], '0'],
              ['arr8', ['4', '0'], ['5'], '0'],
              ['arr256', ['0', '0'], ['1', '2'], '0'],
              ['arr256', ['9', '0'], ['10', '11'], '0'],
            ]),
            new Expect('uint8 array overwritten correctly', [
              ['assign8', ['3', '0'], [], '0'],
              ['getLengths', [], ['3', '0', '10', '0'], '0'],
              ['arr8', ['0', '0'], ['0'], '0'],
              ['arr8', ['1', '0'], ['0'], '0'],
              ['arr8', ['2', '0'], ['0'], '0'],
              ['arr8', ['3', '0'], null, '0'],
              ['arr256', ['9', '0'], ['10', '11'], '0'],
              ['arr256', ['10', '0'], null, '0'],
            ]),
            new Expect('uint256 array overwritten correctly', [
              ['assign256', ['12', '0'], [], '0'],
              ['getLengths', [], ['3', '0', '12', '0'], '0'],
              ['arr8', ['2', '0'], ['0'], '0'],
              ['arr8', ['3', '0'], null, '0'],
              ['arr256', ['9', '0'], ['0', '0'], '0'],
              ['arr256', ['11', '0'], ['0', '0'], '0'],
              ['arr256', ['12', '0'], null, '0'],
            ]),
            new Expect('lengths set properly with tuple assignment', [
              ['tupleAssign', ['12', '0', '5', '0'], [], '0'],
              ['getLengths', [], ['12', '0', '5', '0'], '0'],
            ]),
          ]),
          File.Simple('dynamicArrays2d', [
            new Expect('two dimensional dynamic arrays to storage', [
              ['setArr8', [], ['1', '1', '2', '0', '2', '3', '0', '0', '3'], '0'],
              ['arr8', ['0', '0', '0', '0'], ['1'], '0'],
              ['getArr8', ['0', '0'], ['1', '1'], '0'],
              ['getArr8', ['1', '0'], ['2', '0', '2'], '0'],
              ['getArr8', ['2', '0'], ['3', '0', '0', '3'], '0'],
            ]),
          ]),
          File.Simple('struct', [
            new Expect('memory to storage for structs', [
              ['getStructs', [], ['0', '0', '0', '0', '0', '0'], '0'],
              ['copySimpleStruct', ['1', '2'], [], '0'],
              ['getStructs', [], ['0', '0', '0', '0', '1', '2'], '0'],
              ['copyNestedStruct', ['3', '4', '5', '6'], [], '0'],
              ['getStructs', [], ['3', '4', '5', '6', '1', '2'], '0'],
              ['copyInnerStruct', ['7', '8'], [], '0'],
              ['getStructs', [], ['3', '4', '7', '8', '1', '2'], '0'],
            ]),
          ]),
        ]),
        new Dir('copyStorageToCalldata', [
          File.Simple('dynamicArrays', [
            new Expect('felt dynamic array from storage to calldata', [
              ['pushToX', ['1'], [], '0'],
              ['pushToX', ['2'], [], '0'],
              ['pushToX', ['3'], [], '0'],
              ['getX', [], ['3', '1', '2', '3'], '0'],
            ]),
            new Expect('uint256 dynamic array from storage to calldata', [
              ['pushToY', ['1', '0'], [], '0'],
              ['pushToY', ['2', '0'], [], '0'],
              ['pushToY', ['3', '0'], [], '0'],
              ['getY', [], ['3', '1', '0', '2', '0', '3', '0'], '0'],
            ]),
          ]),
          File.Simple('staticArrays', [
            new Expect('static array copy from storage to calldata', [
              ['setX', ['1', '0', '2', '0', '3', '0'], [], '0'],
              ['getX', [], ['1', '0', '2', '0', '3', '0'], '0'],
            ]),
          ]),
          File.Simple('structs', [
            new Expect('structs copy from storage to calldata', [
              ['setS', ['5', '7', '0'], [], '0'],
              ['getS', [], ['5', '7', '0'], '0'],
            ]),
          ]),
        ]),
        new Dir('copyStorageToMemory', [
          File.Simple('dynamicArrays', [
            Expect.Simple('copySimpleArrayLength', [], ['3', '0']),
            Expect.Simple('copySimpleArrayValues', [], ['5', '0', '4']),
            Expect.Simple('copySimpleArrayToIdentifier', [], ['3', '5', '0', '4']),
            Expect.Simple(
              'testNestedArray',
              [...['3', '1', '2', '3'], ...['2', '1', '0'], ...['3', '4', '5', '6']],
              [...['3', '1', '2', '3'], ...['2', '1', '0'], ...['3', '4', '5', '6']],
            ),
          ]),
          File.Simple('staticArrays', [
            Expect.Simple('getX', [], ['1', '2', '3', '4', '5']),
            Expect.Simple(
              'getY',
              [],
              ['5', '0', '0', '0', '0', '10', '0', '0', '0', '0', '15', '0', '0', '0', '17'],
            ),
            Expect.Simple('getW', [], ['1', '0', '2', '0', '3', '0']),
            Expect.Simple('getZ', [], ['1', '0', '2', '0', '3', '0', '4', '0', '5', '0', '6', '0']),
            Expect.Simple('scalarInTuple', [], ['1', '0', '10', '0', '3', '0']),
            Expect.Simple(
              'getNested',
              [...['3', '1', '2', '3'], ...['2', '1', '0'], ...['3', '4', '5', '6']],
              [...['3', '1', '2', '3'], ...['2', '1', '0'], ...['3', '4', '5', '6']],
            ),
            Expect.Simple(
              'getNestedLarge',
              [
                ...['3', '1', '2', '3'],
                ...['2', '1', '0'],
                ...['3', '4', '5', '6'],
                ...['1', '5'],
                ...['2', '11', '13'],
                ...['2', '17', '19'],
              ],
              [
                ...['3', '1', '2', '3'],
                ...['2', '1', '0'],
                ...['3', '4', '5', '6'],
                ...['1', '5'],
                ...['2', '11', '13'],
                ...['2', '17', '19'],
              ],
            ),
          ]),
          File.Simple('structs', [
            Expect.Simple('setS', ['2', '3', '5', '7'], []),
            Expect.Simple('getS', [], ['2', '3', '5', '7']),
            Expect.Simple('setP', ['3', '3', '5', '7'], []),
            Expect.Simple('getP', [], ['3', '3', '5', '7']),
          ]),
        ]),
        new Dir('copyStorageToStorage', [
          File.Simple('arrayConversions', [
            new Expect('copy static to dynamic', [
              ['setStatic', ['4', '5', '7', '6'], ['4', '5', '7', '6'], '0'],
              ['copyStaticToDynamic', [], ['2', '4', '5', '7', '6', '4', '5', '7', '6'], '0'],
            ]),
            new Expect('copy nested static to nested dynamic', [
              [
                'setStaticDeep',
                [...['4', '5', '7', '6'], ...['1', '2', '3', '9']],
                [...['4', '5', '7', '6'], ...['1', '2', '3', '9']],
                '0',
              ],
              [
                'copyStaticToDynamicDeep',
                [],
                [
                  '2',
                  ...['4', '5', '7', '6'],
                  '2',
                  ...['1', '2', '3', '9'],
                  ...[...['4', '5', '7', '6'], ...['1', '2', '3', '9']],
                ],
                '0',
              ],
              [
                'copyStaticToDynamicPush',
                [],
                [...['2', '4', '5', '7', '6'], ...['2', '1', '2', '3', '9'], '0'],
                '0',
              ],
            ]),
            new Expect('copy nested static to nested static of different size', [
              [
                'setStaticDeep',
                [...['4', '5', '7', '6'], ...['1', '2', '3', '9']],
                [...['4', '5', '7', '6'], ...['1', '2', '3', '9']],
                '0',
              ],
              [
                'copyStaticDifferentSize',
                [],
                [
                  ...['4', '5', '7', '6', '0', '0'],
                  ...['1', '2', '3', '9', '0', '0'],
                  ...['0', '0', '0', '0', '0', '0'],
                ],
                '0',
              ],
              [
                'copyStaticDifferentSizeComplex',
                [],
                [
                  ...['4', '5', '7', '6', '0', '0'],
                  ...['1', '2', '3', '9', '0', '0'],
                  ...['0', '0', '0', '0', '0', '0'],
                ],
                '0',
              ],
            ]),
            new Expect('copy nested static to T[][X]', [
              [
                'setStaticDeep',
                [...['4', '5', '7', '6'], ...['1', '2', '3', '9']],
                [...['4', '5', '7', '6'], ...['1', '2', '3', '9']],
                '0',
              ],
              [
                'copyStaticStaticToStaticDynamic',
                [],
                [
                  '2',
                  ...['4', '5', '7', '6'],
                  '2',
                  ...['1', '2', '3', '9'],
                  ...[...['4', '5', '7', '6'], ...['1', '2', '3', '9']],
                ],
                '0',
              ],
            ]),
            new Expect('copy nested static to T[X][]', [
              [
                'setStaticDeep',
                [...['4', '5', '7', '6'], ...['1', '2', '3', '9']],
                [...['4', '5', '7', '6'], ...['1', '2', '3', '9']],
                '0',
              ],
              [
                'copyStaticStaticToDynamicStatic',
                [],
                [
                  ...['4', '5', '7', '6'],
                  ...['1', '2', '3', '9'],
                  ...[...['4', '5', '7', '6'], ...['1', '2', '3', '9']],
                ],
                '0',
              ],
            ]),
            Expect.Simple('scalingUint', ['3', '2', '3', '5'], ['3', '2', '0', '3', '0', '5', '0']),
            Expect.Simple('scalingInt', ['1', '255'], ['1', '4294967295']),
            Expect.Simple(
              'identity',
              [],
              [...['3', '2', '3', '5'], ...['3', '2', '0', '3', '0', '5', '0']],
            ),
          ]),
          File.Simple('dynamicArrays', [
            new Expect('copy values', [
              ['setArr1', ['5', '7', '6', ' 8', '3', '2', '1', ' 9'], [], '0'],
              ['copy', [], [], '0'],
              ['getArr1', [], ['5', '7', '6', ' 8', '3', '2', '1', ' 9'], '0'],
              ['getArr2', [], ['5', '7', '6', ' 8', '3', '2', '1', ' 9'], '0'],
            ]),
          ]),
          File.Simple('scalars', [
            new Expect('copy values', [
              ['getValues', [], ['0', '0', '0'], '0'],
              ['set8', ['5'], [], '0'],
              ['copy8To256', [], [], '0'],
              ['getValues', [], ['5', '5', '0'], '0'],
              ['set256', ['4', '3'], [], '0'],
              ['copy256To8', [], [], '0'],
              ['getValues', [], ['4', '4', '3'], '0'],
            ]),
          ]),
          File.Simple('staticArrays', [
            new Expect('copy values', [
              ['setArr1', ['5', '7', '6', ' 8'], [], '0'],
              ['copy', [], [], '0'],
              ['getArr1', [], ['5', '7', '6', ' 8'], '0'],
              ['getArr2', [], ['5', '7', '6', ' 8'], '0'],
            ]),
          ]),
          File.Simple('structs', [
            new Expect('copy full struct', [
              ['getStruct1', [], ['0', '0', '0', '0', '0'], '0'],
              ['getStruct2', [], ['0', '0', '0', '0', '0'], '0'],
              ['setStruct1', ['1', '3', '1', '4', '2'], [], '0'],
              ['getStruct1', [], ['1', '3', '1', '4', '2'], '0'],
              ['getStruct2', [], ['0', '0', '0', '0', '0'], '0'],
              ['copyFull', [], [], '0'],
              ['getStruct1', [], ['1', '3', '1', '4', '2'], '0'],
              ['getStruct2', [], ['1', '3', '1', '4', '2'], '0'],
            ]),
            new Expect('copy inner struct', [
              ['getStruct1', [], ['1', '3', '1', '4', '2'], '0'],
              ['getStruct2', [], ['1', '3', '1', '4', '2'], '0'],
              ['setStruct1', ['0', '8', '7', '6', '5'], [], '0'],
              ['getStruct1', [], ['0', '8', '7', '6', '5'], '0'],
              ['getStruct2', [], ['1', '3', '1', '4', '2'], '0'],
              ['copyInner', [], [], '0'],
              ['getStruct1', [], ['0', '8', '7', '6', '5'], '0'],
              ['getStruct2', [], ['1', '8', '7', '4', '2'], '0'],
            ]),
          ]),
        ]),
        new Dir('crossContractCalls', [
          File.Simple(
            'thisMethodsCall',
            [Expect.Simple('execute_add', ['2', '0', '35', '0'], ['637', '0'])],
            'A',
          ),
          File.Simple('simple', [Expect.Simple('f', [], ['69', '0'])], 'A'),
          File.Simple(
            'simple',
            [
              Expect.Simple(
                'f',
                ['address@tests/behaviour/contracts/crossContractCalls/simple.A'],
                ['69', '0'],
              ),
            ],
            'WARP',
          ),
          File.Simple('publicVars', [Expect.Simple('f', [], ['696', '0'])], 'A'),
          File.Simple(
            'publicVars',
            [
              Expect.Simple(
                'setA',
                ['address@tests/behaviour/contracts/crossContractCalls/publicVars.A'],
                [],
              ),
            ],
            'B',
          ),
          File.Simple(
            'publicVars',
            [
              Expect.Simple(
                'setB',
                [
                  'address@tests/behaviour/contracts/crossContractCalls/publicVars.A',
                  'address@tests/behaviour/contracts/crossContractCalls/publicVars.B',
                ],
                [],
              ),
              Expect.Simple('foo', [], ['696', '0']),
              Expect.Simple(
                'f',
                ['address@tests/behaviour/contracts/crossContractCalls/simple.A'],
                ['69', '0'],
              ),
            ],
            'C',
          ),
          File.Simple(
            'otherContractSameType',
            [Expect.Simple('counter', [], ['0', '0'])],
            'WARPDuplicate',
          ),
          File.Simple('otherContractSameType', [
            Expect.Simple('counter', [], ['0', '0']),
            Expect.Simple(
              'getAndIncrementOtherCounter',
              [
                'address@tests/behaviour/contracts/crossContractCalls/otherContractSameType.WARPDuplicate',
              ],
              ['0', '0'],
            ),
            Expect.Simple(
              'getCounters',
              [
                'address@tests/behaviour/contracts/crossContractCalls/otherContractSameType.WARPDuplicate',
              ],
              [...['0', '0'], ...['1', '0']],
            ),
          ]),
          File.Simple('dynArrays', [], 'ArrayProvider'),
          File.Simple('dynArrays', [
            Expect.Simple(
              'receiveArr',
              ['address@tests/behaviour/contracts/crossContractCalls/dynArrays.ArrayProvider'],
              ['3', '0'],
            ),
            Expect.Simple(
              'receiveMultiple',
              [
                '2',
                '7',
                '8',
                '9',
                '3',
                'address@tests/behaviour/contracts/crossContractCalls/dynArrays.ArrayProvider',
              ],
              ['2', '0', '5', '0', '4', '0', '2', '0', '5', '0', '4', '0'],
            ),
          ]),
          File.Simple('externalBaseThisCall', [
            Expect.Simple('externalCallSelfAsBase', [], ['23', '0']),
          ]),
          File.Simple('otherReferenceTypes', [
            Expect.Simple('setProduct', ['1', '2', '3', '5', '7', '11', '13'], []),
            Expect.Simple('getS', [], ['1', '2', '3', '5']),
            Expect.Simple('getT', [], ['7', '11', '13']),
          ]),
          // Force "A" contract deployment
          File.Simple('invalidOutput', [], 'A'),
          File.Simple(
            'invalidOutput',
            [
              new Expect('f', [
                [
                  'f',
                  ['address@tests/behaviour/contracts/crossContractCalls/invalidOutput.A'],
                  null,
                  '1',
                  'Error: value out-of-bounds. Value must be less than 2**8',
                ],
              ]),
            ],
            'WARP',
          ),
        ]),
        // covers nested mappings
        new Dir('daii', [
          new File(
            'dai',
            'Dai',
            [],
            [
              new Expect('mint', [
                ['mint', ['1', '10000', '0'], ['1'], '1'],
                ['getBalance', ['1'], ['10000', '0'], '1'],
              ]),
              new Expect('transfer', [
                ['transfer', ['2', '4000', '0'], ['1'], '1'],
                ['getBalance', ['2'], ['4000', '0'], '1'],
                ['getBalance', ['1'], ['6000', '0'], '1'],
              ]),
              new Expect('approve', [
                ['approve', ['3', '300', '0'], ['1'], '2'],
                ['getAllowance', ['2', '3'], ['300', '0'], '2'],
              ]),
              new Expect('transferFrom', [
                ['transferFrom', ['2', '1', '200', '0'], ['1'], '3'],
                ['getBalance', ['2'], ['3800', '0'], '1'],
                ['getBalance', ['1'], ['6200', '0'], '1'],
              ]),
              new Expect('allowance after transferFrom', [
                ['getAllowance', ['2', '3'], ['100', '0'], '2'],
              ]),
              new Expect('increase allowance', [
                ['increaseAllowance', ['3', '100', '0'], ['1'], '2'],
                ['getAllowance', ['2', '3'], ['200', '0'], '2'],
              ]),
              new Expect('decrease allowance', [
                ['decreaseAllowance', ['3', '131', '0'], ['1'], '2'],
                ['getAllowance', ['2', '3'], ['69', '0'], '2'],
              ]),
            ],
          ),
        ]),
        new Dir('delete', [
          File.Simple('address', [Expect.Simple('f', [], ['23', '0'])]),

          File.Simple('arrayStatic', [
            new Expect('delete', [
              ['set', ['2', '0', '3', '4'], ['3', '4'], '0'],
              ['clearAt', ['2', '0'], [], '0'],
              ['get', ['2', '0'], ['0', '0'], '0'],
              ['set', ['0', '0', '1', '2'], ['1', '2'], '0'],
              ['clear', [], [], '0'],
              ['getLength', [], ['4', '0'], '0'],
              ['get', ['0', '0'], ['0', '0'], '0'],
              ['get', ['2', '0'], ['0', '0'], '0'],
            ]),
          ]),

          File.Simple('arrayDynamic', [
            new Expect('delete', [
              ['initialize', [], [], '0'],
              ['clearAt', ['2', '0'], [], '0'],
              ['get', ['2', '0'], ['0'], '0'],
              ['get', ['0', '0'], ['8'], '0'],
              ['getLength', [], ['3', '0'], '0'],
              ['clear', [], [], '0'],
              ['getLength', [], ['0', '0'], '0'],
            ]),
          ]),

          File.Simple('boolean', [
            Expect.Simple('boolean', ['1'], ['0'], 'delete true = false'),
            Expect.Simple('boolean', ['0'], ['0'], 'delete false = false'),
            new Expect('delete state boolean', [
              ['flag', [], ['1'], '0'],
              ['deleteFlag', [], [], '0'],
              ['flag', [], ['0'], '0'],
            ]),
          ]),

          File.Simple('enum', [
            new Expect('delete', [
              ['set', ['3'], [], '0'],
              ['reset', [], [], '0'],
              ['get', [], ['0'], '0'],
            ]),
          ]),

          File.Simple('int', [
            new Expect('delete', [
              ['totalSupply', [], ['100000000000000', '0'], '0'],
              ['reset', [], [], '0'],
              ['totalSupply', [], ['0', '0'], '0'],
              ['addValue', ['25', '0'], ['25', '0'], '0'],
            ]),
          ]),

          File.Simple('struct', [
            new Expect('deleteWholeStruct', [
              ['setRadius', ['1', '2'], [], '0'],
              ['setPoint', ['3', '4', '5', '6'], [], '0'],
              ['getRadius', [], ['1', '2'], '0'],
              ['getPoint', [], ['3', '4', '5', '6'], '0'],
              ['deleteCircle', [], [], '0'],
              ['getRadius', [], ['0', '0'], '0'],
              ['getPoint', [], ['0', '0', '0', '0'], '0'],
            ]),
            new Expect('deleteInnerStruct', [
              ['setPoint', ['3', '4', '5', '6'], [], '0'],
              ['getPoint', [], ['3', '4', '5', '6'], '0'],
              ['deletePoint', [], [], '0'],
              ['getPoint', [], ['0', '0', '0', '0'], '0'],
            ]),
            new Expect('deleteScalarMember', [
              ['setRadius', ['1', '2'], [], '0'],
              ['getRadius', [], ['1', '2'], '0'],
              ['deleteRadius', [], [], '0'],
              ['getRadius', [], ['0', '0'], '0'],
            ]),
          ]),
        ]),
        new Dir('elementaryTypesNames', [
          File.Simple('example', [Expect.Simple('ArrayFunc', [], ['69', '0'])]),
        ]),
        new Dir('ecrecover', [
          File.Simple('failingEcrecoverInvalidInput', [
            Expect.Simple('f', [], ['0']),
            Expect.Simple('g', [], ['0']),
            Expect.Simple('h', [], ['0']),
            Expect.Simple('i', [], ['0']),
            Expect.Simple('j', [], ['0']),
          ]),
          File.Simple('ecrecoverAbiV2', [
            Expect.Simple(
              'a',
              [
                '234745004841049624363786949598178524444',
                '32925812571728971113564727197502457669',
                '28',
                '96147544071759159599371930037513463647',
                '153782390194236923625092705480893473134',
                '337845726153857016191633394724627039561',
                '317318150077682688293495167967147192469',
              ],
              ['0xa94f5374fce5edbc8e2a8697c15331677e6ebf0b'],
            ),
          ]),
          File.Simple('ecrecover', [
            Expect.Simple(
              'a',
              [
                '234745004841049624363786949598178524444',
                '32925812571728971113564727197502457669',
                '28',
                '96147544071759159599371930037513463647',
                '153782390194236923625092705480893473134',
                '337845726153857016191633394724627039561',
                '317318150077682688293495167967147192469',
              ],
              ['0xa94f5374fce5edbc8e2a8697c15331677e6ebf0b'],
            ),
          ]),
        ]),
        new Dir('enums', [
          File.Simple('boundCheck', [
            Expect.Simple('checkInt256', ['3', '0'], null),
            Expect.Simple('checkInt256', ['2', '0'], []),
            Expect.Simple('checkInt8', ['3'], null),
            Expect.Simple('checkInt8', ['2'], []),
          ]),
          File.Simple('singleEnum', [
            Expect.Simple('get', [], ['0']),
            new Expect('set', [
              ['set', ['254'], [], '0'],
              ['get', [], ['254'], '0'],
            ]),
            new Expect('callSetInternally', [
              ['callSetInternally', ['128'], [], '0'],
              ['get', [], ['128'], '0'],
            ]),
            new Expect('cancel', [
              ['cancel', [], [], '0'],
              ['get', [], ['255'], '0'],
            ]),
            new Expect('setWithContractName', [
              ['setWithContractName', [], [], '0'],
              ['get', [], ['1'], '0'],
            ]),
          ]),
          File.Simple('singleEnum7', [
            Expect.Simple('get', [], ['0']),
            new Expect('set', [
              ['set', ['257'], [], '0'],
              ['get', [], ['257'], '0'],
            ]),
            new Expect('callSetInternally', [
              ['callSetInternally', ['128'], [], '0'],
              ['get', [], ['128'], '0'],
            ]),
            new Expect('cancel', [
              ['cancel', [], [], '0'],
              ['get', [], ['259'], '0'],
            ]),
            new Expect('setWithContractName', [
              ['setWithContractName', [], [], '0'],
              ['get', [], ['1'], '0'],
            ]),
          ]),
          File.Simple('doubleEnum', [
            Expect.Simple('a', [], ['2']),
            Expect.Simple('getTopEnum', [], ['0']),
            new Expect('setB', [
              ['setB', [], [], '0'],
              ['a', [], ['1'], '0'],
              ['getTopEnum', [], ['4'], '0'],
            ]),
            new Expect('setBAgain', [
              ['setB', [], [], '0'],
              ['a', [], ['0'], '0'],
              ['getTopEnum', [], ['1'], '0'],
            ]),
          ]),
        ]),
        new Dir('enumtoint', [
          File.Simple('enumtointconversion', [Expect.Simple('test', [], ['1', '0'])]),
        ]),
        new Dir('ERC20', [
          File.Simple('ERC20', [
            new Expect('mint', [
              ['mint', ['1', '5', '0'], ['1'], '0'],
              ['balanceOf', ['1'], ['5', '0'], '0'],
            ]),
            new Expect('transferFrom', [
              ['mint', ['2', '600', '0'], ['1'], '0'],
              ['transferFrom', ['2', '3', '400', '0'], ['1'], '0'],
              ['balanceOf', ['2'], ['200', '0'], '0'],
              ['balanceOf', ['3'], ['400', '0'], '0'],
            ]),
            Expect.Simple('totalSupply', [], ['100000000000000', '0']),
            Expect.Simple('decimals', [], ['18']),
            new Expect('transfer', [
              ['mint', ['4', '600', '0'], ['1'], '0'],
              ['transfer', ['5', '400', '0'], ['1'], '4'],
              ['balanceOf', ['4'], ['200', '0'], '0'],
              ['balanceOf', ['5'], ['400', '0'], '0'],
            ]),
          ]),
        ]),
        new Dir('errorHandling', [
          File.Simple('revert', [
            new Expect('conditionalRevert', [['couldFail', ['2'], ['4', '0'], '0']]),
            new Expect('conditionalRevert should fail', [
              ['couldFail', ['1'], null, '0', 'I am failing'],
            ]),
            new Expect('revertBothBranches', [
              ['definitelyFailsWithMsg', [], null, '0', 'I am failing'],
            ]),
          ]),
          File.Simple('assert', [
            new Expect('assert should pass', [['willPass', [], [], '0']]),
            new Expect('assert should fail', [['shouldFail', ['1'], null, '0']]),
          ]),
          File.Simple('require', [
            new Expect('require should pass', [['willPass', [], [], '0']]),
            new Expect('require should fail', [['shouldFail', [], null, '0', 'why is x not 2???']]),
          ]),
        ]),
        new Dir('events', [
          File.Simple('simple', [
            new Expect('add', [
              [
                'add',
                ['34', '0', '35', '0'],
                [],
                '0',
                undefined,
                [
                  encodeWarpEvent(
                    EventFragment.fromObject({
                      name: 'uintEvent',
                      type: 'event',
                      inputs: [
                        {
                          name: '',
                          type: 'uint256',
                        },
                      ],
                    }),
                    ['69'],
                    0,
                  ),
                ],
              ],
            ]),
            new Expect('array', [
              [
                'array',
                [],
                [],
                '0',
                undefined,
                [
                  encodeWarpEvent(
                    EventFragment.fromObject({
                      name: 'arrayEvent',
                      type: 'event',
                      inputs: [
                        {
                          name: '',
                          type: 'uint256[]',
                        },
                      ],
                    } as JsonFragment),
                    [['2', '3', '5']],
                    0,
                  ),
                ],
              ],
            ]),
            new Expect('nestedArray', [
              [
                'nestedArray',
                [],
                [],
                '0',
                undefined,
                [
                  encodeWarpEvent(
                    EventFragment.fromObject({
                      name: 'nestedArrayEvent',
                      type: 'event',
                      inputs: [
                        {
                          name: '',
                          type: 'uint256[][]',
                        },
                      ],
                    } as JsonFragment),
                    [
                      [
                        ['2', '3', '5'],
                        ['7', '11'],
                      ],
                    ],
                    0,
                  ),
                ],
              ],
            ]),
          ]),
          File.Simple('indexed', [
            new Expect('add', [
              [
                'add',
                ['34', '0', '35', '0'],
                [],
                '0',
                undefined,
                [
                  encodeWarpEvent(
                    EventFragment.fromObject({
                      anonymous: false,
                      inputs: [
                        {
                          indexed: true,
                          internalType: 'uint256',
                          name: '',
                          type: 'uint256',
                        },
                      ],
                      name: 'uintEvent',
                      type: 'event',
                    } as JsonFragment),
                    ['69'],
                    0,
                  ),
                ],
              ],
            ]),
            new Expect('array', [
              [
                'array',
                [],
                [],
                '0',
                undefined,
                [
                  encodeWarpEvent(
                    EventFragment.fromObject({
                      anonymous: false,
                      inputs: [
                        {
                          indexed: false,
                          internalType: 'uint256[]',
                          name: '',
                          type: 'uint256[]',
                        },
                      ],
                      name: 'arrayEvent',
                      type: 'event',
                    } as JsonFragment),
                    [['2', '3', '5']],
                    0,
                  ),
                ],
              ],
            ]),
            new Expect('arrayString', [
              [
                'arrayString',
                [],
                [],
                '0',
                undefined,
                [
                  encodeWarpEvent(
                    EventFragment.fromObject({
                      anonymous: false,
                      inputs: [
                        {
                          indexed: false,
                          internalType: 'string[]',
                          name: '',
                          type: 'string[]',
                        },
                      ],
                      name: 'arrayStringEvent',
                      type: 'event',
                    } as JsonFragment),
                    [['roh', 'itra', 'njan']],
                    0,
                  ),
                ],
              ],
            ]),
            new Expect('nestedArray', [
              [
                'nestedArray',
                [],
                [],
                '0',
                undefined,
                [
                  encodeWarpEvent(
                    EventFragment.fromObject({
                      anonymous: false,
                      inputs: [
                        {
                          indexed: false,
                          internalType: 'uint256[][]',
                          name: '',
                          type: 'uint256[][]',
                        },
                      ],
                      name: 'nestedArrayEvent',
                      type: 'event',
                    } as JsonFragment),
                    [
                      [
                        ['2', '3', '5'],
                        ['7', '11'],
                      ],
                    ],
                    0,
                  ),
                ],
              ],
            ]),
            new Expect('structComplex', [
              [
                'structComplex',
                [],
                [],
                '0',
                undefined,
                [
                  encodeWarpEvent(
                    EventFragment.fromObject({
                      anonymous: false,
                      inputs: [
                        {
                          components: [
                            {
                              internalType: 'uint8[]',
                              name: 'm1',
                              type: 'uint8[]',
                            },
                            {
                              internalType: 'uint256[3]',
                              name: 'm2',
                              type: 'uint256[3]',
                            },
                          ],
                          indexed: false,
                          internalType: 'struct WARP.C',
                          name: '',
                          type: 'tuple',
                        },
                      ],
                      name: 'structEvent',
                      type: 'event',
                    }),
                    [
                      [
                        ['2', '3', '5'],
                        ['7', '11', '13'],
                      ],
                    ],
                    0,
                  ),
                ],
              ],
            ]),
          ]),
          File.Simple('misc', [
            new Expect('allString', [
              [
                'allString',
                [...encodeString('AB'), ...encodeString('BC')],
                [],
                '0',
                undefined,
                [
                  encodeWarpEvent(
                    EventFragment.fromObject({
                      anonymous: false,
                      inputs: [
                        {
                          indexed: false,
                          internalType: 'string',
                          name: '',
                          type: 'string',
                        },
                        {
                          indexed: false,
                          internalType: 'string',
                          name: '',
                          type: 'string',
                        },
                      ],
                      name: 'allStringEvent',
                      type: 'event',
                    } as JsonFragment),
                    ['AB', 'BC'],
                    0,
                  ),
                ],
              ],
            ]),
            new Expect('allStringMisc', [
              [
                'allStringMisc',
                [...encodeString('AB'), ...encodeString('BC')],
                [],
                '0',
                undefined,
                [
                  encodeWarpEvent(
                    EventFragment.fromObject({
                      anonymous: false,
                      inputs: [
                        {
                          indexed: true,
                          internalType: 'string',
                          name: '',
                          type: 'string',
                        },
                        {
                          indexed: false,
                          internalType: 'string',
                          name: '',
                          type: 'string',
                        },
                      ],
                      name: 'allStringMiscEvent',
                      type: 'event',
                    } as JsonFragment),
                    ['AB', 'BC'],
                    0,
                  ),
                ],
              ],
            ]),
            new Expect('allUintMiscEvent', [
              [
                'allUint',
                ['1', '0', '2', '0'],
                [],
                '0',
                undefined,
                [
                  encodeWarpEvent(
                    EventFragment.fromObject({
                      anonymous: false,
                      inputs: [
                        {
                          indexed: false,
                          internalType: 'uint256',
                          name: '',
                          type: 'uint256',
                        },
                        {
                          indexed: false,
                          internalType: 'string',
                          name: '',
                          type: 'string',
                        },
                        {
                          indexed: true,
                          internalType: 'uint256',
                          name: '',
                          type: 'uint256',
                        },
                      ],
                      name: 'allUintMiscEvent',
                      type: 'event',
                    } as JsonFragment),
                    ['1', 'tihor', '2'],
                    0,
                  ),
                ],
              ],
            ]),
            new Expect('allIndexed', [
              [
                'allIndexed',
                ['1', '0', '2', '0'],
                [],
                '0',
                undefined,
                [
                  encodeWarpEvent(
                    EventFragment.fromObject({
                      anonymous: false,
                      inputs: [
                        {
                          indexed: true,
                          internalType: 'uint256',
                          name: '',
                          type: 'uint256',
                        },
                        {
                          indexed: true,
                          internalType: 'uint256',
                          name: '',
                          type: 'uint256',
                        },
                      ],
                      name: 'allIndexedEvent',
                      type: 'event',
                    } as JsonFragment),
                    ['1', '2'],
                    0,
                  ),
                ],
              ],
            ]),
            new Expect('allEventsAtOnce', [
              [
                'allEventsAtOnce',
                [],
                [],
                '0',
                undefined,
                [
                  encodeWarpEvent(
                    EventFragment.fromObject({
                      anonymous: false,
                      inputs: [
                        {
                          indexed: false,
                          internalType: 'string',
                          name: '',
                          type: 'string',
                        },
                        {
                          indexed: false,
                          internalType: 'string',
                          name: '',
                          type: 'string',
                        },
                      ],
                      name: 'allStringEvent',
                      type: 'event',
                    } as JsonFragment),
                    ['a', 'abcdefghijklmnopqrstuvwxyz'],
                    0,
                  ),
                  encodeWarpEvent(
                    EventFragment.fromObject({
                      anonymous: false,
                      inputs: [
                        {
                          indexed: true,
                          internalType: 'string',
                          name: '',
                          type: 'string',
                        },
                        {
                          indexed: false,
                          internalType: 'string',
                          name: '',
                          type: 'string',
                        },
                      ],
                      name: 'allStringMiscEvent',
                      type: 'event',
                    } as JsonFragment),
                    ['warp', 'isgonnamakeit'],
                    1,
                  ),
                  encodeWarpEvent(
                    EventFragment.fromObject({
                      anonymous: false,
                      inputs: [
                        {
                          indexed: false,
                          internalType: 'uint256',
                          name: '',
                          type: 'uint256',
                        },
                        {
                          indexed: false,
                          internalType: 'string',
                          name: '',
                          type: 'string',
                        },
                        {
                          indexed: true,
                          internalType: 'uint256',
                          name: '',
                          type: 'uint256',
                        },
                      ],
                      name: 'allUintMiscEvent',
                      type: 'event',
                    } as JsonFragment),
                    ['1', 'najnar', '2'],
                    2,
                  ),
                  encodeWarpEvent(
                    EventFragment.fromObject({
                      anonymous: false,
                      inputs: [
                        {
                          indexed: true,
                          internalType: 'uint256',
                          name: '',
                          type: 'uint256',
                        },
                        {
                          indexed: true,
                          internalType: 'uint256',
                          name: '',
                          type: 'uint256',
                        },
                      ],
                      name: 'allIndexedEvent',
                      type: 'event',
                    } as JsonFragment),
                    ['1', '2'],
                    3,
                  ),
                  encodeWarpEvent(
                    EventFragment.fromObject({
                      anonymous: true,
                      inputs: [
                        {
                          indexed: false,
                          internalType: 'uint256',
                          name: '',
                          type: 'uint256',
                        },
                        {
                          indexed: true,
                          internalType: 'uint256',
                          name: '',
                          type: 'uint256',
                        },
                      ],
                      name: 'allUintMiscEventAnonymous',
                      type: 'event',
                    } as JsonFragment),
                    ['1', '2'],
                    4,
                  ),
                ],
              ],
            ]),
          ]),
        ]),
        new Dir('expressions', [
          File.Simple('assignSplit', [
            Expect.Simple('plusEqual', [], ['60', '0']),
            Expect.Simple('starEqual', [], ['20', '0']),
            Expect.Simple('equal', [], ['4', '0']),
            Expect.Simple('plusEqualTotal', ['10', '0'], ['75', '0']),
            Expect.Simple('starEqualTotal', ['5', '0'], ['30', '0']),
            Expect.Simple('equalTotal', ['10', '0'], ['16', '0']),
          ]),
          File.Simple('assignmentsAsRvalues', [
            Expect.Simple('addingLocalAssignments', ['5', '11'], ['16']),
            Expect.Simple('addingStorageAssignments', ['5', '11'], ['16', '0']),
            Expect.Simple('assigningLocalStoragePointers', [], ['42', '0', '0', '21']),
          ]),
          File.Simple('ineffectual', [Expect.Simple('test', ['1'], ['1'])]),
          File.Simple('literals', [
            Expect.Simple('unsignedNarrow', [], ['255', '251', '0', '0']),
            Expect.Simple('signedNarrow', [], ['127', '120', '0', '156', '128']),
            Expect.Simple(
              'unsignedWide',
              [],
              [
                '340282366920938463463374607431768211455',
                '340282366920938463463374607431768211455',
                '10',
                '4722366482869645213696',
                '251',
                '0',
                '0',
                '0',
                '0',
                '0',
              ],
            ),
            Expect.Simple(
              'signedWide',
              [],
              [
                '340282366920938463463374607431768211455',
                '170141183460469231731687303715884105727',
                '10',
                '4722366482869645213696',
                '120',
                '0',
                '0',
                '0',
                '340282366920938463463374607431768211356',
                '340282366920938463463374607431768211455',
                '5',
                '340282366920938463463370103832140840960',
                '0',
                '170141183460469231731687303715884105728',
              ],
            ),
          ]),
          File.Simple('rationalLiterals', [
            Expect.Simple('equalValue', [], ['255']),
            Expect.Simple('greaterThan', [], ['1']),
            Expect.Simple('add', [], ['8']),
            Expect.Simple('subtract', [], ['3']),
            Expect.Simple('multiply', [], ['25']),
            Expect.Simple('divideBy', [], ['2']),
            Expect.Simple('exp', [], ['64']),
            Expect.Simple('mod', [], ['2']),
            Expect.Simple('shiftLeft', [], ['4']),
            Expect.Simple('shiftRight', [], ['1']),
            Expect.Simple('bitwiseNegate', [], ['253']),
            Expect.Simple('toInteger', [], ['3']),
            Expect.Simple('bitwiseAnd', [], ['2']),
            Expect.Simple('bitwiseOr', [], ['22']),
            Expect.Simple('bitwiseXor', [], ['20']),
          ]),
<<<<<<< HEAD
          File.Simple('booleanOperation', [
            Expect.Simple('false_and', [], ['0']),
            Expect.Simple('true_or', [], ['0']),
          ]),
          File.Simple('short_circuit', [
=======
          File.Simple('shortCircuit', [
>>>>>>> 6f1272d5
            Expect.Simple('and_sc', [], ['56', '0']),
            Expect.Simple('and_no_sc', [], ['1', '0']),
            Expect.Simple('or_sc', [], ['56', '0']),
            Expect.Simple('or_no_sc', [], ['15', '0']),
          ]),
          File.Simple('tupleEdgeCases', [Expect.Simple('f', ['0', '0'], ['0', '0'])]),
          File.Simple('tupleOfInlineArrays', [Expect.Simple('g', [], ['21'])]),
        ]),
        new Dir('externalStructs', [
          File.Simple('externalStructs', [
            Expect.Simple('test1', [], ['5', '0']),
            Expect.Simple('test2', ['4', '0'], ['4', '0']),
            Expect.Simple('test3', ['3', '0', '8', '0'], ['3', '0', '8', '0']),
          ]),
        ]),
        new Dir('externalFunctionInputs', [
          File.Simple('dynamicArrayReturnIndex', [
            new Expect(
              'testing that dynamic memory array as calldata are tranformed and returned correctly',
              [
                [
                  'dArrayCallDataExternal',
                  [
                    '3',
                    '1',
                    '11',
                    '111',
                    '4',
                    '2',
                    '20',
                    '200',
                    '2000',
                    '3',
                    '3',
                    '30',
                    '33',
                    '330',
                    '333',
                    '3330',
                  ],
                  ['644', '3330'],
                  '0',
                ],
              ],
            ),
            new Expect(
              'testing that dynamic memory array is written to memory and index is returned in external function',
              [
                [
                  'dArrayExternal',
                  ['8', '10', '11', '12', '13', '14', '15', '16', '17', '2', '5', '7'],
                  ['20'],
                  '0',
                ],
              ],
            ),
            new Expect(
              'testing that dynamic memory array is written to memory and index is returned in public function.',
              [['dArrayPublic', ['4', '1', '2', '3', '4'], ['1'], '0']],
            ),
            new Expect(
              'testing that multiple inputs containing dynamic arrays that are handeled correctly to external functions',
              [
                [
                  'dArrayMultipleInputsExternal',
                  ['2', '10', '11', '12', '2', '20', '21'],
                  ['31'],
                  '0',
                ],
              ],
            ),
            new Expect(
              'testing that multipe inputs containing dynamic arrays that are handeled correctly when passed to public functions',
              [
                [
                  'dArrayMultipleInputsPublic',
                  ['2', '10', '11', '12', '2', '20', '21'],
                  ['31'],
                  '0',
                ],
              ],
            ),
            new Expect('testing uint256 inputs are loaded into and read from memory correctly.', [
              ['dArray256External', ['3', '0', '1', '1', '2', '2', '3'], ['1', '2'], '0'],
            ]),
            new Expect(
              'testing uint256 inputs are loaded into and read from memory correctly, when there are multiple inputs.',
              [
                [
                  'dArray256MultipleInputs',
                  [
                    '3',
                    '10',
                    '11',
                    '100',
                    '111',
                    '1000',
                    '1111',
                    '3',
                    '2',
                    '20',
                    '200',
                    '3',
                    '30',
                    '33',
                    '300',
                    '333',
                    '3000',
                    '3333',
                  ],
                  ['4020', '4444'],
                  '0',
                ],
              ],
            ),
          ]),
          File.Simple('dynarrayArrayConversion', [
            new Expect(
              'testing that dynamic arrays of (nested) static arrays have their length encoded correctly when returned from memory',
              [
                [
                  'inAndOutLength',
                  [
                    '2',
                    ...[...['1', '2', '3', '4'], ...['5', '6', '7', '8']],
                    ...[...['9', '10', '11', '12'], ...['13', '14', '15', '16']],
                  ],
                  ['2', '0', '2', '0'],
                  '0',
                ],
              ],
            ),
            new Expect(
              'testing that dynamic arrays of (nested) static arrays can be passed in and out of functions and memory',
              [
                [
                  'inAndOut',
                  [
                    '2',
                    ...[...['1', '2', '3', '4'], ...['5', '6', '7', '8']],
                    ...[...['9', '10', '11', '12'], ...['13', '14', '15', '16']],
                  ],
                  [
                    '2',
                    ...[...['1', '2', '3', '4'], ...['5', '6', '7', '8']],
                    ...[...['9', '10', '11', '12'], ...['13', '14', '15', '16']],
                  ],
                  '0',
                ],
              ],
            ),
          ]),
          File.Simple('structReturnMember', [
            new Expect('testing that memory struct is written to memory and member is returned', [
              ['testReturnMember', ['1', '2'], ['1'], '0'],
            ]),
            new Expect(
              'testing that multiple memory structs are written to memory and members returned',
              [['testMultipleStructsMembers', ['1', '2', '0', '8', '10'], ['11'], '0']],
            ),
            new Expect(
              'testing that multiple memory structs are written to memory and members returned and passed correctly between external and internal functions',
              [
                [
                  'testMultipleStructsPublicFunctionMember',
                  ['1', '2', '0', '8', '10'],
                  ['11'],
                  '0',
                ],
              ],
            ),
          ]),
          File.Simple('structReturnStruct', [
            new Expect(
              'testing that memory struct is written to memory and full struct is returned from external function',
              [['testReturnStruct', ['1', '2'], ['1', '2'], '0']],
            ),
            new Expect(
              'testing that memory struct is written to memory and full struct is returned from pubic function',
              [['testReturnStructPublic', ['1', '2'], ['1', '2'], '0']],
            ),
          ]),
          File.Simple('staticArrayReturnIndex', [
            new Expect(
              'testing a static array of ints can be passed into an external function and written to memory and index returned.',
              [['testIntExternal', ['1', '2', '3'], ['3'], '0']],
            ),
            new Expect(
              'testing a static array of ints can be passed into a public function and written to memory and index returned.',
              [['testIntPublic', ['1', '2', '3'], ['3'], '0']],
            ),
            new Expect(
              'testing a static array of structs can be passed into an external function and written to memory and index returned.',
              [
                [
                  'testStructExternal',
                  ['1', '2', '0 ', '3', '4', '0', '5', '6', '0'],
                  ['5', '6', '0'],
                  '0',
                ],
              ],
            ),
            new Expect(
              'testing a static array of structs can be passed into a public function and written to memory and index returned.',
              [['testStructPublic', ['1', '2', '0 ', '3', '4', '0', '5', '6', '0'], ['5'], '0']],
            ),
            new Expect(
              'testing when multiple inputs all of them are written into memory and read correctly.',
              [
                [
                  'testMultiplePublic',
                  ['1', '2', '0 ', '3', '4', '0', '5', '6', '0', '111', '10', '11', '12'],
                  ['13'],
                  '0',
                ],
              ],
            ),
          ]),
        ]),
        new Dir('externalInputChecks', [
          File.Simple('address', [
            new Expect('testing an address in bounds does not throw', [
              [
                'addressTest',
                ['3618502788666131106986593281521497120414687020801267626233049500247285301247'],
                ['3618502788666131106986593281521497120414687020801267626233049500247285301247'],
                '0',
              ],
            ]),
            new Expect('testing an address in bounds does', [
              [
                'addressTest',
                ['3618502788666131106986593281521497120414687020801267626233049500247285301248'],
                null,
                '0',
              ],
            ]),
          ]),
          File.Simple('dynArray', [
            new Expect('testing a dynArray of int values, no values out of bounds', [
              ['elemInt', ['4', '10', '20', '30', '40'], ['10'], '0'],
            ]),
            new Expect('testing a dynArray of int values, with values out of bounds', [
              [
                'elemInt',
                ['4', '10', '20', '30', '400'],
                null,
                '0',
                'Error: value out-of-bounds. Value must be less than 2**8',
              ],
            ]),
            new Expect('testing a dynArray of struct values, with values out of bounds', [
              [
                'elemStruct',
                ['2', '20', '21', '50', '30', '40', '400'],
                null,
                '0',
                'Error: value out-of-bounds. Value must be less than 2**8',
              ],
            ]),
            new Expect('testing a dynArray of struct values, with no values out of bounds', [
              [
                'elemStruct',
                ['3', '10', '20', '30', '11', '12', '13', '20', '21', '40'],
                ['10', '20', '30'],
                '0',
                'Error: value out-of-bounds. Value must be less than 2**8',
              ],
            ]),
          ]),
          File.Simple('int', [
            new Expect('testing solidity pure external signed int8 lower bound', [
              ['testInt8', ['0'], ['0'], '0'],
            ]),
            new Expect('testing solidity pure external signed int8 upper bound', [
              ['testInt8', ['255'], ['255'], '0'],
            ]),
            new Expect('testing solidity pure external signed int8 overflow', [
              [
                'testInt8',
                ['256'],
                null,
                '0',
                'Error: value out-of-bounds. Value must be less than 2**8',
              ],
            ]),
            new Expect('testing solidity pure exernal unsigned int32 overflow', [
              [
                'testUint32',
                ['4294967296'],
                null,
                '0',
                'Error: value out-of-bounds. Value must be less than 2**32',
              ],
            ]),
            new Expect('testing solidity unsigned view external int32 in upper bound', [
              ['testUint32', ['4294967295'], ['4294967295'], '0'],
            ]),
            new Expect('testing solidity signed int248 upper bound', [
              [
                'testInt248',
                ['452312848583266388373324160190187140051835877600158453279131187530910662655'],
                ['452312848583266388373324160190187140051835877600158453279131187530910662655'],
                '0',
              ],
            ]),
            new Expect('testing soldity unsigned int248 overflow', [
              [
                'testInt248',
                ['452312848583266388373324160190187140051835877600158453279131187530910662656'],
                null,
                '0',
              ],
            ]),
            new Expect('testing solidity unsigned int256 in bounds', [
              [
                'testInt256',
                ['0', '340282366920938463463374607431768211455'],
                ['0', '340282366920938463463374607431768211455'],
                '0',
              ],
            ]),
            new Expect('testing soldity unsigned int256 in bounds', [
              [
                'testInt256',
                ['340282366920938463463374607431768211455', '0'],
                ['340282366920938463463374607431768211455', '0'],
                '0',
              ],
            ]),
            new Expect('testing solidity unsigned int256 lower out of bounds', [
              [
                'testInt256',
                ['0', '340282366920938463463374607431768211456'],
                null,
                '0',
                'Error: value out-of-bounds. Values passed to high and low members of Uint256 must be less than 2**128.',
              ],
            ]),
            new Expect('testing solidity unsigned int256 high out of bounds', [
              [
                'testInt256',
                ['340282366920938463463374607431768211456', '0'],
                null,
                '0',
                'Error: value out-of-bounds. Values passed to high and low members of Uint256 must be less than 2**128.',
              ],
            ]),
            new Expect('testing solidity unsigned int256 lower and high out of bounds', [
              [
                'testInt256',
                [
                  '340282366920938463463374607431768211456',
                  '340282366920938463463374607431768211456',
                ],
                null,
                '0',
                'Error: value out-of-bounds. Values passed to high and low members of Uint256 must be less than 2**128.',
              ],
            ]),
            new Expect('testing that more than 1 assert is placed when there are two inputs', [
              [
                'testInt256Int8',
                ['18', '256'],
                null,
                '0',
                'Error: value out-of-bounds. Value must be less than 2**8.',
              ],
            ]),
            new Expect('testing that more than 1 assert is placed when there are two inputs', [
              [
                'testInt256Int8',
                ['65536', '255'],
                null,
                '0',
                'Error: value out-of-bounds. Value must be less than 2**16.',
              ],
            ]),
          ]),
          File.Simple('enum', [
            new Expect('testing that enum in range does not throw error', [
              ['externalFunction', ['0'], ['0'], '0'],
            ]),
            new Expect('testing that enum in range does not throw error', [
              ['externalFunction', ['2'], ['2'], '0'],
            ]),
            new Expect('testing public function with enum out of range throws error', [
              [
                'externalFunction',
                ['3'],
                null,
                '0',
                'Error: value out-of-bounds. Values passed to must be in enum range (0, 2].',
              ],
            ]),
            new Expect(
              'testing external function with more than 1 input has multiple asserts are placed pt. 1',
              [
                [
                  'externalFunction2Inputs',
                  ['2', '4'],
                  null,
                  '0',
                  'Error: value out-of-bounds. Values passed to must be in enum range (0, 3].',
                ],
              ],
            ),
            new Expect(
              'testing external function with more than 1 input has multiple asserts are placed pt. 2',
              [
                [
                  'externalFunction2Inputs',
                  ['3', '3'],
                  null,
                  '0',
                  'Error: value out-of-bounds. Values passed to must be in enum range (0, 2].',
                ],
              ],
            ),
          ]),
          File.Simple('staticArray', [
            new Expect('testing an array of ints with no values out of bounds', [
              ['elemInt', ['10', '20', '30', '40', '50'], ['10'], '0'],
            ]),
            new Expect('testing an array of ints with no values out of bounds', [
              [
                'elemInt',
                ['10', '20', '30', '40', '300'],
                null,
                '0',
                'Error: value out-of-bounds. Value must be less than 2**8',
              ],
            ]),
            new Expect('testing an array of structs with no values out of bounds', [
              [
                'elemStruct',
                ['10', '0', '11', '20', '0', '22', '30', '0', '33'],
                ['10', '0', '11'],
                '0',
              ],
            ]),
            new Expect('testing an array of structs with values out of bounds', [
              [
                'elemStruct',
                ['10', '0', '11', '20', '0', '22', '30', '0', '330'],
                null,
                '0',
                'Error: value out-of-bounds. Value must be less than 2**8',
              ],
            ]),
            new Expect('testing an array of static arrays with no values out of bounds', [
              [
                'elemStruct',
                ['10', '11', '12', '20', '21', '22', '30', '31', '33'],
                ['10', '11', '12'],
                '0',
              ],
            ]),
            new Expect('testing an array of structs with values out of bounds', [
              [
                'elemStruct',
                ['10', '11', '12', '20', '21', '300', '30', '31', '33'],
                null,
                '0',
                'Error: value out-of-bounds. Value must be less than 2**8',
              ],
            ]),
          ]),
          File.Simple('struct', [
            new Expect('testing a struct of with int values, no values out of bounds', [
              ['memberInts', ['10', '20', '30'], ['30'], '0'],
            ]),
            new Expect('testing a struct of with int values, values out of bounds', [
              [
                'memberInts',
                ['10', '20', '300'],
                null,
                '0',
                'Error: value out-of-bounds. Value must be less than 2**8',
              ],
            ]),
            new Expect('testing a struct of with int values, no values out of bounds', [
              ['memberStructs', ['10', '10', '20', '30'], ['10'], '0'],
            ]),
            new Expect('testing a struct of with int values, values out of bounds', [
              [
                'memberStructs',
                ['10', '10', '20', '300'],
                null,
                '0',
                'Error: value out-of-bounds. Value must be less than 2**8',
              ],
            ]),
            new Expect('testing a struct of with int values, no values out of bounds', [
              ['memberStaticArray', ['10', '10', '20', '30'], ['10'], '0'],
            ]),
            new Expect('testing a struct of with int values, values out of bounds', [
              [
                'memberStaticArray',
                ['10', '10', '20', '300'],
                null,
                '0',
                'Error: value out-of-bounds. Value must be less than 2**8',
              ],
            ]),
          ]),
          File.Simple('bool', [
            new Expect('testing that false input does not throw error', [
              ['externalFunction', ['0'], ['0'], '0'],
            ]),
            new Expect('testing that true input does not throw error', [
              ['externalFunction', ['1'], ['1'], '0'],
            ]),
            new Expect('testing that external function with out of bounds input throws error', [
              [
                'externalFunction',
                ['2'],
                null,
                '0',
                'Error: value out-of-bounds. Boolean values passed to must be in range (0, 1].',
              ],
            ]),
            new Expect('testing external function and more than 1 input asserts are placed pt. 1', [
              [
                'externalFunction2Inputs',
                ['2', '0'],
                null,
                '0',
                'Error: value out-of-bounds. Boolean values passed to must be in range (0, 1].',
              ],
            ]),
            new Expect('testing external function and more than 1 input asserts are placed pt. 2', [
              [
                'externalFunction2Inputs',
                ['0', '2'],
                null,
                '0',
                'Error: value out-of-bounds. Boolean values passed to must be in range (0, 1].',
              ],
            ]),
          ]),
        ]),
        new Dir('fallback', [
          new File(
            'fallbackOverriden',
            'A',
            ['100', '0'],
            [
              new Expect('modified', [
                ['unexistent', [], null, '0', 'x can not exceed the amount of 100'],
                ['sub', ['2', '0'], [], '0'],
                ['x', [], ['98', '0'], '0'],
                ['unexistent', [], [], '0'],
                ['x', [], ['99', '0'], '0'],
              ]),
            ],
          ),
          new File(
            'fallbackOverriden',
            'B',
            ['100', '0'],
            [
              new Expect('overriden', [
                ['unexistent', [], [], '0'],
                ['x', [], ['110', '0'], '0'],
              ]),
            ],
          ),
          new File(
            'fallbackOverriden',
            'C',
            ['100', '0'],
            [
              new Expect('inherited', [
                ['unexistent', [], null, '0', 'x can not exceed the amount of 100'],
              ]),
            ],
          ),
          File.Simple('fallbackReturn', [
            Expect.Simple('unexistent', [], []),
            Expect.Simple('x', [], ['1', '0']),
            Expect.Simple('unexistent', [], []),
            Expect.Simple('x', [], ['2', '0']),
            Expect.Simple('unexistent', [], []),
            Expect.Simple('x', [], ['2', '0']),
            Expect.Simple('unexistent', [], []),
            Expect.Simple('x', [], ['2', '0']),
          ]),
          new File(
            'inherited',
            'B',
            [],
            [
              Expect.Simple('getData', [], ['0', '0']),
              Expect.Simple('unexistent', ['42'], []),
              Expect.Simple('getData', [], ['1', '0']),
            ],
          ),
          File.Simple('simple', [
            Expect.Simple('x', [], ['0', '0']),
            Expect.Simple('unexistent', [], []),
            Expect.Simple('x', [], ['1', '0']),
            Expect.Simple('unexistent', ['3', '4', '5'], []),
            Expect.Simple('x', [], ['2', '0']),
            Expect.Simple('unexistent', ['10', '4', '5', '20'], []),
            Expect.Simple('x', [], ['3', '0']),
          ]),
        ]),
        new Dir('if', [
          File.Simple('complexTypeInCondition', [
            Expect.Simple('arr1DInIfExpression', ['5'], ['6']),
            Expect.Simple('map1DInIfExpression', ['5'], ['6']),
            Expect.Simple('arr2DInIfExpression', ['5'], ['6']),
            Expect.Simple('map2DInIfExpression', ['5'], ['6']),
            Expect.Simple('nestedExpressions', ['5'], ['5']),
          ]),
          File.Simple('localVariables', [
            Expect.Simple('ifNoElse', ['1'], ['1'], 'true branch'),
            Expect.Simple('ifNoElse', ['0'], ['2'], 'false branch'),
            Expect.Simple('ifWithElse', ['1'], ['1'], 'true branch'),
            Expect.Simple('ifWithElse', ['0'], ['3'], 'false branch'),
          ]),
          File.Simple('returns', [
            Expect.Simple('ifNoElse', ['1'], ['1'], 'true branch'),
            Expect.Simple('ifNoElse', ['0'], ['2'], 'false branch'),
            Expect.Simple('ifWithElse', ['1'], ['1'], 'true branch'),
            Expect.Simple('ifWithElse', ['0'], ['2'], 'false branch'),
            Expect.Simple('unreachableCode', ['1'], ['1'], 'true branch'),
            Expect.Simple('unreachableCode', ['0'], ['2'], 'false branch'),
          ]),
          File.Simple('nesting', [
            Expect.Simple('nestedIfs', ['1', '1'], ['3', '1'], 'true/true'),
            Expect.Simple('nestedIfs', ['1', '0'], ['2', '1'], 'true/false'),
            Expect.Simple('nestedIfs', ['0', '1'], ['1', '0'], 'false/true'),
            Expect.Simple('nestedIfs', ['0', '0'], ['0', '0'], 'false/false'),
            Expect.Simple('uncheckedBlock', ['1'], ['255'], 'true branch'),
            Expect.Simple('uncheckedBlock', ['0'], ['254'], 'true branch'),
            Expect.Simple('loops', ['1'], ['1'], 'true branch'),
            Expect.Simple('loops', ['0'], ['0'], 'false branch'),
          ]),
          File.Simple('noBlocks', [
            Expect.Simple('test', ['0', '0'], ['0b00']),
            Expect.Simple('test', ['0', '1'], ['0b01']),
            Expect.Simple('test', ['1', '0'], ['0b10']),
            Expect.Simple('test', ['1', '1'], ['0b11']),
          ]),
        ]),
        new Dir('imports', [
          File.Simple('importto', [Expect.Simple('checkImports', ['3', '2'], ['1'])]),
        ]),
        new Dir('inheritance', [
          new Dir('constructors', [
            new File(
              'abstractContract',
              'C',
              ['250', '0'],
              [Expect.Simple('f', ['412', '0'], ['662', '0'])],
            ),
            new File(
              'constructors',
              'C',
              [],
              [
                Expect.Simple('a', [], ['9', '0']),
                Expect.Simple('b', [], ['14', '0']),
                Expect.Simple('c', [], ['13', '0']),
                Expect.Simple('d', [], ['4', '0']),
              ],
            ),
            new File(
              'modifiedConstructor',
              'A',
              ['500', '0'],
              [Expect.Simple('a', [], ['500', '0'])],
            ),
            new File(
              'modifiedConstructor',
              'B',
              ['500', '0'],
              [Expect.Simple('a', [], ['0', '0'])],
            ),
            new File(
              'orderOfEval',
              'X',
              [],
              [Expect.Simple('g', [], ['4', '4', '0', '2', '0', '1', '0', '3', '0'])],
            ),
          ]),
          new Dir('functions', [
            new File('base', 'Base', [], [Expect.Simple('g', ['3'], ['3'])]),
            new File('mid', 'Mid', [], [Expect.Simple('g', ['10'], ['20'])]),
            new File('derived', 'Derived', [], [Expect.Simple('f', ['5'], ['15'])]),
            new File(
              'functionOverriding',
              'C',
              [],
              [Expect.Simple('f', [], ['30', '0']), Expect.Simple('g', [], ['30', '0'])],
            ),
          ]),
          new Dir('modifiers', [
            new File(
              'callBaseModifier',
              'B',
              [],
              [
                Expect.Simple('f', ['5', '0'], ['2', '0'], 'call base modifier and success'),
                new Expect('failedModifier', [
                  ['f', ['15', '0'], null, '0', 'Failed call to base modifier'],
                ]),
                Expect.Simple('g', ['20', '0'], ['2', '0'], 'call modifier overrider'),
              ],
            ),
            new File(
              'inheritedModifiedFunction',
              'B',
              [],
              [Expect.Simple('f', ['20', '0'], ['20', '0'])],
            ),
            new File(
              'modifierInheritance',
              'D',
              [],
              [
                new Expect('modifier', [
                  ['withdraw', ['5000', '0'], ['95000', '0'], '0'],
                  ['lock', [], [], '0'],
                  ['withdraw', ['280', '0'], null, '0', 'Can not call this function when locked'],
                  ['clear', [], [], '0'],
                  ['withdraw', ['280', '0'], ['0', '0'], '0'],
                ]),
              ],
            ),
            new File(
              'modifierOverriding',
              'C',
              [],
              [
                new Expect('modifier', [
                  [
                    'withdraw',
                    ['10000', '0'],
                    null,
                    '0',
                    'Value to withdraw must be smaller than the current balance',
                  ],
                  [
                    'withdraw',
                    ['100', '0'],
                    null,
                    '0',
                    'Value to withdraw must be bigger than the limit',
                  ],
                  ['withdraw', ['5500', '0'], null, '0', 'Balance must be bigger than 1000'],
                  ['withdraw', ['5000', '0'], ['1000', '0'], '0'],
                  [
                    'withdraw',
                    ['100', '0'],
                    null,
                    '0',
                    'Value to withdraw must be bigger than the limit',
                  ],
                ]),
              ],
            ),
          ]),
          new Dir('structs', [
            File.Simple('derived', [
              Expect.Simple('identity', ['1', '5'], ['1', '5']),
              Expect.Simple('swap', ['1', '5'], ['5', '1']),
              Expect.Simple('set', ['1', '5'], ['1']),
            ]),
          ]),
          new Dir('superCalls', [
            new File('order', 'Final', [], [Expect.Simple('f', [], ['2', '0'])]),
            new File('superInConstructor', 'D', [], [Expect.Simple('f', [], ['15', '0'])]),
            new File(
              'superInModifier',
              'Final',
              [],
              [Expect.Simple('f', ['75', '0'], ['50', '0'])],
            ),
          ]),
          new Dir('variables', [
            new File('derived', 'Derived', [], [Expect.Simple('f', [], ['36', '0', '24', '0'])]),
          ]),
        ]),
        new Dir('largeSizeArray', [
          File.Simple('large_size_array', [
            Expect.Simple('getLength', [], [...toCairoUint256(10000000000000000000)]),
            Expect.Simple(
              'setValue',
              [...toCairoUint256(10000000), ...toCairoUint256(456)],
              [...toCairoUint256(456)],
            ),
          ]),
        ]),
        new Dir('libraries', [
          File.Simple('constantInitialization', [Expect.Simple('f', [], ['20001'])]),
          File.Simple('usingFor', [
            Expect.Simple('libFunction', ['1'], ['0'], 'uint256/true branch'),
          ]),
          File.Simple('importLibs', [Expect.Simple('addSub', ['5', '4'], ['9', '1'])]),
          File.Simple('LibInLib', [Expect.Simple('mulDiv', ['5', '2'], ['10', '2', '1'])]),
          new File('librariesInInheritance', 'C', [], [Expect.Simple('g', [], ['1', '0'])]),
          File.Simple('libraryCallInHomestead', [
            new Expect('f', [['f', [], [], '234']]),
            new Expect('sender', [['sender', [], ['234'], '465']]),
          ]),
          File.Simple('libStructs', [
            Expect.Simple(
              'f',
              [],
              ['7', '0', '8', '0'],
              'test using struct defined in library in other contract',
            ),
          ]),
          new Dir('freeFunctionsLib', [
            File.Simple('directAndIndirect', [Expect.Simple('freeFuncLib', ['2'], ['4'])]),
            File.Simple('sameName', [Expect.Simple('freeFuncLib', ['1'], ['0'])]),
          ]),
        ]),
        new Dir('loops', [
          File.Simple('loops', [
            Expect.Simple('forLoop', ['3'], ['8']),
            Expect.Simple('whileLoop', ['10'], ['10']),
            Expect.Simple('breaks', ['5'], ['5']),
            Expect.Simple('continues', ['4'], ['24']),
            Expect.Simple('doWhile', ['0', '4'], ['5']),
            Expect.Simple('doWhile', ['7', '6'], ['8']),
            Expect.Simple('doWhile_continue', ['1'], ['1']),
            Expect.Simple('doWhile_continue_2', [], ['42', '0']),
            Expect.Simple('doWhile_return', ['4'], ['2']),
            Expect.Simple('doWhile_break', ['0', '2'], ['2']),
          ]),
        ]),
        new Dir('mangledIdentifiers', [
          File.Simple('freeFunction', [
            Expect.Simple('f', [], ['20']),
            Expect.Simple('s', [], ['10']),
          ]),
        ]),
        new Dir('mapping', [
          File.Simple('stringKeyMapping', [
            Expect.Simple('cdString', ['1', '97'], ['5']),
            Expect.Simple('memStringLiteral', [], ['10']),
            Expect.Simple('memStringVariable', [], ['15']),
            Expect.Simple('storageString', [], ['20']),
            Expect.Simple('emptySlot', [], ['0']),
            Expect.Simple('nestedMapCalls', [], ['25']),
            Expect.Simple('sameStringKey', [], ['1']),
            Expect.Simple('stringValueChange', [], ['1']),
          ]),
          File.Simple('bytesKeyMapping', [
            Expect.Simple('cdBytes', ['1', '97'], ['5']),
            Expect.Simple('memBytesLiteral', [], ['10']),
            Expect.Simple('memBytesVariable', [], ['15']),
            Expect.Simple('storageBytes', [], ['20']),
            Expect.Simple('emptySlot', [], ['0']),
            Expect.Simple('nestedMapCalls', [], ['25']),
            Expect.Simple('sameBytesKey', [], ['1']),
            Expect.Simple('bytesValueChange', [], ['1']),
          ]),
        ]),
        new Dir('maths', [
          File.Simple('addition', [
            Expect.Simple('addition8safe', ['3', '20'], ['23']),
            Expect.Simple('addition8safe', ['200', '180'], null, 'overflow'),
            Expect.Simple('addition8unsafe', ['3', '20'], ['23']),
            Expect.Simple('addition8unsafe', ['200', '180'], ['124'], 'overflow'),
            Expect.Simple('addition120safe', ['6', '8'], ['14']),
            Expect.Simple(
              'addition120safe',
              ['900000000000000000000000000000000000', '800000000000000000000000000000000000'],
              null,
              'overflow',
            ),
            Expect.Simple('addition120unsafe', ['6', '8'], ['14']),
            Expect.Simple(
              'addition120unsafe',
              ['900000000000000000000000000000000000', '800000000000000000000000000000000000'],
              ['370772004215084127096192939719655424'],
              'overflow',
            ),
            Expect.Simple('addition256safe', ['20', '1', '5', '2'], ['25', '3']),
            Expect.Simple('addition256unsafe', ['20', '1', '5', '2'], ['25', '3']),
            Expect.Simple('addition8signedsafe', ['3', '20'], ['23'], 'pos + pos'),
            Expect.Simple('addition8signedsafe', ['100', '90'], null, 'pos + pos overflow'),
            Expect.Simple('addition8signedsafe', ['255', '254'], ['253'], 'neg + neg'),
            Expect.Simple('addition8signedsafe', ['128', '128'], null, 'neg + neg overflow'),
            Expect.Simple('addition8signedunsafe', ['3', '20'], ['23']),
            Expect.Simple('addition8signedunsafe', ['100', '90'], ['190'], 'overflow'),
            Expect.Simple('addition120signedsafe', ['6', '8'], ['14'], 'pos + pos'),
            Expect.Simple(
              'addition120signedsafe',
              ['400000000000000000000000000000000000', '450000000000000000000000000000000000'],
              null,
              'pos + pos overflow',
            ),
            Expect.Simple(
              'addition120signedsafe',
              [`${2n ** 120n / 2n}`, `${2n ** 120n - 1n}`],
              null,
              'neg + neg overflow',
            ),
            Expect.Simple('addition120signedunsafe', ['6', '8'], ['14']),
            Expect.Simple(
              'addition120signedunsafe',
              ['400000000000000000000000000000000000', '450000000000000000000000000000000000'],
              ['850000000000000000000000000000000000'],
              'overflow',
            ),
            Expect.Simple('addition256signedsafe', ['20', '1', '5', '2'], ['25', '3']),
            Expect.Simple(
              'addition256signedsafe',
              [
                '340282366920938463463374607431768211455',
                '340282366920938463463374607431768211455',
                '1',
                '0',
              ],
              ['0', '0'],
            ),
            Expect.Simple(
              'addition256signedsafe',
              [...toCairoUint256(2n ** 255n), ...toCairoUint256(2n ** 255n)],
              null,
              'neg + neg overflow',
            ),
            Expect.Simple(
              'addition256signedsafe',
              [...toCairoUint256(2n ** 255n - 1n), ...toCairoUint256(2n ** 255n - 1n)],
              null,
              'pos + pos overflow',
            ),
            Expect.Simple('addition256signedunsafe', ['20', '1', '5', '2'], ['25', '3']),
          ]),
          File.Simple('bitwiseAnd', [
            Expect.Simple('bitwise_and8safe', ['15', '45'], ['13']),
            Expect.Simple('bitwise_and8signedsafe', ['15', '45'], ['13']),
            Expect.Simple('bitwise_and8unsafe', ['15', '45'], ['13']),
            Expect.Simple('bitwise_and8signedunsafe', ['15', '45'], ['13']),
            Expect.Simple('bitwise_and256safe', ['15', '90', '45', '80'], ['13', '80']),
            Expect.Simple('bitwise_and256signedsafe', ['15', '90', '45', '80'], ['13', '80']),
            Expect.Simple('bitwise_and256unsafe', ['15', '90', '45', '80'], ['13', '80']),
            Expect.Simple('bitwise_and256signedunsafe', ['15', '90', '45', '80'], ['13', '80']),
          ]),
          File.Simple('bitwiseOr', [
            Expect.Simple('bitwise_or8safe', ['14', '57'], ['63']),
            Expect.Simple('bitwise_or8signedsafe', ['14', '57'], ['63']),
            Expect.Simple('bitwise_or8unsafe', ['14', '57'], ['63']),
            Expect.Simple('bitwise_or8signedunsafe', ['14', '57'], ['63']),
            Expect.Simple('bitwise_or256safe', ['14', '13', '57', '100'], ['63', '109']),
            Expect.Simple('bitwise_or256signedsafe', ['14', '13', '57', '100'], ['63', '109']),
            Expect.Simple('bitwise_or256unsafe', ['14', '13', '57', '100'], ['63', '109']),
            Expect.Simple('bitwise_or256signedunsafe', ['14', '13', '57', '100'], ['63', '109']),
          ]),
          File.Simple('decrement', [
            Expect.Simple('preDecrementStatement', ['10'], ['9']),
            Expect.Simple('postDecrementStatement', ['10'], ['9']),
            Expect.Simple('preDecrementExpression', ['10'], ['9', '9']),
            Expect.Simple('postDecrementExpression', ['10'], ['10', '9']),
          ]),
          File.Simple('division', [
            Expect.Simple('division8safe', ['100', '5'], ['20']),
            Expect.Simple('division8signedsafe', ['100', '5'], ['20']),
            Expect.Simple('division8unsafe', ['100', '5'], ['20']),
            Expect.Simple('division8signedunsafe', ['100', '5'], ['20']),
            Expect.Simple('division256safe', ['100', '20', '5', '0'], ['20', '4']),
            Expect.Simple('division256signedsafe', ['100', '20', '5', '0'], ['20', '4']),
            Expect.Simple('division256unsafe', ['100', '20', '5', '0'], ['20', '4']),
            Expect.Simple('division256signedunsafe', ['100', '20', '5', '0'], ['20', '4']),
          ]),
          File.Simple('remainder', [
            Expect.Simple('remainder8safe', ['103', '5'], ['3']),
            //-119 % 5 = -4
            Expect.Simple('remainder8signedsafe', ['137', '5'], ['252']),
            Expect.Simple('remainder8unsafe', ['215', '9'], ['8']),
            Expect.Simple('remainder8signedunsafe', ['2', '5'], ['2']),
            Expect.Simple('remainder256safe', ['255', '23', '5', '0'], ['3', '0']),
            Expect.Simple('remainder256signedsafe', ['100', '20', '5', '0'], ['0', '0']),
            Expect.Simple('remainder256unsafe', ['100', '21', '5', '1'], ['0', '1']),
            Expect.Simple('remainder256signedunsafe', ['100', '20', '13', '0'], ['7', '0']),
          ]),
          File.Simple('eq', [
            Expect.Simple('eq8safe', ['1', '2'], ['0']),
            Expect.Simple('eq8signedsafe', ['1', '1'], ['1']),
            Expect.Simple('eq8unsafe', ['1', '1'], ['1']),
            Expect.Simple('eq8signedunsafe', ['1', '2'], ['0']),
            Expect.Simple('eq256safe', ['1', '2', '1', '2'], ['1']),
            Expect.Simple('eq256signedsafe', ['1', '2', '3', '2'], ['0']),
            Expect.Simple('eq256unsafe', ['1', '2', '1', '3'], ['0']),
            Expect.Simple('eq256signedunsafe', ['1', '2', '1', '2'], ['1']),
          ]),
          File.Simple('exp', [
            Expect.Simple('exp8safe', ['0', '0'], ['1']),
            Expect.Simple('exp8signedsafe', ['255', '10'], ['1']),
            Expect.Simple('exp8unsafe', ['100', '1'], ['100']),
            Expect.Simple('exp8signedunsafe', ['4', '3'], ['64']),
            Expect.Simple('exp256safe', ['0', '0', '1', '0'], ['0', '0']),
            Expect.Simple('exp256signedsafe', ['1000', '500', '0', '0'], ['1', '0']),
            Expect.Simple('exp256unsafe', ['2', '0', '3', '0'], ['8', '0']),
            Expect.Simple('exp256signedunsafe', ['0', '0', '0', '0'], ['1', '0']),
            Expect.Simple(
              'exp_minus_256',
              ['31', '0'],
              ['0', '0xff000000000000000000000000000000'],
            ),
            Expect.Simple('exp_minus_256', ['32', '0'], null),
          ]),
          File.Simple('ge', [
            Expect.Simple('ge8safe', ['1', '2'], ['0']),
            Expect.Simple('ge8signedsafe', ['255', '1'], ['0']),
            Expect.Simple('ge8unsafe', ['2', '1'], ['1']),
            Expect.Simple('ge8signedunsafe', ['5', '100'], ['0']),
            Expect.Simple('ge256safe', ['20', '3', '20', '3'], ['1']),
            Expect.Simple('ge256signedsafe', ['2', '3', '1', '4'], ['0']),
            Expect.Simple('ge256unsafe', ['1', '5', '3', '2'], ['1']),
            Expect.Simple('ge256signedunsafe', ['1', '1', '1', '1'], ['1']),
          ]),
          File.Simple('gt', [
            Expect.Simple('gt8safe', ['1', '2'], ['0']),
            Expect.Simple('gt8signedsafe', ['255', '1'], ['0']),
            Expect.Simple('gt8unsafe', ['2', '1'], ['1']),
            Expect.Simple('gt8signedunsafe', ['5', '100'], ['0']),
            Expect.Simple('gt256safe', ['20', '3', '20', '3'], ['0']),
            Expect.Simple('gt256signedsafe', ['2', '3', '1', '4'], ['0']),
            Expect.Simple('gt256unsafe', ['1', '5', '3', '2'], ['1']),
            Expect.Simple('gt256signedunsafe', ['1', '1', '1', '1'], ['0']),
          ]),
          File.Simple('increment', [
            Expect.Simple('preIncrementStatement', ['10'], ['11']),
            Expect.Simple('postIncrementStatement', ['10'], ['11']),
            Expect.Simple('preIncrementExpression', ['10'], ['11', '11']),
            Expect.Simple('postIncrementExpression', ['10'], ['10', '11']),
          ]),
          File.Simple('le', [
            Expect.Simple('le8safe', ['1', '2'], ['1']),
            Expect.Simple('le8signedsafe', ['255', '1'], ['1']),
            Expect.Simple('le8signedsafe', ['1', '10'], ['1']),
            Expect.Simple('le8signedsafe', ['156', '255'], ['1']),
            Expect.Simple('le8unsafe', ['2', '1'], ['0']),
            Expect.Simple('le8signedunsafe', ['5', '100'], ['1']),
            Expect.Simple('le256safe', ['20', '3', '20', '3'], ['1']),
            Expect.Simple('le256signedsafe', ['2', '3', '1', '4'], ['1']),
            Expect.Simple('le256unsafe', ['1', '5', '3', '2'], ['0']),
            Expect.Simple('le256signedunsafe', ['1', '1', '1', '1'], ['1']),
          ]),
          File.Simple('lt', [
            Expect.Simple('lt8safe', ['1', '2'], ['1']),
            Expect.Simple('lt8signedsafe', ['255', '1'], ['1']),
            Expect.Simple('lt8unsafe', ['2', '1'], ['0']),
            Expect.Simple('lt8signedunsafe', ['5', '100'], ['1']),
            Expect.Simple('lt256safe', ['20', '3', '20', '3'], ['0']),
            Expect.Simple('lt256signedsafe', ['2', '3', '1', '4'], ['1']),
            Expect.Simple('lt256unsafe', ['1', '5', '3', '2'], ['0']),
            Expect.Simple('lt256signedunsafe', ['1', '1', '1', '1'], ['0']),
          ]),
          File.Simple('multiplication', [
            Expect.Simple('multiplication8safe', ['4', '6'], ['24']),
            Expect.Simple('multiplication8safe', ['100', '40'], null, 'overflow'),
            Expect.Simple('multiplication8unsafe', ['4', '6'], ['24']),
            Expect.Simple('multiplication128safe', ['4', '6'], ['24']),
            Expect.Simple('multiplication128unsafe', ['4', '6'], ['24']),
            Expect.Simple('multiplication8unsafe', ['100', '40'], ['160'], 'overflow'),
            Expect.Simple('multiplication256safe', ['20', '1', '5', '0'], ['100', '5']),
            Expect.Simple('multiplication256unsafe', ['20', '0', '5', '1'], ['100', '20']),
            Expect.Simple('multiplication8signedsafe', ['255', '255'], ['1']),
            Expect.Simple('multiplication8signedsafe', ['100', '40'], null, 'overflow'),
            Expect.Simple('multiplication8signedunsafe', ['192', '2'], ['128']),
            Expect.Simple('multiplication8signedunsafe', ['100', '40'], ['160'], 'overflow'),
            Expect.Simple('multiplication128signedsafe', ['255', '255'], ['65025']),
            Expect.Simple('multiplication128signedunsafe', ['192', '2'], ['384']),
            Expect.Simple(
              'multiplication128signedunsafe',
              // -1 * 2 = -2
              ['340282366920938463463374607431768211455', '2'],
              ['340282366920938463463374607431768211454'],
            ),
            Expect.Simple(
              'multiplication256signedsafe',
              [
                '0',
                '0x40000000000000000000000000000000',
                '0xfffffffffffffffffffffffffffffffe',
                '0xffffffffffffffffffffffffffffffff',
              ],
              ['0', '0x80000000000000000000000000000000'],
            ),
            Expect.Simple(
              'multiplication256signedsafe',
              [
                '1',
                '0x40000000000000000000000000000000',
                '0xfffffffffffffffffffffffffffffffe',
                '0xffffffffffffffffffffffffffffffff',
              ],
              null,
            ),
            Expect.Simple('multiplication256signedsafe', ['20', '1', '5', '0'], ['100', '5']),
            Expect.Simple('multiplication256signedsafe', ['20', '1', '5', '0'], ['100', '5']),
            Expect.Simple('multiplication256signedunsafe', ['20', '0', '5', '1'], ['100', '20']),
          ]),
          File.Simple('neq', [
            Expect.Simple('neq8safe', ['1', '2'], ['1']),
            Expect.Simple('neq8signedsafe', ['1', '1'], ['0']),
            Expect.Simple('neq8unsafe', ['1', '1'], ['0']),
            Expect.Simple('neq8signedunsafe', ['1', '2'], ['1']),
            Expect.Simple('neq256safe', ['1', '2', '1', '2'], ['0']),
            Expect.Simple('neq256signedsafe', ['1', '2', '3', '2'], ['1']),
            Expect.Simple('neq256unsafe', ['1', '2', '1', '3'], ['1']),
            Expect.Simple('neq256signedunsafe', ['1', '2', '1', '2'], ['0']),
          ]),
          File.Simple('shl', [
            Expect.Simple('shl8safe', ['3', '4'], ['48']),
            Expect.Simple('shl8unsafe', ['3', '4'], ['48']),
            Expect.Simple('shl8signedsafe', ['3', '4'], ['48']),
            Expect.Simple('shl8signedunsafe', ['3', '4'], ['48']),
            Expect.Simple('shl8_256safe', ['3', '4', '0'], ['48']),
            Expect.Simple('shl8_256unsafe', ['3', '4', '0'], ['48']),
            Expect.Simple('shl8_256signedsafe', ['3', '4', '0'], ['48']),
            Expect.Simple('shl8_256signedunsafe', ['3', '4', '0'], ['48']),
            Expect.Simple('shl256safe', ['3', '5', '4'], ['48', '80']),
            Expect.Simple('shl256unsafe', ['3', '5', '4'], ['48', '80']),
            Expect.Simple('shl256signedsafe', ['3', '5', '4'], ['48', '80']),
            Expect.Simple('shl256signedunsafe', ['3', '5', '4'], ['48', '80']),
            Expect.Simple('shl256_256safe', ['3', '5', '4', '0'], ['48', '80']),
            Expect.Simple('shl256_256unsafe', ['3', '5', '4', '0'], ['48', '80']),
            Expect.Simple('shl256_256signedsafe', ['3', '5', '4', '0'], ['48', '80']),
            Expect.Simple('shl256_256signedunsafe', ['3', '5', '4', '0'], ['48', '80']),
            Expect.Simple('shl_positive_literal', [], ['1']),
            Expect.Simple('shl_negative_literal', [], ['1']),
          ]),
          File.Simple('shr', [
            Expect.Simple('shr8safe', ['100', '2'], ['25']),
            Expect.Simple('shr8unsafe', ['100', '2'], ['25']),
            Expect.Simple('shr8signedsafe', ['100', '2'], ['25']),
            Expect.Simple('shr8signedunsafe', ['100', '2'], ['25']),
            Expect.Simple('shr8_256safe', ['100', '2', '0'], ['25']),
            Expect.Simple('shr8_256unsafe', ['100', '2', '0'], ['25']),
            Expect.Simple('shr8_256signedsafe', ['100', '2', '0'], ['25']),
            Expect.Simple('shr8_256signedunsafe', ['100', '2', '0'], ['25']),
            Expect.Simple('shr256safe', ['100', '20', '2'], ['25', '5']),
            Expect.Simple('shr256unsafe', ['100', '20', '2'], ['25', '5']),
            Expect.Simple('shr256signedsafe', ['100', '20', '2'], ['25', '5']),
            Expect.Simple('shr256signedunsafe', ['100', '20', '2'], ['25', '5']),
            Expect.Simple('shr256_256safe', ['100', '20', '2', '0'], ['25', '5']),
            Expect.Simple('shr256_256unsafe', ['100', '20', '2', '0'], ['25', '5']),
            Expect.Simple('shr256_256signedsafe', ['100', '20', '2', '0'], ['25', '5']),
            Expect.Simple('shr256_256signedunsafe', ['100', '20', '2', '0'], ['25', '5']),
            Expect.Simple('shr_positive_literal', [], ['1']),
            Expect.Simple('shr_negative_literal', [], ['1']),
          ]),
          File.Simple('subtraction', [
            Expect.Simple('subtraction8safe', ['31', '2'], ['29']),
            Expect.Simple('subtraction8safe', ['20', '180'], null, 'overflow'),
            Expect.Simple('subtraction8unsafe', ['32', '20'], ['12']),
            Expect.Simple('subtraction8unsafe', ['2', '180'], ['78'], 'overflow'),
            Expect.Simple('subtraction8signedsafe', ['31', '2'], ['29']),
            Expect.Simple('subtraction8signedsafe', ['20', '180'], ['96'], 'overflow'),
            Expect.Simple('subtraction8signedunsafe', ['32', '20'], ['12']),
            Expect.Simple('subtraction8signedunsafe', ['20', '180'], ['96'], 'overflow'),
            Expect.Simple('subtraction200safe', ['60', '8'], ['52']),
            Expect.Simple(
              'subtraction200safe',
              ['800000000000000000000000000000000000', '900000000000000000000000000000000000'],
              null,
              'overflow',
            ),
            Expect.Simple('subtraction200unsafe', ['64', '8'], ['56']),
            Expect.Simple(
              'subtraction200unsafe',
              ['800000000000000000000000000000000000', '900000000000000000000000000000000000'],
              ['1606938044258990275541961992341162602522202993782792835301376'],
              'overflow',
            ),
            Expect.Simple('subtraction256safe', ['20', '4', '5', '2'], ['15', '2']),
            Expect.Simple('subtraction256safe', ['20', '1', '5', '2'], null, 'overflow'),
            Expect.Simple('subtraction256unsafe', ['20', '4', '5', '2'], ['15', '2']),
            Expect.Simple(
              'subtraction256unsafe',
              ['20', '4', '50', '2'],
              ['340282366920938463463374607431768211426', '1'],
              'overflow',
            ),
            Expect.Simple('subtraction256signedsafe', ['20', '4', '5', '2'], ['15', '2']),
            Expect.Simple(
              'subtraction256signedsafe',
              ['0', '0', '1', '0'],
              [
                '340282366920938463463374607431768211455',
                '340282366920938463463374607431768211455',
              ],
            ),
            Expect.Simple(
              'subtraction256signedsafe',
              ['20', '1', '5', '2'],
              ['15', '340282366920938463463374607431768211455'],
              'overflow',
            ),
            Expect.Simple('subtraction256signedunsafe', ['20', '4', '5', '2'], ['15', '2']),
            Expect.Simple(
              'subtraction256signedunsafe',
              ['20', '4', '50', '2'],
              ['340282366920938463463374607431768211426', '1'],
              'overflow',
            ),
          ]),
          File.Simple('xor', [
            Expect.Simple('xor8safe', ['10', '24'], ['18']),
            Expect.Simple('xor8signedsafe', ['10', '24'], ['18']),
            Expect.Simple('xor8unsafe', ['10', '24'], ['18']),
            Expect.Simple('xor8signedunsafe', ['10', '24'], ['18']),
            Expect.Simple('xor256safe', ['10', '7', '24', '19'], ['18', '20']),
            Expect.Simple('xor256signedsafe', ['10', '7', '24', '19'], ['18', '20']),
            Expect.Simple('xor256unsafe', ['10', '7', '24', '19'], ['18', '20']),
            Expect.Simple('xor256signedunsafe', ['10', '7', '24', '19'], ['18', '20']),
          ]),
        ]),
        new Dir('memory', [
          File.Simple('delete', [
            Expect.Simple('deleteFelt', [], ['0']),
            Expect.Simple('deleteUint', [], ['0', '0']),
            Expect.Simple('deleteS', [], ['0', '0'], 'Delete simple struct'),
            Expect.Simple('deleteDArray', ['3', '5', '3', '2'], ['0', '0'], 'Delete dynamic array'),
            Expect.Simple(
              'copyDeleteDArray',
              ['3', '5', '3', '2'],
              ['8', '0'],
              'Delete dynamic array but keep a reference copy',
            ),
            // Blocked by returning a struct containing a dynamic array
            // Expect.Simple('deleteC', [], ['0'], 'Delete struct with a dyanmic array as a member'),
            Expect.Simple(
              'deleteCnotArray',
              ['3', '5', '1', '2'],
              ['4'],
              'Delete struct but keep member array ',
            ),
            Expect.Simple('deleteSArray', [], ['3', '4'], 'Delete dynamic array of structs'),
            Expect.Simple('delete2dArray', [], ['13', '0'], 'Delete dynamic array of structs'),
          ]),
          File.Simple('dynamicArrays', [
            Expect.Simple('uint8new', [], ['0', '0']),
            Expect.Simple('uint8write', ['5'], ['0', '5']),
            Expect.Simple('uint256new', [], ['0', '0', '0', '0']),
            Expect.Simple('uint256write', ['5', '6'], ['0', '0', '5', '6']),
          ]),
          File.Simple('nested', [
            Expect.Simple('setAndGet', ['100'], ['100']),
            Expect.Simple(
              'memberAssign',
              ['2', '3', '4', '5', '6', '7', '8', '9', '10', '11'],
              ['2', '3', '4', '5', '6'],
            ),
            Expect.Simple(
              'identifierAssign',
              ['2', '3', '4', '5', '6', '7', '8', '9', '10', '11'],
              ['7', '8', '9', '10', '11'],
            ),
          ]),
          File.Simple('nestedIndexAccessWrite', [
            Expect.Simple(
              'passDataToInnerFunction',
              [],
              [...['0', '0', '0'], ...['0', '0', '0'], ...['0', '0', '1'], ...['0', '0', '7']],
              '0',
            ),
          ]),
          File.Simple('staticArrays', [
            Expect.Simple('uint8default', [], ['0', '0']),
            Expect.Simple('uint8write', ['5'], ['0', '5']),
            Expect.Simple('uint256default', [], ['0', '0', '0', '0']),
            Expect.Simple('uint256write', ['5', '6'], ['0', '0', '5', '6']),
          ]),
          File.Simple('structs', [
            Expect.Simple('createDefault', [], ['0', '0', '0']),
            Expect.Simple('createManual', ['1', '2', '3'], ['1', '2', '3']),
            Expect.Simple('writeMembers', ['1', '2', '3'], ['1', '2', '3']),
            Expect.Simple('references', ['1', '2', '3'], ['1', '2', '3']),
            Expect.Simple('input', ['3', '4', '5'], ['4', '5', '5']),
            Expect.Simple('output', ['3', '4', '5'], ['3', '4', '5']),
          ]),
        ]),
        new Dir('modifiers', [
          File.Simple('modifier', [
            Expect.Simple('f', ['90000', '0'], ['10000', '0']),
            Expect.Simple('f', ['110000', '0'], ['0', '0']),
          ]),
          File.Simple('modifierRecursive', [
            new Expect('modifier', [
              ['fact', ['5', '0'], ['120', '0'], '0'],
              ['called', [], ['6', '0'], '0'],
            ]),
          ]),
          File.Simple('modifierWithReturn', [
            Expect.Simple('returnFiveThroughModifiers', [], ['5']),
          ]),
          File.Simple('multipleModifiers', [
            new Expect('modifier', [
              ['openEvent', [], [], '0'],
              ['donate', ['238', '0'], ['238', '0'], '0'],
              ['donate', ['100', '0'], ['338', '0'], '0'],
              ['donate', ['50', '0'], null, '0', 'Value for donation must be bigger than 100'],
              ['balance', [], ['338', '0'], '0'],
              ['closeEvent', [], [], '0'],
              [
                'donate',
                ['500', '0'],
                null,
                '0',
                'The event must be open in order to receive donations',
              ],
              ['balance', [], ['0', '0'], '0'],
            ]),
          ]),
        ]),
        new Dir('modifiers', [
          File.Simple('modifier', [
            Expect.Simple('f', ['90000', '0'], ['10000', '0']),
            Expect.Simple('f', ['110000', '0'], ['0', '0']),
          ]),
          File.Simple('multipleModifiers', [
            new Expect('modifier', [
              ['openEvent', [], [], '0'],
              ['donate', ['238', '0'], ['238', '0'], '0'],
              ['donate', ['100', '0'], ['338', '0'], '0'],
              ['donate', ['50', '0'], null, '0', 'Value for donation must be bigger than 100'],
              ['balance', [], ['338', '0'], '0'],
              ['closeEvent', [], [], '0'],
              [
                'donate',
                ['500', '0'],
                null,
                '0',
                'The event must be open in order to receive donations',
              ],
              ['balance', [], ['0', '0'], '0'],
            ]),
          ]),
        ]),
        new Dir('new', [
          File.Simple('deep', [Expect.Simple('createContracts', [], [])]),
          File.Simple('many', [
            new Expect('Uint256 as argument', [
              ['createUint256Contract', ['0', '2'], [], '0'],
              ['getUint256X', [], ['0', '2'], '0'],
            ]),
            new Expect('Uint8 as argument', [
              ['createUint8Contract', ['3'], [], '0'],
              ['getUint8X', [], ['3'], '0'],
            ]),
            new Expect('Dynamic Array as argument', [
              ['createDynArrayContract', ['4', '0', '5', '0', '7', '0', '11', '0', '31'], [], '0'],
              ['getDynArrayX', [], ['4', '0', '5', '0', '7', '0', '11', '0', '31'], '0'],
            ]),
            new Expect('Static Array as argument', [
              ['createStaticArrayContract', ['13', '17', '19'], [], '0'],
              ['getStaticArrayX', [], ['13', '17', '19'], '0'],
            ]),
            new Expect('Struct as argument', [
              ['createStructContract', ['23', '29'], [], '0'],
              ['getStructX', [], ['23', '29'], '0'],
            ]),
          ]),
          File.Simple('salted', [
            new Expect('Create multiple salted contracts', [
              ['createAndStoreUint256Contract', ['0', '1', '0', '2'], [], '0'],
              ['createAndStoreUint256Contract', ['0', '2', '0', '5'], [], '0'],
              ['createUint256Contract', ['0', `${2n ** 128n - 1n}`, '0', '7'], [], '0'],
            ]),
            new Expect('Interact with different deployed salted contracts', [
              ['getUint256X', ['0', '1'], ['0', '2'], '0'],
              ['getUint256X', ['0', '2'], ['0', '5'], '0'],
            ]),
          ]),
          /*
          File.Simple('product', [
            new Expect('Different types', [
              [
                'createProduct',
                [
                  ...['2', '0'],
                  '3',
                  ...['3', '0', '2', '0', '3', '0', '5'],
                  ...['7', '11'],
                  ...['13', '17', '19'],
                ],
                [],
                '0',
              ],
              [
                'getProduct',
                ['0', '0'],
                [
                  ...['2', '0'],
                  '3',
                  ...['3', '0', '2', '0', '3', '0', '5'],
                  ...['7', '11'],
                  ...['13', '17', '19'],
                ],
                '0',
              ],
            ]),
          ]),
          */
        ]),
        new Dir('precompiles', [
          File.Simple('ecrecover', [Expect.Simple('test', [], ['1'])]),
          File.Simple('keccak256', [
            Expect.Simple(
              'testCalldataBytes',
              ['4', '0xff', '0xff', '0xaa', '0xdd'],
              [
                '175324288422466550073545188793205740709',
                '193807281875048316986278682415904036447',
              ],
            ),
            Expect.Simple(
              'testMemoryBytes',
              ['1', '0x63'],
              ['224080190154071229201179410017478621618', '14967895479457470500441594449402441164'],
            ),
            Expect.Simple(
              'testString',
              [],
              ['224080190154071229201179410017478621618', '14967895479457470500441594449402441164'],
            ),
          ]),
        ]),
        new Dir('namedArgs', [
          File.Simple('function', [
            Expect.Simple('f', [], []),
            Expect.Simple('k', [], ['365', '0']),
            Expect.Simple('v', [], ['234', '0']),
          ]),
          File.Simple('constructor', [
            // (1, 2, (45, 1), [1,2,3])
            Expect.Simple(
              'getData',
              [],
              ['1', '0', '2', '0', '45', '0', '1', '0', '1', '0', '2', '0', '3', '0'],
            ),
          ]),
        ]),
        new Dir('publicFuncSplitter', [
          File.Simple('valuePassing', [], 'A'),
          File.Simple(
            'valuePassing',
            [
              Expect.Simple('testExternalCallMemberAccess', [], ['1', '2']),
              Expect.Simple('testInternalCallMemberAccess', [], ['10', '11']),
              Expect.Simple('testInternalCallIdentifier', [], ['10', '11']),
              Expect.Simple(
                'testExternalCallCrossContract',
                ['address@tests/behaviour/contracts/publicFuncSplitter/valuePassing.A'],
                ['1', '2'],
              ),
            ],
            'WARP',
          ),
        ]),
        new Dir('publicStateVars', [
          File.Simple('elementary', [
            Expect.Simple('a', [], ['234', '0']),
            Expect.Simple('b', [], ['23']),
            Expect.Simple('c', [], ['103929005307130220006098923584552504982110632080']),
            Expect.Simple(
              'd',
              [],
              [
                '340282366920938463463374607431768211455',
                '340282366920938463463374607431768211455',
              ],
            ),
            Expect.Simple('e', [], ['12', '0']),
            Expect.Simple('f', [], ['1']),
          ]),
          File.Simple('arrays', [
            Expect.Simple('a', ['2', '0'], ['3', '0']),
            Expect.Simple('d', ['0', '0'], ['103929005307130220006098923584552504982110632080']),
            Expect.Simple('e', ['1', '0'], ['0']),
            Expect.Simple('y', ['0', '0'], ['12', '0']),
            Expect.Simple('w', ['0', '0', '0', '0', '0', '0'], ['15', '0']),
          ]),
          File.Simple('enums', [
            Expect.Simple('a', [], ['0']),
            Expect.Simple('b', [], ['1']),
            Expect.Simple('c', [], ['0']),
            Expect.Simple('d', [], ['1']),
            Expect.Simple('f', [], ['2']),
          ]),
          File.Simple('mappings', [
            Expect.Simple('a', ['1', '0'], ['1', '0']),
            Expect.Simple('b', ['2', '0'], ['1']),
            Expect.Simple('d', ['1'], ['1', '0']),
            Expect.Simple('e', ['1', '1', '0'], ['1']),
          ]),
          File.Simple('structs', [
            Expect.Simple('a', [], ['1', '0', '2', '0']),
            Expect.Simple('c', [], ['5', '0', '6', '0']),
            Expect.Simple(
              'd',
              [],
              [
                '7',
                '0',
                '103929005307130220006098923584552504982110632080',
                '9',
                '10',
                '0',
                '11',
                '0',
              ],
            ),
            Expect.Simple('getStructIgnoringDynArray', ['7', '9', '8', '0'], ['7', '9', '8', '0']),
          ]),
          File.Simple('misc', [
            Expect.Simple('a', ['0', '0'], ['1', '0', '2', '0']),
            Expect.Simple(
              'd',
              ['0', '0'],
              [
                '7',
                '0',
                '103929005307130220006098923584552504982110632080',
                '9',
                '11',
                '0',
                '10',
                '0',
              ],
            ),
          ]),
        ]),
        new Dir('preExpressionSplitter', [
          File.Simple('assignSimple', [Expect.Simple('f', [], ['10', ''])]),
          File.Simple('assignSimple', [Expect.Simple('g', [], ['15', ''])]),
        ]),
        new Dir('returns', [
          File.Simple('initialiseStorageReturns', [
            Expect.Simple('getDefaultArrayLengths', [], ['0', '0', '0', '0']),
          ]),
          File.Simple('returnInserter', [
            Expect.Simple('default_returnInsert', ['6'], ['0']),
            Expect.Simple('condition_returnInsert', ['1'], ['2'], 'Return from conditional branch'),
            Expect.Simple(
              'condition_returnInsert',
              ['2'],
              ['0'],
              'Default return if not returned from conditional branch',
            ),
            Expect.Simple('revert_returnInserter', ['3'], null),
            Expect.Simple('conditions_no_returnInsert', ['9'], ['9']),
            Expect.Simple('returnInsert_with_require', ['3', '5'], ['8']),
            Expect.Simple('ifFunctionaliser_returnInserter', ['2'], ['2', '0']),
          ]),
          File.Simple('returnInitializer', [
            Expect.Simple('withReturn', ['3', '8'], ['3', '8']),
            Expect.Simple('insertReturn', ['7'], ['9', '7']),
          ]),
        ]),
        new Dir('staticArrayIndexAccess', [
          File.Simple('staticArrayIndexAccess', [
            Expect.Simple('t0', ['3', '2', '1', '0', '0'], ['3']),
            Expect.Simple(
              't1',
              [...['2', '0', '2'], ...['3', '0', '3'], '1', '0'],
              ['3', '0', '3'],
            ),
            Expect.Simple(
              't2',
              [...['2', '0', '2', '0', '2'], ...['3', '0', '3', '0', '3'], '0', '0'],
              ['2', '0', '2', '0', '2'],
            ),
            Expect.Simple('t3', ['2', '3', '5', '7', '11', '0', '0', '2', '0', '4', '0'], ['18']),
            Expect.Simple('t4', ['2', '3', '5', '7', '1', '0'], ['5']),
            Expect.Simple('t5', ['2', '3', '5', '7', '1', '0'], ['3']),
            Expect.Simple('t6', ['2', '3', '5', '7', '1', '0'], ['7']),
            Expect.Simple('n0', ['1', '2', '3', '2', '0'], ['3']),
            Expect.Simple('n1', [...['1', '2', '3'], ...['4', '5', '6'], '0', '0'], ['4']),
            Expect.Simple(
              'n2',
              [
                ...[...['1', '2', '3'], ...['4', '5', '6']],
                ...[...['2', '3', '4'], ...['5', '6', '7']],
                ...[...['3', '4', '5'], ...['6', '7', '8']],
                '2',
                '0',
              ],
              ['8'],
            ),
            Expect.Simple(
              'n3',
              [
                ...[...['1', '2', '3'], ...['4', '5', '6']],
                ...[...['2', '3', '4'], ...['5', '6', '7']],
                ...[...['3', '4', '5'], ...['6', '7', '8']],
                '2',
                '0',
              ],
              ['3', '4', '5'],
            ),
          ]),
        ]),
        new Dir('storage', [
          new Dir('delete', [
            File.Simple('valueDynArray', [
              Expect.Simple('tryDeleteX', [], ['28']),
              Expect.Simple('tryDeleteY', [], ['71', '0']),
            ]),
            File.Simple('refDynArray', [Expect.Simple('tryDeleteZ', [], ['0', '0', '0'])]),
            File.Simple('struct', [
              Expect.Simple(
                'deleteValueStruct',
                [],
                ['0', '0', '0', '0', '0', '0', '0'],
                'delete struct with value members',
              ),
              new Expect('delete struct with dynamic array', [
                ['setDynArrayStructVal', ['3'], [], '0'],
                ['setDynArrayStructVal', ['5'], [], '0'],
                ['setDynArrayStructVal', ['7'], [], '0'],
                ['deleteDynArrayStruct', [], [], '0'],
                ['getDynArrayStruct', ['0', '0'], null, '0'],
                ['setDynArrayStructVal', ['15'], [], '0'],
                ['getDynArrayStruct', ['0', '0'], ['15', '15'], '0'],
              ]),
              new Expect('delete struct with mapping', [
                ['setMapStructVal', ['5', '10'], [], '0'],
                ['deleteMapStruct', [], [], '0'],
                ['getMapStruct', ['5'], ['10'], '0'],
              ]),
            ]),
            File.Simple('map2dDynArray', [
              new Expect('delete 2d dynamic arrays with mappings', [
                ['n1', ['3', '0', '5', '0'], [], '0'],
                ['map', ['3', '0'], ['5', '0'], '0'],
                ['p', [], [], '0'],
                ['n2', [], [], '0'],
                ['map', ['3', '0'], ['5', '0'], '0'],
                ['d', [], ['0', '0'], '0'],
                ['n2', [], [], '0'],
                ['map', ['3', '0'], ['5', '0'], '0'],
              ]),
            ]),
            File.Simple('staticArray', [
              new Expect('delete small static array', [
                ['setSmall', ['0', '1'], [], '0'],
                ['setSmall', ['0', '2'], [], '0'],
                ['setSmall', ['2', '3'], [], '0'],
                ['getSmall', ['0', '1'], ['2'], '0'],
                ['deleteSmall', [], [], '0'],
                ['getSmall', ['0', '1'], null, '0'],
                ['setSmall', ['2', '15'], [], '0'],
                ['getSmall', ['2', '0'], ['15'], '0'],
              ]),
              new Expect('delete big static array', [
                ['setBig', ['0', '1'], [], '0'],
                ['setBig', ['0', '2'], [], '0'],
                ['setBig', ['2', '3'], [], '0'],
                ['getBig', ['0', '1'], ['2'], '0'],
                ['deleteBig', [], [], '0'],
                ['getBig', ['0', '1'], null, '0'],
                ['setBig', ['2', '15'], [], '0'],
                ['getBig', ['2', '0'], ['15'], '0'],
              ]),
            ]),
          ]),
          File.Simple('dynamicArrays', [
            Expect.Simple('get', ['0', '0'], null, 'out of range get should fail'),
            Expect.Simple('set', ['0', '0', '0'], null, 'out of range set should fail'),
            Expect.Simple('length', [], ['0', '0'], 'length should start as 0'),
            Expect.Simple('pushNoArg', [], ['0']),
            Expect.Simple('length', [], ['1', '0'], 'length should increase after push'),
            Expect.Simple('get', ['0', '0'], ['0']),
            Expect.Simple('get', ['1', '0'], null, 'out of range get should fail'),
            Expect.Simple('pushNoArg', [], ['0']),
            Expect.Simple('length', [], ['2', '0'], 'length should increase after push'),
            Expect.Simple('get', ['1', '0'], ['0']),
            Expect.Simple('get', ['2', '0'], null, 'out of range get should fail'),
            new Expect('set', [
              ['set', ['0', '0', '4'], ['4'], '0'],
              ['get', ['0', '0'], ['4'], '0'],
            ]),
            Expect.Simple('pop', [], []),
            Expect.Simple('length', [], ['1', '0'], 'length should decrease after pop'),
            Expect.Simple('get', ['0', '0'], ['4']),
            Expect.Simple('pop', [], []),
            Expect.Simple('length', [], ['0', '0'], 'length should decrease after pop'),
            Expect.Simple('get', ['0', '0'], null),
            Expect.Simple('pop', [], null, 'attempting to pop an empty array should fail'),
            Expect.Simple('pushReturnDynArray', [], ['0', '0', '0']),
          ]),
          File.Simple('dynamicInStructs', [
            Expect.Simple('s', [], ['0', '0', '0']),
            Expect.Simple('set', ['5', '2', '2', '0x80', '0x81'], []),
            Expect.Simple('s', [], ['5', '2', '2', '0x80', '0x81']),
          ]),
          File.Simple('mappings', [
            Expect.Simple('nestedMappings', ['3'], ['3']),
            Expect.Simple('nestedMappings', ['4'], ['4'], 'stepCheck'),
            Expect.Simple('nonFeltKey', ['3', '4', '5'], ['5']),
            Expect.Simple('nonFeltKey', ['4', '5', '6'], ['6'], 'stepCheck'),
            Expect.Simple('structValue', ['10', '100', '1000'], ['10', '100', '1000']),
            Expect.Simple(
              'staticArrayValue',
              ['10', '11', '100', '101', '1000', '1001'],
              ['10', '11', '100', '101', '1000', '1001'],
            ),
            Expect.Simple(
              'staticArrayValueWithConversion',
              ['10', '100', '101', '200'],
              ['10', '0', '100', '101', '200', '0'],
            ),
            Expect.Simple(
              'dynamicArrayValue',
              ['10', '11', '100', '101', '1000', '1001'],
              ['10', '11', '100', '101', '1000', '1001'],
            ),
          ]),
          File.Simple('nesting', [Expect.Simple('nesting', [], ['5'])]),
          File.Simple('passingArguments', [
            Expect.Simple('passArray', [], ['4']),
            Expect.Simple('passInt', [], ['0', '0']),
            Expect.Simple('passMap', [], ['20']),
            Expect.Simple('passStruct', [], ['5']),
          ]),
          File.Simple('pushPopLoops', [
            Expect.Simple('test_indices', ['1', '0'], ['1', '0']),
            Expect.Simple('test_indices', ['5', '0'], ['5', '0']),
            Expect.Simple('test_indices', ['10', '0'], ['10', '0']),
            Expect.Simple('test_indices', ['9', '0'], ['9', '0']),
            Expect.Simple('test_indices', ['1', '0'], ['1', '0']),
          ]),
          File.Simple('pushPopLoopsAddress', [
            Expect.Simple('test_indices', ['0', '0'], ['0', '0']),
            Expect.Simple('test_indices', ['11', '0'], ['11', '0']),
            Expect.Simple('test_indices', ['11', '0'], ['11', '0']),
            Expect.Simple('test_indices', ['5', '0'], ['5', '0']),
            Expect.Simple('test_indices', ['0', '0'], ['0', '0']),
          ]),
          File.Simple('returns', [
            Expect.Simple('ints', [], ['3']),
            Expect.Simple('arrays', [], ['2', '2']),
            Expect.Simple('mappings', [], ['2', '4']),
            Expect.Simple('structs', [], ['2']),
          ]),
          File.Simple('scalars', [
            Expect.Simple('getValues', [], ['2', '4']),
            Expect.Simple('readValues', [], ['2', '4']),
            new Expect('setOnce', [
              ['setValues', ['5', '8'], [], '0'],
              ['getValues', [], ['5', '8'], '0'],
            ]),
            new Expect('setRepeated', [
              ['setValues', ['1', '1'], [], '0'],
              ['setValues', ['11', '32'], [], '0'],
              ['getValues', [], ['11', '32'], '0'],
            ]),
          ]),
          File.Simple('staticArrays', [
            Expect.Simple('length', [], ['5', '0']),
            Expect.Simple('get', ['2', '0'], ['0'], 'initial value'),
            Expect.Simple('get', ['5', '0'], null, 'out of range'),
            Expect.Simple('set', ['3', '0', '10'], ['10']),
            Expect.Simple('get', ['3', '0'], ['10'], 'set value should persist'),
          ]),
          File.Simple('structs', [
            Expect.Simple('getMember', [], ['0', '0']),
            new Expect('setMember', [
              ['setMember', ['5', '10'], [], '0'],
              ['getMember', [], ['5', '10'], '0'],
            ]),
            new Expect('struct constructor', [
              ['assign', ['10', '11'], [], '0'],
              ['getMember', [], ['10', '11'], '0'],
            ]),
          ]),
          File.Simple('swap', [
            Expect.Simple('set', ['5', '6', '7', '8'], []),
            Expect.Simple('swap', [], []),
            Expect.Simple('struct1', [], ['5', '6']),
            Expect.Simple('struct2', [], ['5', '6']),
          ]),
        ]),
        new Dir('stringLiteral', [
          File.Simple('stringLiteralMemory', [
            Expect.Simple('plainLiteral', [], []),
            Expect.Simple('returnLiteral', [], [...encodeString('WARP')]),
            Expect.Simple('varDecl', [], [...encodeString('WARP')]),
            Expect.Simple(
              'literalAssignmentToMemoryFromParams',
              [...encodeString('VA')],
              [...encodeString('WARP')],
            ),
            Expect.Simple('tupleRet', [], [...encodeString('WA'), ...encodeString('RP')]),
            Expect.Simple('funcCallWithArg', [], [...encodeString('WARP')]),
            Expect.Simple('nestedFuncCallWithArg', [], [...encodeString('WARP')]),
          ]),
          File.Simple('stringLiteralStorage', [
            Expect.Simple('literalAssignment', [], [...encodeString('WARP')]),
            Expect.Simple('memoryToStorageAssignment', [], [...encodeString('WARP')]),
          ]),
        ]),
        new Dir('thisKeyword', [
          File.Simple('thisKeyword', [
            Expect.Simple(
              'simpleThis',
              [],
              ['address@tests/behaviour/contracts/thisKeyword/thisKeyword.WARP'],
            ),
            Expect.Simple(
              'getAddress',
              [],
              ['address@tests/behaviour/contracts/thisKeyword/thisKeyword.WARP'],
            ),
            Expect.Simple(
              'getAddressAssignment',
              [],
              ['address@tests/behaviour/contracts/thisKeyword/thisKeyword.WARP'],
            ),
          ]),
        ]),
        new Dir('tuples', [
          File.Simple('calldataTuple', [
            Expect.Simple('tupleSplit', ['3', '1', '2', '3', '5'], ['5']),
          ]),
        ]),
        new Dir('typeInformation', [
          File.Simple('informationEnum', [
            Expect.Simple('dMin', [], ['0']),
            Expect.Simple('dMax', [], ['3']),
          ]),
          File.Simple('informationContract', [
            Expect.Simple('getName', [], [...encodeString('WARP')]),
            Expect.Simple('getId', [], ['3619205059']),
          ]),
        ]),
        new Dir('typeNameTypeRemoval', [
          File.Simple('complex', [
            Expect.Simple('assignment', [], []),
            Expect.Simple('varDeclStatement', [], []),
            Expect.Simple('tupleExpression', [], []),
          ]),
          File.Simple('simple', [
            Expect.Simple('memberAccess', [], []),
            Expect.Simple('identifier', [], []),
            Expect.Simple('simple', [], []),
            Expect.Simple('indexAccess', [], []),
          ]),
        ]),
        new Dir('underscoreIntegers', [
          File.Simple('underscoreIntegers', [
            Expect.Simple('a', [], ['10000', '0']),
            Expect.Simple('b', [], ['10000', '0']),
          ]),
        ]),
        new Dir('userDefinedValueTypes', [
          File.Simple('overloading', [
            Expect.Simple(
              'callOverloads',
              ['4'],
              ['4', '5'],
              'test wrapped value goes to different overload',
            ),
          ]),
          File.Simple('userDefinedValueTypes', [
            Expect.Simple('narrowUnsigned', ['1', '0'], ['1']),
            Expect.Simple('narrowUnsigned', ['2', '0'], ['2']),
            Expect.Simple('narrowUnsigned', ['257', '0'], ['1']),
            Expect.Simple('narrowSigned', ['1', '0'], ['1']),
            Expect.Simple('narrowSigned', ['2', '0'], ['2']),
            Expect.Simple('narrowSigned', ['255', '0'], ['255']),
            Expect.Simple('narrowSigned', ['257', '0'], ['1']),
            Expect.Simple('unsignedToSigned', ['1'], ['1']),
            Expect.Simple('unsignedToSigned', ['2'], ['2']),
            Expect.Simple('unsignedToSigned', ['255'], ['255']),
            Expect.Simple('unsignedToSigned', ['257'], null),
            Expect.Simple('widenWrap', ['250'], ['250']),
            Expect.Simple('widenNoWrap', ['1'], ['1', '0']),
            Expect.Simple('widenNoWrap', ['2'], ['2', '0']),
            Expect.Simple('widenNoWrap', ['255'], ['0xff', '0']),
            Expect.Simple('widenNoWrap', ['257'], null),
            Expect.Simple('widenWrap', ['1'], ['1']),
            Expect.Simple('widenWrap', ['2'], ['2']),
            Expect.Simple('widenWrap', ['255'], ['0xff']),
            Expect.Simple('widenWrap', ['257'], null),
            Expect.Simple('narrowWithUnwrap', ['1'], ['1']),
            Expect.Simple('narrowWithUnwrap', ['2'], ['2']),
            Expect.Simple('narrowWithUnwrap', ['255'], ['0xff']),
            Expect.Simple('narrowWithUnwrap', ['257'], ['1']),
          ]),
        ]),
        new Dir('usingFor', [
          File.Simple('simple', [
            Expect.Simple('callOnIdentifier', [], ['6', '0']),
            Expect.Simple('callOnFunctionCall', [], ['60', '0']),
            Expect.Simple('namedArgChecker', [], ['62', '0']),
          ]),
          File.Simple('library', [
            Expect.Simple('callOnIdentifierAdd', [], ['6', '0']),
            Expect.Simple('callOnIdentifierMul', [], ['2', '0']),
            Expect.Simple('callLibFunction', [], ['1', '0']),
          ]),
          File.Simple('private', [
            Expect.Simple('callOnIdentifier', ['23', '0', '3', '0'], ['69', '0']),
          ]),
        ]),
        File.Simple('example', [
          Expect.Simple('test', [], []),
          Expect.Simple('returnTest', [], ['12', '0']),
        ]),
        File.Simple('removeIdentityFunctions', [
          Expect.Simple('f', ['10', '0'], ['3', '20', '0', '5', '0', '13', '0']),
        ]),
      ]),
    ]),
    new Dir('benchmark', [
      new File(
        'BaseJumpRateModelV2',
        'BaseJumpRateModelV2',
        ['10000000', '0', '11000000', '0', '10000000', '0', '10', '0', '0'],
        [
          Expect.Simple(
            'getSupplyRate',
            ['500', '0', '100', '0', '200', '0', '2', '0'],
            ['0', '0'],
          ),
          Expect.Simple(
            'utilizationRate',
            ['500', '0', '100', '0', '200', '0'],
            ['250000000000000000', '0'],
          ),
          Expect.Simple(
            'updateJumpRateModel',
            ['10000000', '0', '11000000', '0', '10000000', '0', '7', '0'],
            [],
          ),
        ],
      ),
      File.Simple('ERC20Storage', [
        Expect.Simple('deposit', ['74', '0', '500', '0'], []),
        Expect.Simple('transferFrom', ['74', '0', '68', '0', '400', '0', '74', '0'], ['1']),
        Expect.Simple('withdraw', ['80', '0', '74', '0'], []),
        Expect.Simple('get_balance', ['74', '0'], ['20', '0']),
      ]),
      new File(
        'ERC20',
        'ERC20',
        [...encodeString('NETHERCOIN'), ...encodeString('NETH')],
        [
          Expect.Simple('name', [], [...encodeString('NETHERCOIN')]),
          Expect.Simple('symbol', [], [...encodeString('NETH')]),
          Expect.Simple('decimals', [], ['18']),
          Expect.Simple('totalSupply', [], ['0', '0']),
          Expect.Simple('balanceOf', ['1234'], ['0', '0']),
          Expect.Simple('allowance', ['123', '765'], ['0', '0']),
          new Expect('transfer', [['transfer', ['123', '0', '0'], ['1'], '4']]),
          new Expect('approve', [['approve', ['1234', '0', '0'], ['1'], '4']]),
          new Expect('transferFrom', [['transferFrom', ['4', '123', '0', '0'], ['1'], '1234']]),
        ],
      ),
    ]),
  ]),
);<|MERGE_RESOLUTION|>--- conflicted
+++ resolved
@@ -2826,15 +2826,11 @@
             Expect.Simple('bitwiseOr', [], ['22']),
             Expect.Simple('bitwiseXor', [], ['20']),
           ]),
-<<<<<<< HEAD
           File.Simple('booleanOperation', [
             Expect.Simple('false_and', [], ['0']),
             Expect.Simple('true_or', [], ['0']),
           ]),
-          File.Simple('short_circuit', [
-=======
           File.Simple('shortCircuit', [
->>>>>>> 6f1272d5
             Expect.Simple('and_sc', [], ['56', '0']),
             Expect.Simple('and_no_sc', [], ['1', '0']),
             Expect.Simple('or_sc', [], ['56', '0']),
