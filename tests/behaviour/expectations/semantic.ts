--- conflicted
+++ resolved
@@ -408,11 +408,7 @@
 
   // Get the ast itself so we can resolve the types for our type conversion
   // later
-<<<<<<< HEAD
-  const ast = compileSolFiles([file], false);
-=======
-  const ast = compileSolFile(file, { warnings: false });
->>>>>>> 2fc7793c
+  const ast = compileSolFiles([file], { warnings: false });
   const astRoot = ast.roots[ast.roots.length - 1];
   const [contractDef] = astRoot
     .getChildrenByType(ContractDefinition, true)
