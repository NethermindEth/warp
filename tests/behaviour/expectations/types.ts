import assert from 'assert';
import path from 'path';
import { manglePath } from '../../../src/passes/filePathMangler';
import { mangleContractFilePath } from '../../../src/passes/sourceUnitSplitter';
import { stringFlatten } from './utils';

export const OUTPUT_DIR = 'warp_output';

export class AsyncTest {
  constructor(
    public name: string,
    public contract: string,
    public constructorArgs: Promise<string[]> | string[],
    public expectations: Promise<Expect[]> | Expect[],
    public encodingError?: string,
  ) {}

  get sol() {
    return `${this.name}.sol`;
  }
  get cairo() {
<<<<<<< HEAD
    return `warp_output/${mangleContractFilePath(
      manglePath(this.name) + '.sol',
      this.contract,
    )}.cairo`;
  }
  get compiled() {
    return `warp_output/${mangleContractFilePath(
      manglePath(this.name) + '.sol',
      this.contract,
    )}.json`;
=======
    return path.join(
      `${OUTPUT_DIR}`,
      `${mangleContractFilePath(manglePath(this.name), this.contract)}.cairo`,
    );
  }
  get compiled() {
    return path.join(
      `${OUTPUT_DIR}`,
      `${mangleContractFilePath(manglePath(this.name), this.contract)}.json`,
    );
>>>>>>> 2fc7793c
  }

  static fromSync(test: File): AsyncTest {
    return new AsyncTest(test.name, test.contract, test.constructorArgs, test.expectations);
  }
}

export type Value = number | Value[] | string;

export class Dir {
  constructor(public name: string, public tests: (Dir | File)[]) {}
}

export class File {
  constructor(
    public name: string,
    public contract: string,
    public constructorArgs: string[],
    public expectations: Expect[],
  ) {}

  static Simple(name: string, expectations: Expect[], contract?: string) {
    return new File(name, contract ?? 'WARP', [], expectations);
  }
}

export class Expect {
  public steps: [
    func: string,
    inputs: string[],
    returns: string[] | null,
    caller_address: string,
    error_message?: string,
  ][];
  constructor(
    public name: string,
    steps: [
      func: string,
      inputs: Value[],
      returns: Value[] | null,
      caller_address: string,
      error_message?: string,
    ][],
  ) {
    this.steps = steps.map(([func, inputs, returns, caller_address, error_message]) => {
      if (func === 'constructor')
        assert(
          returns === null,
          `Expected return value for failing constructor tests should be null`,
        );
      return [
        func,
        stringFlatten(inputs),
        returns !== null ? stringFlatten(returns) : null,
        caller_address,
        error_message,
      ];
    });
  }
  static Simple(name: string, inputs: string[], returns: string[] | null, tag?: string): Expect {
    return new Expect(tag ? `${name}: ${tag}` : name, [[name, inputs, returns, '0']]);
  }
}<|MERGE_RESOLUTION|>--- conflicted
+++ resolved
@@ -19,29 +19,16 @@
     return `${this.name}.sol`;
   }
   get cairo() {
-<<<<<<< HEAD
-    return `warp_output/${mangleContractFilePath(
-      manglePath(this.name) + '.sol',
-      this.contract,
-    )}.cairo`;
-  }
-  get compiled() {
-    return `warp_output/${mangleContractFilePath(
-      manglePath(this.name) + '.sol',
-      this.contract,
-    )}.json`;
-=======
     return path.join(
       `${OUTPUT_DIR}`,
-      `${mangleContractFilePath(manglePath(this.name), this.contract)}.cairo`,
+      `${mangleContractFilePath(manglePath(this.name) + '.sol', this.contract)}`,
     );
   }
   get compiled() {
     return path.join(
       `${OUTPUT_DIR}`,
-      `${mangleContractFilePath(manglePath(this.name), this.contract)}.json`,
+      `${mangleContractFilePath(manglePath(this.name) + '.sol', this.contract, '.json')}`,
     );
->>>>>>> 2fc7793c
   }
 
   static fromSync(test: File): AsyncTest {
