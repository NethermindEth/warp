--- conflicted
+++ resolved
@@ -8,11 +8,7 @@
   batchPromises,
   processArgs,
 } from '../util';
-<<<<<<< HEAD
-import { deploy, ensureTestnetContactable, invoke } from '../testnetInterface';
-=======
 import { declare, deploy, ensureTestnetContactable, invoke } from '../testnetInterface';
->>>>>>> def5171d
 
 import { describe } from 'mocha';
 import { expect } from 'chai';
