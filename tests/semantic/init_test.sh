#!/usr/bin/env bash
shopt -s globstar

function prepend_solidity_version() {
  for solFile in $(find . -name "*.sol" -type f);
  do
      echo "$solFile"
      printf '%s\n%s\n' "pragma solidity ^0.8.6;" "$(cat "$solFile")" > "$solFile"
  done;
}

if [ -d "tests/semantic/solidity/test/libsolidity/semanticTests" ]
then
  echo "Semantic Tests already initialized"
else
<<<<<<< HEAD
  git clone git@github.com:ethereum/solidity.git tests/semantic

  pushd tests/semantic/solidity/test/libsolidity/semanticTests || exit
=======
  git clone git@github.com:ethereum/solidity.git
  mv solidity tests/semantic
  cd solidity
  git checkout e5eed63a3e83d698d8657309fd371248945a1cda
  cd ..
  pushd solidity/test/libsolidity/semanticTests || exit
>>>>>>> e0cbcea0
  prepend_solidity_version
  popd || exit
fi<|MERGE_RESOLUTION|>--- conflicted
+++ resolved
@@ -13,18 +13,10 @@
 then
   echo "Semantic Tests already initialized"
 else
-<<<<<<< HEAD
   git clone git@github.com:ethereum/solidity.git tests/semantic
 
   pushd tests/semantic/solidity/test/libsolidity/semanticTests || exit
-=======
-  git clone git@github.com:ethereum/solidity.git
-  mv solidity tests/semantic
-  cd solidity
   git checkout e5eed63a3e83d698d8657309fd371248945a1cda
-  cd ..
-  pushd solidity/test/libsolidity/semanticTests || exit
->>>>>>> e0cbcea0
   prepend_solidity_version
   popd || exit
 fi