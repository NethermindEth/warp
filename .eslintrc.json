--- conflicted
+++ resolved
@@ -15,15 +15,11 @@
   "rules": {
     "eqeqeq": "error",
     "no-unused-vars": "off",
-<<<<<<< HEAD
+    "unicorn/filename-case": ["error", { "case": "camelCase" }],
     "@typescript-eslint/no-unused-vars": [
       "error",
       { "argsIgnorePattern": "^_", "varsIgnorePattern": "^_" }
     ],
-=======
-    "unicorn/filename-case": ["error", { "case": "camelCase" }],
-    "@typescript-eslint/no-unused-vars": ["error", { "argsIgnorePattern": "^_" }],
->>>>>>> c557cd61
     "@typescript-eslint/ban-ts-comment": ["error", { "ts-ignore": "allow-with-description" }]
   }
 }