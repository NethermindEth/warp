--- conflicted
+++ resolved
@@ -28,11 +28,7 @@
     "lint:tests": "eslint ./tests/** --ignore-path .gitignore --fix",
     "lint:fix": "npm run lint -- --fix",
     "formatlib": "find warplib/ -iname *.cairo -exec cairo-format -i {} +",
-<<<<<<< HEAD
     "test": "tests/behaviour/setup.sh && npx mocha \"tests/**/*.test.ts\" --extension ts --require ts-node/register --parallel --exit --exclude tests/cli/**/*.ts",
-=======
-    "test": "tests/behaviour/setup.sh && npx mocha \"tests/**/*.test.ts\" --extension ts --require ts-node/register --parallel --exit --exclude tests/cli/cli.test.ts",
->>>>>>> 242439ab
     "test:cli": "npx mocha tests/cli/**/*.test.ts --extension ts --require ts-node/register --exit",
     "test:forwarder": "npx mocha tests/interface_call_forwarder/interface_forwarder.test.ts --extension ts --require ts-node/register --exit",
     "test:lib": "npx mocha tests/warplib.test.ts --extension ts --require ts-node/register --exit",
