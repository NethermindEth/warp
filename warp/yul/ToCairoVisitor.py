from collections import  defaultdict

from transpiler.Imports import merge_imports, UINT256_MODULE
import yul.yul_ast as ast
<<<<<<< HEAD
from yul.BuiltinHandler import YUL_BUILTINS_MAP
=======
from yul.yul_ast import AstVisitor
from yul.WarpException import WarpException
>>>>>>> 61281cba

UINT128_BOUND = 2 ** 128

COMMON_IMPORTS = {
    "starkware.cairo.common.registers": {"get_fp_and_pc"},
    "starkware.cairo.common.dict_access": {"DictAccess"},
    "starkware.cairo.common.math_cmp": {"is_le"},
    "starkware.cairo.common.default_dict": {
        "default_dict_new",
    },
    "starkware.cairo.common.uint256": {"Uint256", "uint256_eq"},
    "starkware.cairo.common.cairo_builtins": {"HashBuiltin"},
    "starkware.starknet.common.storage": {"Storage"},
    "evm.utils": {"update_msize"},
}

class ToCairoVisitor(ast.AstVisitor):
    def __init__(self):
        super().__init__()
        self.repr_stack: list[str] = []
        self.preamble: bool = False
        self.n_names: int = 0
        self.imports = defaultdict(set)
        merge_imports(self.imports, COMMON_IMPORTS)
        self.cairo_code: str = ""

    def translate(self, node: ast.Node) -> str:
        main_part = self.print(node)
        return main_part

    def print(self, node: ast.Node, *args, **kwargs) -> str:
        return self.visit(node, *args, **kwargs)

    def common_visit(self, node: ast.Node, *args, **kwargs):
        raise AssertionError(
            f"Each node type should have a custom visit, but {type(node)} doesn't"
        )

    def visit_typed_name(self, node: ast.TypedName) -> str:
        return f"{node.name} : {node.type}"

    def visit_literal(self, node: ast.Literal) -> str:
        v = int(node.value)  # to convert bools: True -> 1, False -> 0
        high, low = divmod(v, UINT128_BOUND)
        return f"Uint256(low={low}, high={high})"

    def visit_identifier(self, node: ast.Identifier) -> str:
        return f"{node.name}"

    def generate_ids_typed(self, variable_names, function_name: str = ""):
        variables = []
        for var in variable_names:
            var_repr = self.print(var)
            if "Uint256" not in var_repr:
                var_repr += ": Uint256"
            variables.append(var_repr)
        return ", ".join("local " + x for x in variables)

    def visit_assignment(self, node: ast.Assignment) -> str:
        self.preamble = False
        value_repr: str = self.print(node.value)
        if isinstance(node.value, ast.FunctionCall):
            function_name = node.value.function_name.name
            function_args: str = ", ".join(self.print(x) for x in node.value.arguments)
            ids_repr: str = self.generate_ids_typed(node.variable_names, function_name)
            if function_name in YUL_BUILTINS_MAP.keys():
                builtin_to_cairo = YUL_BUILTINS_MAP[function_name](function_args)
                merge_imports(self.imports, builtin_to_cairo.required_imports())
                if not node.variable_names:
                    self.preamble = True
                    return builtin_to_cairo.generated_cairo
                else:
                    self.preamble = True
                    return f"""{builtin_to_cairo.preamble}
let ({ids_repr}) = {builtin_to_cairo.function_call}
{builtin_to_cairo.ref_copy}"""
            else:
                if not node.variable_names:
                    self.preamble = True
                    return value_repr
                else:
                    self.preamble = True
                    return f"let ({ids_repr}) = {value_repr}"
        else:
            ids_repr: str = self.generate_ids_typed(node.variable_names)
            self.preamble = True
            return f"{ids_repr} = {value_repr}"

    def visit_function_call(self, node: ast.FunctionCall) -> str:
        fun_repr = self.print(node.function_name)
        args_repr = ", ".join(self.print(x) for x in node.arguments)
        if fun_repr == "revert":
            return "assert 0 = 1"
        if fun_repr.startswith("checked_add"):
            merge_imports(self.imports, {"evm.uint256": {"u256_add"}})
            return f"u256_add({args_repr})"
        if fun_repr.startswith("checked_sub"):
            merge_imports(self.imports, {UINT256_MODULE: {"uint256_sub"}})
            return f"uint256_sub({args_repr})"
        if fun_repr in YUL_BUILTINS_MAP.keys():
            builtin_to_cairo = YUL_BUILTINS_MAP[fun_repr](args_repr)
            merge_imports(self.imports, builtin_to_cairo.required_imports())
            if self.preamble:
                return f"""{builtin_to_cairo.preamble}
{builtin_to_cairo.function_call}
{builtin_to_cairo.ref_copy}"""
            else:
                return f"{builtin_to_cairo.function_call}"
        return f"{fun_repr}({args_repr})"

    def visit_expression_statement(self, node: ast.ExpressionStatement) -> str:
        if isinstance(node.expression, ast.FunctionCall):
            return self.visit(node.expression)
        else:
            # see ast.ExpressionStatement docstring
            raise ValueError("What am I going to do with it? Why is it here?..")

    def visit_variable_declaration(self, node: ast.VariableDeclaration) -> str:
        self.preamble = False
        if node.value is None:
            decls_repr = "\n".join(
                self.print(ast.VariableDeclaration(variables=[x], value=ast.Literal(0)))
                for x in node.variables
            )
            self.preamble = True
            return decls_repr
        value_repr = self.print(node.value)
        if isinstance(node.value, ast.FunctionCall):
            function_name: str = node.value.function_name.name
            function_args: str = ", ".join(self.print(x) for x in node.value.arguments)
            vars_repr = self.generate_ids_typed(node.variables, function_name)
            if function_name in YUL_BUILTINS_MAP.keys():
                builtin_to_cairo = YUL_BUILTINS_MAP[function_name](function_args)
                merge_imports(self.imports, builtin_to_cairo.required_imports())
                if not node.variables:
                    self.preamble = True
                    return builtin_to_cairo.generated_cairo
                else:
                    self.preamble = True
                    return f"""{builtin_to_cairo.preamble}
let ({vars_repr}) = {builtin_to_cairo.function_call}
{builtin_to_cairo.ref_copy}"""
            else:
                if not node.variables:
                    self.preamble = True
                    return value_repr
                else:
                    self.preamble = True
                    return f"let ({vars_repr}) = {value_repr}"
        else:
            vars_repr = self.generate_ids_typed(node.variables)
            self.preamble = True
            return f"{vars_repr} = {value_repr}"

    def visit_block(self, node: ast.Block) -> str:
        try:
            stmts_repr = "\n".join(self.print(x) for x in node.statements)
        except TypeError:
            return ""
        return stmts_repr

    def visit_function_definition(self, node: ast.FunctionDefinition):
        params_repr = ", ".join(self.print(x) for x in node.parameters)
        returns_repr = ", ".join(self.print(x) for x in node.return_variables)
        return_names = ", ".join(x.name for x in node.return_variables)
        body_repr = self.print(node.body)
        if "abi_" in node.name or "checked_" in node.name:
            return
        self.cairo_code += f"""
func {node.name}{{range_check_ptr, pedersen_ptr: HashBuiltin*, storage_ptr: Storage*, memory_dict: DictAccess*, msize}}({params_repr}) -> ({returns_repr}):
alloc_locals
{body_repr}
return ({return_names})
end"""

    def visit_if(self, node: ast.If) -> str:
        cond_repr = self.print(node.condition)
        body_repr = self.print(node.body)
        else_repr = ""
        if node.else_body:
            else_repr = f"\t{self.print(node.else_body)}\n"
        return f"""if {cond_repr}.low + {cond_repr}.high != 0:
{body_repr}
{else_repr}
end"""

    def visit_case(self, node: ast.Case):
        raise AssertionError("There should be no cases, run SwitchToIfVisitor first")

    def visit_switch(self, node: ast.Switch):
        raise AssertionError("There should be no switches, run SwitchToIfVisitor first")

    def visit_for_loop(self, node: ast.ForLoop):
        raise AssertionError("There should be no for loops, run ScopeFlattener first")

    def visit_break(self, node: ast.Break):
        self.repr_stack.append("")  # TODO

    def visit_continue(self, node: ast.Continue):
        self.repr_stack.append("")  # TODO

    def visit_leave(self, node: ast.Leave):
        self.repr_stack.append("")  # TODO<|MERGE_RESOLUTION|>--- conflicted
+++ resolved
@@ -2,12 +2,9 @@
 
 from transpiler.Imports import merge_imports, UINT256_MODULE
 import yul.yul_ast as ast
-<<<<<<< HEAD
 from yul.BuiltinHandler import YUL_BUILTINS_MAP
-=======
 from yul.yul_ast import AstVisitor
 from yul.WarpException import WarpException
->>>>>>> 61281cba
 
 UINT128_BOUND = 2 ** 128
 
