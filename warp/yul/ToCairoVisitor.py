--- conflicted
+++ resolved
@@ -1,24 +1,14 @@
 from __future__ import annotations
 from collections import defaultdict
-<<<<<<< HEAD
 from typing import Optional
 
 from starkware.cairo.lang.compiler.parser import parse_file
 import solcx
-=======
-
-import solcx
-from transpiler.Imports import merge_imports, UINT256_MODULE
-from starkware.cairo.lang.compiler.parser import parse_file
->>>>>>> e3fd7854
 import yul.yul_ast as ast
 from transpiler.Imports import merge_imports, UINT256_MODULE, format_imports
 from yul.BuiltinHandler import YUL_BUILTINS_MAP
-<<<<<<< HEAD
 from yul.utils import STORAGE_DECLS
 from yul.yul_ast import AstVisitor
-=======
->>>>>>> e3fd7854
 
 UINT128_BOUND = 2 ** 128
 
@@ -35,7 +25,6 @@
     "evm.utils": {"update_msize"},
 }
 
-<<<<<<< HEAD
 MAIN_PREAMBLE = """%lang starknet
 %builtins pedersen range_check
 """
@@ -44,10 +33,6 @@
 # just reverts, so we can discard its definition and 
 # replace its callsites with assert 0 = 1
 DISCARD = """    assert 0 = 1
-=======
-DISCARD = """    assert 0 = 1
-
->>>>>>> e3fd7854
     return ()"""
 
 IF_REF_COPY = """
@@ -59,13 +44,8 @@
 """
 
 
-<<<<<<< HEAD
 class ToCairoVisitor(AstVisitor):
     def __init__(self, sol_source):
-=======
-class ToCairoVisitor(ast.AstVisitor):
-    def __init__(self, sol_source: str):
->>>>>>> e3fd7854
         super().__init__()
         self.preamble: bool = False
         self.n_names: int = 0
@@ -74,11 +54,7 @@
         self.validate_solc_ver()
         self.public_functions = self.get_public_functions(self.sol_source)
         self.imports = defaultdict(set)
-<<<<<<< HEAD
         self.discarded_warp_blocks: list[str] = []
-=======
-        self.discarded_warp_blocks : list[str] = []
->>>>>>> e3fd7854
         self.external_cairo_funcs: dict[str, dict[str, str]] = {}
         self.current_function_ret_vars_len: int = 0
         merge_imports(self.imports, COMMON_IMPORTS)
@@ -201,24 +177,17 @@
             variables.append(var_repr)
         return ", ".join("local " + x for x in variables)
 
-<<<<<<< HEAD
     def remove_generated_call(self, args_repr: str, function_name: str) -> str:
-=======
-    def remove_checked(self, args_repr: str, function_name: str) -> str:
->>>>>>> e3fd7854
         if "checked_add" in function_name:
             return f"u256_add({args_repr})"
         elif "checked_sub" in function_name:
             return f"uint256_sub({args_repr})"
         elif "revert" in function_name:
             return f"assert 0 = 1"
-<<<<<<< HEAD
         elif "increment_uint256" in function_name:
             return f"u256_add({args_repr}, 1)"
         elif "decrement_uint256" in function_name:
             return f"uint256_sub({args_repr}, 1)"
-=======
->>>>>>> e3fd7854
         else:
             return f"{function_name}({args_repr})"
 
@@ -240,11 +209,7 @@
 let ({ids_repr}) = {builtin_to_cairo.function_call}
 {builtin_to_cairo.ref_copy}"""
             else:
-<<<<<<< HEAD
                 call = self.remove_generated_call(function_args, function_name)
-=======
-                call = self.remove_checked(function_args, function_name)
->>>>>>> e3fd7854
                 if not node.variable_names:
                     return value_repr
                 elif function_name in self.external_cairo_funcs:
@@ -253,19 +218,7 @@
                         ids_repr
                     )
                 else:
-<<<<<<< HEAD
                     return f"let ({ids_repr}) = {call}"
-=======
-                    ids_repr: str = self.print(node.variable_names)
-                    if function_name in self.external_cairo_funcs:
-                        ids_repr_felt = self.to_high_low_felt(ids_repr)
-                        return f"let ({ids_repr_felt}) = {call}\n" + self.init_u256(
-                            ids_repr
-                        )
-                    else:
-                        return f"let ({ids_repr}) = {call}\n"
-
->>>>>>> e3fd7854
         else:
             ids_repr: str = self.generate_ids_typed(node.variable_names)
             self.preamble = True
@@ -345,13 +298,7 @@
 local range_check_ptr = range_check_ptr
 local memory_dict : DictAccess* = memory_dict
 local msize = msize"""
-<<<<<<< HEAD
                     return f"let ({vars_repr}) = {value_repr}"
-=======
-                    else:
-                        return f"let ({vars_repr}) = {func_call}"
-
->>>>>>> e3fd7854
         else:
             self.preamble = True
             vars_repr = self.generate_ids_typed(node.variables)
@@ -531,17 +478,10 @@
             self.current_function_ret_vars_len = len(node.return_variables)
             self.curr_fun_ret_felt = False
         body_repr = self.print(node.body)
-<<<<<<< HEAD
         if self.should_ignore(node.name):
             return ""
         elif node.name in self.public_functions:
             return self.gen_external_function_def(
-=======
-        if "abi_" in node.name or "checked_" in node.name or "getter_" in node.name:
-            return ""
-        if node.name in self.public_functions:
-            self.cairo_code += self.gen_external_function_def(
->>>>>>> e3fd7854
                 node.name, params_repr, returns_repr, return_names, body_repr
             )
         else:
@@ -549,7 +489,6 @@
 func {node.name}{{range_check_ptr, pedersen_ptr: HashBuiltin*, storage_ptr: Storage*, memory_dict: DictAccess*, msize}}({params_repr}) -> ({returns_repr}):
 alloc_locals
 {body_repr}
-<<<<<<< HEAD
 end
             """
             func = parse_file(func).format()
@@ -566,31 +505,12 @@
                     f"{body_repr}\n"
                     f"end\n"
                 )
-=======
-return ({return_names})
-end""" 
-        func = parse_file(func).format()
-        if ("__warp_block" in node.name) and (DISCARD in func):
-            self.discarded_warp_blocks.append(node.name)
-            return
-        else:
-            self.cairo_code += func
-
-    def gen_early_return(self, is_u256: bool) -> str:
-        if self.current_function_ret_vars_len == 0:
-            return "return ()"
-        elif self.curr_fun_ret_felt:
-            return f'return ({",".join("0" for i in range(self.current_function_ret_vars_len))})'
-        else:
-            return f'return ({",".join("Uint256(0,0)" for i in range(self.current_function_ret_vars_len))})'
->>>>>>> e3fd7854
 
     def visit_if(self, node: ast.If) -> str:
         cond_repr = self.print(node.condition)
         body_repr = self.print(node.body)
         else_repr = ""
         if node.else_body:
-<<<<<<< HEAD
             else_repr = f"else:\n\t{self.print(node.else_body)}\n"
         return (
             f"if {cond_repr}.low + {cond_repr}.high != 0:\n"
@@ -598,23 +518,6 @@
             f"{else_repr}"
             f"end"
         )
-=======
-            else_repr = f"\t{self.print(node.else_body)}\n"
-        if "panic_" in body_repr or "assert 0 = 1" in body_repr:
-            body_repr = body_repr + self.gen_early_return(self.curr_fun_ret_felt)
-            return f"""if {cond_repr}.low + {cond_repr}.high != 0:
-{body_repr}
-{else_repr}
-end"""
-        else:
-            else_repr = "else:\n" if not node.else_body else node.else_body
-            return f"""if {cond_repr}.low + {cond_repr}.high != 0:
-{body_repr}
-{IF_REF_COPY}
-{else_repr}
-{IF_REF_COPY}
-end"""
->>>>>>> e3fd7854
 
     def visit_case(self, node: ast.Case):
         return AssertionError("There should be no cases, run SwitchToIfVisitor first")
