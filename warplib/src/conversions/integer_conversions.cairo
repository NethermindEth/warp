--- conflicted
+++ resolved
@@ -12,7 +12,6 @@
     return u256 { low: low_u128, high: high_u128 };
 }
 
-<<<<<<< HEAD
 fn u256_to_felt252(x: u256) -> felt252 {
     let MAX_FELT = u256_from_felt252(-1);
     if x > MAX_FELT {
@@ -22,8 +21,6 @@
     u128_to_felt252(x.low) + 0x100000000000000000000000000000000 * u128_to_felt252(x.high)
 }
 
-=======
->>>>>>> 74a9b026
 fn get_u128_try_from_felt_result(value: felt252) -> u128 {
     let resp = u128_try_from_felt252(value);
     assert(resp.is_some(), 'Felts too large for u256');
