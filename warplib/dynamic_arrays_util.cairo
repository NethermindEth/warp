--- conflicted
+++ resolved
@@ -7,13 +7,12 @@
 from warplib.maths.bytes_access import byte256_at_index, byte_at_index
 from warplib.memory import wm_index_dyn, wm_read_felt, wm_write_felt
 
-<<<<<<< HEAD
-// Copies felt values from a dynamic array into another
-func dynamic_array_copy_felt{range_check_ptr, warp_memory: DictAccess*}(
-    to_loc: felt, to_index: felt, to_final_index: felt, from_loc: felt, from_index: felt
-) {
+// ----------------------- WARP Memory Dynamic Arrays Utils ----------------------------------
+func dynamic_array_copy_felt{range_check_ptr, warp_memory : DictAccess*}(
+    to_loc : felt, to_index : felt, to_final_index : felt, from_loc : felt, from_index : felt
+){
     alloc_locals;
-    if (to_index == to_final_index) {
+    if (to_index == to_final_index){
         return ();
     }
     let (to_index256) = felt_to_uint256(to_index);
@@ -25,8 +24,8 @@
     return dynamic_array_copy_felt(to_loc, to_index + 1, to_final_index, from_loc, from_index + 1);
 }
 
-func fixed_byte_to_dynamic_array{
-    bitwise_ptr: BitwiseBuiltin*, range_check_ptr, warp_memory: DictAccess*
+func fixed_bytes_to_dynamic_array{
+    bitwise_ptr : BitwiseBuiltin*, range_check_ptr, warp_memory : DictAccess*
 }(
     to_loc: felt,
     to_index: felt,
@@ -43,66 +42,11 @@
     let (to_index_loc) = wm_index_dyn(to_loc, to_index256, Uint256(1, 0));
     let (from_elem) = byte_at_index(fixed_byte, fixed_byte_index, fixed_byte_width);
     wm_write_felt(to_index_loc, from_elem);
-    return fixed_byte_to_dynamic_array(
-=======
-# ----------------------- WARP Memory Dynamic Arrays Utils ----------------------------------
-func dynamic_array_copy_felt{range_check_ptr, warp_memory : DictAccess*}(
-    to_loc : felt, to_index : felt, to_final_index : felt, from_loc : felt, from_index : felt
-):
-    alloc_locals
-    if to_index == to_final_index:
-        return ()
-    end
-    let (to_index256) = felt_to_uint256(to_index)
-    let (from_index256) = felt_to_uint256(from_index)
-    let (to_index_loc) = wm_index_dyn(to_loc, to_index256, Uint256(1, 0))
-    let (from_index_loc) = wm_index_dyn(from_loc, from_index256, Uint256(1, 0))
-    let (from_elem) = wm_read_felt(from_index_loc)
-    wm_write_felt(to_index_loc, from_elem)
-    return dynamic_array_copy_felt(to_loc, to_index + 1, to_final_index, from_loc, from_index + 1)
-end
-
-func fixed_bytes_to_dynamic_array{
-    bitwise_ptr : BitwiseBuiltin*, range_check_ptr, warp_memory : DictAccess*
-}(
-    to_loc : felt,
-    to_index : felt,
-    to_final_index : felt,
-    fixed_byte : felt,
-    fixed_byte_index : felt,
-    fixed_byte_width : felt,
-):
-    alloc_locals
-    if to_index == to_final_index:
-        return ()
-    end
-    let (to_index256) = felt_to_uint256(to_index)
-    let (to_index_loc) = wm_index_dyn(to_loc, to_index256, Uint256(1, 0))
-    let (from_elem) = byte_at_index(fixed_byte, fixed_byte_index, fixed_byte_width)
-    wm_write_felt(to_index_loc, from_elem)
     return fixed_bytes_to_dynamic_array(
->>>>>>> 1dfd2354
         to_loc, to_index + 1, to_final_index, fixed_byte, fixed_byte_index + 1, fixed_byte_width
     );
 }
 
-<<<<<<< HEAD
-func fixed_byte256_to_dynamic_array{
-    bitwise_ptr: BitwiseBuiltin*, range_check_ptr, warp_memory: DictAccess*
-}(to_loc: felt, to_index: felt, to_final_index: felt, fixed_byte: Uint256, fixed_byte_index: felt) {
-    alloc_locals;
-    if (to_index == to_final_index) {
-        return ();
-    }
-    let (to_index256) = felt_to_uint256(to_index);
-    let (to_index_loc) = wm_index_dyn(to_loc, to_index256, Uint256(1, 0));
-    let (from_elem) = byte256_at_index(fixed_byte, fixed_byte_index);
-    wm_write_felt(to_index_loc, from_elem);
-    return fixed_byte256_to_dynamic_array(
-        to_loc, to_index + 1, to_final_index, fixed_byte, fixed_byte_index + 1
-    );
-}
-=======
 func fixed_bytes256_to_dynamic_array{
     bitwise_ptr : BitwiseBuiltin*, range_check_ptr, warp_memory : DictAccess*
 }(
@@ -111,47 +55,47 @@
     to_final_index : felt,
     fixed_byte : Uint256,
     fixed_byte_index : felt,
-):
-    alloc_locals
-    if to_index == to_final_index:
-        return ()
-    end
-    let (to_index256) = felt_to_uint256(to_index)
-    let (to_index_loc) = wm_index_dyn(to_loc, to_index256, Uint256(1, 0))
-    let (from_elem) = byte256_at_index(fixed_byte, fixed_byte_index)
-    wm_write_felt(to_index_loc, from_elem)
+){
+    alloc_locals;
+    if (to_index == to_final_index){
+        return ();
+    }
+    let (to_index256) = felt_to_uint256(to_index);
+    let (to_index_loc) = wm_index_dyn(to_loc, to_index256, Uint256(1, 0));
+    let (from_elem) = byte256_at_index(fixed_byte, fixed_byte_index);
+    wm_write_felt(to_index_loc, from_elem);
     return fixed_bytes256_to_dynamic_array(
         to_loc, to_index + 1, to_final_index, fixed_byte, fixed_byte_index + 1
-    )
-end
+    );
+}
 
-# ----------------------- Felt Dynamic Arrays Utils ----------------------------------
+// ----------------------- Felt Dynamic Arrays Utils ----------------------------------
 func felt_array_to_warp_memory_array{range_check_ptr, warp_memory : DictAccess*}(
     index : felt, array : felt*, mem_index : felt, mem_ptr, max_length : felt
-):
-    if index == max_length:
-        return ()
-    end
-    let elem = array[index]
-    let (mem_index256 : Uint256) = felt_to_uint256(mem_index)
-    let (elem_loc : felt) = wm_index_dyn(mem_ptr, mem_index256, Uint256(1, 0))
-    wm_write_felt(elem_loc, elem)
-    return felt_array_to_warp_memory_array(index + 1, array, mem_index + 1, mem_ptr, max_length)
-end
+){
+    if (index == max_length){
+        return ();
+    }
+    let elem = array[index];
+    let (mem_index256 : Uint256) = felt_to_uint256(mem_index);
+    let (elem_loc : felt) = wm_index_dyn(mem_ptr, mem_index256, Uint256(1, 0));
+    wm_write_felt(elem_loc, elem);
+    return felt_array_to_warp_memory_array(index + 1, array, mem_index + 1, mem_ptr, max_length);
+}
 
 func fixed_bytes256_to_felt_dynamic_array{
     bitwise_ptr : BitwiseBuiltin*, range_check_ptr, warp_memory : DictAccess*
-}(array_index : felt, array : felt*, fixed_byte_index : felt, fixed_byte : Uint256):
-    alloc_locals
-    if fixed_byte_index == 32:
-        return ()
-    end
-    let (byte) = byte256_at_index(fixed_byte, fixed_byte_index)
-    assert array[array_index] = byte
+}(array_index : felt, array : felt*, fixed_byte_index : felt, fixed_byte : Uint256){
+    alloc_locals;
+    if (fixed_byte_index == 32){
+        return ();
+    }
+    let (byte) = byte256_at_index(fixed_byte, fixed_byte_index);
+    assert array[array_index] = byte;
     return fixed_bytes256_to_felt_dynamic_array(
         array_index + 1, array, fixed_byte_index + 1, fixed_byte
-    )
-end
+    );
+}
 
 func fixed_bytes_to_felt_dynamic_array{
     bitwise_ptr : BitwiseBuiltin*, range_check_ptr, warp_memory : DictAccess*
@@ -161,41 +105,41 @@
     fixed_byte_index : felt,
     fixed_byte : felt,
     fixed_byte_size : felt,
-):
-    alloc_locals
-    if fixed_byte_index == fixed_byte_size:
-        return ()
-    end
-    let (byte) = byte_at_index(fixed_byte, fixed_byte_index, fixed_byte_size)
-    assert array[array_index] = byte
+){
+    alloc_locals;
+    if (fixed_byte_index == fixed_byte_size){
+        return ();
+    }
+    let (byte) = byte_at_index(fixed_byte, fixed_byte_index, fixed_byte_size);
+    assert array[array_index] = byte;
     return fixed_bytes_to_felt_dynamic_array(
         array_index + 1, array, fixed_byte_index + 1, fixed_byte, fixed_byte_size
-    )
-end
+    );
+}
 
 func bytes_to_felt_dynamic_array{
     bitwise_ptr : BitwiseBuiltin*, range_check_ptr, warp_memory : DictAccess*
 }(
     array_index : felt, array_offset : felt, array : felt*, element_offset : felt, mem_ptr : felt
-) -> (final_index : felt, final_offset : felt):
-    alloc_locals
-    # Store pointer to data
-    let (offset256) = felt_to_uint256(array_offset - element_offset)
-    fixed_bytes256_to_felt_dynamic_array(array_index, array, 0, offset256)
-    let new_index = array_index + 32
-    # Store length
-    let (length_low) = wm_read_felt(mem_ptr)
-    let (length_high) = wm_read_felt(mem_ptr + 1)
-    let length256 = Uint256(length_low, length_high)
-    fixed_bytes256_to_felt_dynamic_array(array_offset, array, 0, length256)
-    let new_offset = array_offset + 32
-    # Store the data
-    let (length) = narrow_safe(length256)
-    let (bytes_needed) = bytes_upper_bound(length)
-    let max_offset = new_offset + bytes_needed
-    bytes_to_felt_dynamic_array_inline(new_offset, max_offset, array, 0, length, mem_ptr + 2)
-    return (new_index, max_offset)
-end
+) -> (final_index : felt, final_offset : felt){
+    alloc_locals;
+    // Store pointer to data
+    let (offset256) = felt_to_uint256(array_offset - element_offset);
+    fixed_bytes256_to_felt_dynamic_array(array_index, array, 0, offset256);
+    let new_index = array_index + 32;
+    // Store length
+    let (length_low) = wm_read_felt(mem_ptr);
+    let (length_high) = wm_read_felt(mem_ptr + 1);
+    let length256 = Uint256(length_low, length_high);
+    fixed_bytes256_to_felt_dynamic_array(array_offset, array, 0, length256);
+    let new_offset = array_offset + 32;
+    // Store the data
+    let (length) = narrow_safe(length256);
+    let (bytes_needed) = bytes_upper_bound(length);
+    let max_offset = new_offset + bytes_needed;
+    bytes_to_felt_dynamic_array_inline(new_offset, max_offset, array, 0, length, mem_ptr + 2);
+    return (new_index, max_offset);
+}
 
 func bytes_to_felt_dynamic_array_inline{
     bitwise_ptr : BitwiseBuiltin*, range_check_ptr, warp_memory : DictAccess*
@@ -206,38 +150,37 @@
     mem_index : felt,
     mem_length : felt,
     mem_ptr : felt,
-):
-    alloc_locals
-    if array_index == array_offset:
-        # Everything have been stored
-        return ()
-    end
-    let (lesser) = is_le(mem_index, mem_length - 1)
-    if lesser == 1:
-        # Read each byte and copy it
-        let (byte) = dict_read{dict_ptr=warp_memory}(mem_ptr + mem_index)
-        assert array[array_index] = byte
+){
+    alloc_locals;
+    if (array_index == array_offset){
+        // Everything have been stored
+        return ();
+    }
+    let lesser = is_le(mem_index, mem_length - 1);
+    if (lesser == 1){
+        // Read each byte and copy it
+        let (byte) = dict_read{dict_ptr=warp_memory}(mem_ptr + mem_index);
+        assert array[array_index] = byte;
         return bytes_to_felt_dynamic_array_inline(
             array_index + 1, array_offset, array, mem_index + 1, mem_length, mem_ptr
-        )
-    else:
-        # Pad the rest of the slot with 0s
-        assert array[array_index] = 0
+        );
+    }else{
+        // Pad the rest of the slot with 0s
+        assert array[array_index] = 0;
         return bytes_to_felt_dynamic_array_inline(
             array_index + 1, array_offset, array, mem_index, mem_length, mem_ptr
-        )
-    end
-end
+        );
+    }
+}
 
-func bytes_upper_bound{range_check_ptr : felt}(number : felt) -> (upper_bound : felt):
-    if number == 0:
-        return (0)
-    end
-    let (lesser) = is_le(number, 32)
-    if lesser == 1:
-        return (32)
-    end
-    let (result) = bytes_upper_bound(number - 32)
-    return (32 + result)
-end
->>>>>>> 1dfd2354
+func bytes_upper_bound{range_check_ptr : felt}(number : felt) -> (upper_bound : felt){
+    if (number == 0){
+        return (0,);
+    }
+    let lesser = is_le(number, 32);
+    if (lesser == 1){
+        return (32,);
+    }
+    let (result) = bytes_upper_bound(number - 32);
+    return (32 + result,);
+}