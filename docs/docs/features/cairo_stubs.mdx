---
title: Cairo Blocks
---

Cairo Blocks allow users to place their desired Cairo code into a transpiled contract.
This allows users to avoid inefficiently transpiled functions, implement Cairo features that Warp does not yet support and allow transpiled contracts to interact with native Cairo contracts.

The system works in the following way:

1. To start a Cairo Block add your Cairo code above a Solidity function with 3 forward slashes at the beginning of each line and the phrase `warp-cairo` at the top.
2. The user then uses a number of MACROS to interact with the transpiled contract.
<<<<<<< HEAD
3. The Solidity function will then be replaced with the Cairo function that is above it.
=======
3. The Solidity function will then be replaced with the Cario function that is above it.
>>>>>>> 93ff295c

The following MACROS are supported:

`CURRENTFUNC` - References the Solidity function it is stubbing.

`DECORATOR` - Adds decorators to the function.

`INTERNALFUNC` - References an internal function matching the string that is passed to it.

`STATEVAR` - References the state variable matching the string passed to it.

Please note that the Solidity you are stubbing will still have to preserve the integrity of the AST, so whatever you are passing into your Cairo Block will have to match its corresponding Solidity function below.

Below is an example of how Cairo Blocks are intended to be used:

```
// SPDX-License-Identifier: BUSL-1.1
pragma solidity ^0.8.14;

contract Example {

  ///warp-cairo
  ///DECORATOR(external)
  ///func CURRENTFUNC()(lhs : felt, rhs : felt) -> (res : felt):
  ///    if lhs == 0:
  ///        return (rhs)
  ///    else:
  ///        return CURRENTFUNC()(lhs - 1, rhs + 1)
  ///    end
  ///end
  function recursiveAdd(uint8 lhs, uint8 rhs) pure external returns (uint8) {
    return 0;
  }
}
```

The solidity code above gets transpiled into the following Cairo:

```
%lang starknet

from warplib.maths.external_input_check_ints import warp_external_input_check_int8
from starkware.cairo.common.cairo_builtins import HashBuiltin

# Contract Def Example

@storage_var
func WARP_STORAGE(index : felt) -> (val : felt):
end
@storage_var
func WARP_USED_STORAGE() -> (val : felt):
end
@storage_var
func WARP_NAMEGEN() -> (name : felt):
end
func readId{syscall_ptr : felt*, pedersen_ptr : HashBuiltin*, range_check_ptr : felt}(
    loc : felt
) -> (val : felt):
    alloc_locals
    let (id) = WARP_STORAGE.read(loc)
    if id == 0:
        let (id) = WARP_NAMEGEN.read()
        WARP_NAMEGEN.write(id + 1)
        WARP_STORAGE.write(loc, id + 1)
        return (id + 1)
    else:
        return (id)
    end
end

namespace Example:
    # Dynamic variables - Arrays and Maps

    # Static variables

    @external
    func recursiveAdd_87bcdfdf(lhs : felt, rhs : felt) -> (res : felt):
        if lhs == 0:
            return (rhs)
        else:
            return recursiveAdd_87bcdfdf(lhs - 1, rhs + 1)
        end
    end

    @constructor
    func constructor{syscall_ptr : felt*, pedersen_ptr : HashBuiltin*, range_check_ptr : felt}():
        alloc_locals

        return ()
    end
end
```

The contract above now has the CairoBlock present and its corresponding Solidity function removed.

## Additional examples of using Cairo Blocks:

```
pragma solidity ^0.8.10;

// SDPX-License-Identifier: MIT

contract Base {
  ///warp-cairo
  ///DECORATOR(external)
  ///func CURRENTFUNC()() -> (res: felt):
  ///    return (1)
  ///end
  function externalDefinedInBase() virtual pure external returns (uint8) {
    return 0;
  }

  ///warp-cairo
  ///func CURRENTFUNC()() -> (res: felt):
  ///    return (2)
  ///end
  function internalDefinedInBase() virtual pure internal returns (uint8) {
    return 0;
  }
}

contract WARP is Base {
  function testExternalDefinedInBase() view public returns (uint8) {
    return this.externalDefinedInBase();
  }

  function testInternalDefinedInBase() pure public returns (uint8) {
    return internalDefinedInBase();
  }

  ///warp-cairo
  ///DECORATOR(external)
  ///func CURRENTFUNC()() -> (res: felt):
  ///    return (1)
  ///end
  function simpleCase() pure external returns (uint8) {
    return 0;
  }

  ///warp-cairo
  ///DECORATOR(external)
  ///func CURRENTFUNC()(lhs : felt, rhs : felt) -> (res : felt):
  ///    if lhs == 0:
  ///        return (rhs)
  ///    else:
  ///        return CURRENTFUNC()(lhs - 1, rhs + 1)
  ///    end
  ///end
  function recursiveAdd(uint8 lhs, uint8 rhs) pure external returns (uint8) {
    return 0;
  }
}
```

Cairo Blocks used for proxy:

````
pragma solidity ^0.8.10;

// SPDX-License-Identifier: MIT

contract WARP {
  /// warp-cairo
  /// from starkware.starknet.common.syscalls import library_call
  /// DECORATOR(external)
  /// DECORATOR(raw_input)
  /// DECORATOR(raw_output)
  /// func __default__{
  ///     syscall_ptr : felt*,
  ///     pedersen_ptr : HashBuiltin*,
  ///     range_check_ptr,
  /// }(selector : felt, calldata_size : felt, calldata : felt*) -> (
  ///     retdata_size : felt, retdata : felt*
  /// ):
  ///     alloc_locals
  ///     let (class_hash_low) = WARP_STORAGE.read(STATEVAR(implementation_hash))
  ///     let (class_hash_high) = WARP_STORAGE.read(STATEVAR(implementation_hash) + 1)
  ///     let class_hash = class_hash_low + 2**128 * class_hash_high
  ///
  ///     let (retdata_size : felt, retdata : felt*) = library_call(
  ///         class_hash=class_hash,
  ///         function_selector=selector,
  ///         calldata_size=calldata_size,
  ///         calldata=calldata,
  ///     )
  ///     return (retdata_size=retdata_size, retdata=retdata)
  /// end
  fallback() external {

  }

  uint256 implementation_hash = 0;

  function setHash(uint256 newHash) external {
    implementation_hash = newHash;
  }
}
```
````<|MERGE_RESOLUTION|>--- conflicted
+++ resolved
@@ -9,11 +9,7 @@
 
 1. To start a Cairo Block add your Cairo code above a Solidity function with 3 forward slashes at the beginning of each line and the phrase `warp-cairo` at the top.
 2. The user then uses a number of MACROS to interact with the transpiled contract.
-<<<<<<< HEAD
-3. The Solidity function will then be replaced with the Cairo function that is above it.
-=======
 3. The Solidity function will then be replaced with the Cario function that is above it.
->>>>>>> 93ff295c
 
 The following MACROS are supported:
 
