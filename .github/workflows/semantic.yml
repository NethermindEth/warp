--- conflicted
+++ resolved
@@ -12,63 +12,14 @@
   CAIRO_LANG_VERSION: 0.10.0
 
 jobs:
-<<<<<<< HEAD
-  semantic_test_batch_1:
-=======
   semantic_test:
     fail-fast: false
     strategy:
       matrix:
         SM_BATCH: [1, 2, 3]
->>>>>>> bf80a497
     runs-on: ubuntu-latest
     env:
       SM_BATCH: ${{ matrix.SM_BATCH }}
-    steps:
-      - uses: actions/checkout@v2
-
-      - name: Use Node.js
-        uses: actions/setup-node@v2
-        with:
-          node-version: '16.x'
-          cache: 'yarn'
-
-<<<<<<< HEAD
-      - name: Setup Python
-        uses: actions/setup-python@v2.2.2
-        with:
-          python-version: 3.9 # Cairo was tested with this version
-
-      - name: Install dependencies
-        run: |
-          make
-          make compile
-
-      - name: Setup warp_venv
-        run: bin/warp install --python python --verbose
-
-      - name: Build warplib
-        run: yarn warplib
-
-      - name: Setup gcc-11 Environment
-        run: |
-          sudo add-apt-repository -y ppa:ubuntu-toolchain-r/test
-          sudo apt install -y gcc-11 gcc-11-multilib g++-11 g++-11-multilib
-          gcc-11 --version
-
-      - name: Test code execution
-        run: |
-          yarn testnet:benchmark_semantic &
-          SM_BATCH=1 node build/autoRunSemanticTests.js
-
-      - name: Save benchmarks in artifacts
-        uses: actions/upload-artifact@v3
-        with:
-          name: benchmark
-          path: benchmark
-
-  semantic_test_batch_2:
-    runs-on: ubuntu-latest
     steps:
       - uses: actions/checkout@v2
 
@@ -103,113 +54,10 @@
       - name: Test code execution
         run: |
           yarn testnet:benchmark_semantic &
-          SM_BATCH=2 node build/autoRunSemanticTests.js
+          node build/autoRunSemanticTests.js
 
       - name: Save benchmarks in artifacts
         uses: actions/upload-artifact@v3
         with:
           name: benchmark
-          path: benchmark
-
-  semantic_test_batch_3:
-    runs-on: ubuntu-latest
-    steps:
-      - uses: actions/checkout@v2
-
-      - name: Use Node.js
-        uses: actions/setup-node@v2
-        with:
-          node-version: '16.x'
-          cache: 'yarn'
-
-=======
->>>>>>> bf80a497
-      - name: Setup Python
-        uses: actions/setup-python@v2.2.2
-        with:
-          python-version: 3.9 # Cairo was tested with this version
-
-      - name: Install dependencies
-        run: |
-          make
-          make compile
-
-      - name: Setup warp_venv
-        run: bin/warp install --python python --verbose
-
-      - name: Build warplib
-        run: yarn warplib
-
-      - name: Setup gcc-11 Environment
-        run: |
-          sudo add-apt-repository -y ppa:ubuntu-toolchain-r/test
-          sudo apt install -y gcc-11 gcc-11-multilib g++-11 g++-11-multilib
-          gcc-11 --version
-
-      - name: Test code execution
-        run: |
-          yarn testnet:benchmark_semantic &
-<<<<<<< HEAD
-          SM_BATCH=3 node build/autoRunSemanticTests.js
-=======
-          node build/autoRunSemanticTests.js
->>>>>>> bf80a497
-
-      - name: Save benchmarks in artifacts
-        uses: actions/upload-artifact@v3
-        with:
-          name: benchmark
-<<<<<<< HEAD
-          path: benchmark
-
-  benchmark:
-    if: ${{ github.event_name == 'push' }}
-    runs-on: ubuntu-latest
-    steps:
-      - uses: actions/checkout@v2
-
-      - name: Setup Python
-        uses: actions/setup-python@v2.2.2
-        with:
-          python-version: 3.9
-
-      - name: Setup env
-        run: |
-          pip install -r requirements.txt 
-          pip install cairo-lang=="$CAIRO_LANG_VERSION"
-
-      - name: Setup source hash (push)
-        if: ${{ github.event_name == 'push' }}
-        run: |
-          echo "source_hash=${{ github.sha }}" >> $GITHUB_ENV
-
-      - name: Download Benchmarks
-        uses: actions/download-artifact@master
-        with:
-          name: benchmark
-          path: benchmark
-
-      - name: Create markdown file
-        run: |
-          mv benchmark/json/data.json benchmark/json/${{ env.source_hash }}.json
-          python ./starknet-testnet/generateMarkdown.py ${{ env.source_hash }}
-
-      - name: Push benchmarks to another repository
-        uses: dmnemec/copy_file_to_another_repo_action@main
-        env:
-          API_TOKEN_GITHUB: ${{ secrets.API_TOKEN_GITHUB }}
-        with:
-          source_file: 'benchmark'
-          destination_repo: 'NethermindEth/warp-ts-benchmark'
-          commit_message: ${{ env.source_hash }}
-          destination_branch: main
-          user_email: 41898282+github-actions[bot]@users.noreply.github.com
-          user_name: 'Github Actions'
-
-      - name: Delete Artifact
-        uses: GeekyEggo/delete-artifact@v1.0.0
-        with:
-          name: benchmark
-=======
-          path: benchmark
->>>>>>> bf80a497
+          path: benchmark