import assert from 'assert';
import * as path from 'path';
import { execSync } from 'child_process';
import {
  IDeployProps,
  ICallOrInvokeProps,
  IGatewayProps,
  IOptionalNetwork,
  IDeployAccountProps,
  IOptionalDebugInfo,
  IDeclareOptions,
  StarknetNewAccountOptions,
} from './cli';
import { CLIError, logError } from './utils/errors';
import { catchExecSyncError, execSyncAndLog, runStarknetClassHash } from './utils/utils';
import { encodeInputs } from './transcode/encode';
import { decodeOutputs } from './transcode/decode';
import { decodedOutputsToString } from './transcode/utils';
import { getPlatform } from './nethersolc';

// Options of StarkNet cli commands
const GATEWAY_URL = 'gateway_url';
const FEEDER_GATEWAY_URL = 'feeder_gateway_url';
const ACCOUNT = 'account';
const ACCOUNT_DIR = 'account_dir';
const MAX_FEE = 'max_fee';
const NETWORK = 'network';
const WALLET = 'wallet';

const warpVenvPrefix = `PATH=${path.resolve(__dirname, '..', 'warp_venv', 'bin')}:$PATH`;
const CAIRO1_COMPILE_BIN = path.resolve(
  __dirname,
  '..',
  'cairo1',
  getPlatform(),
  'bin',
  'starknet-compile',
);

interface CompileResult {
  success: boolean;
  resultPath?: string;
  abiPath?: string;
  solAbiPath?: string;
  classHash?: string;
}

interface CompileCairo1Result {
  success: boolean;
  sierraResultPath?: string;
  casmResultPath?: string;
}

export function compileCairo1(filePath: string): CompileCairo1Result {
  assert(filePath.endsWith('.cairo'), `Attempted to compile non-cairo file ${filePath} as cairo`);
  const cairoPathRoot = filePath.slice(0, -'.cairo'.length);
  const sierraResultPath = `${cairoPathRoot}.sierra`;
  const casmResultPath = `${cairoPathRoot}.casm`;

  try {
    console.log(`Running cairo1 compile`);
    execSync(
      `${warpVenvPrefix} ${CAIRO1_COMPILE_BIN} ${filePath} ${sierraResultPath} --replace-ids`,
      { stdio: 'inherit' },
    );
    return { success: true, sierraResultPath: sierraResultPath, casmResultPath: casmResultPath };
  } catch (e) {
    if (e instanceof Error) {
      logError('Compile failed');
      return {
        success: false,
        sierraResultPath: undefined,
        casmResultPath: undefined,
      };
    } else {
      throw e;
    }
  }
}

export function compileCairo(
  filePath: string,
  cairoPath: string = path.resolve(__dirname, '..'),
  debugInfo: IOptionalDebugInfo = { debugInfo: false },
): CompileResult {
  assert(filePath.endsWith('.cairo'), `Attempted to compile non-cairo file ${filePath} as cairo`);
  const cairoPathRoot = filePath.slice(0, -'.cairo'.length);
  const resultPath = `${cairoPathRoot}_compiled.json`;
  const abiPath = `${cairoPathRoot}_abi.json`;
  const solAbiPath = `${cairoPathRoot}_sol_abi.json`;

  const parameters = new Map([
    ['output', resultPath],
    ['abi', abiPath],
  ]);
  if (cairoPath !== '') {
    parameters.set('cairo_path', cairoPath);
  }
  const debug: string = debugInfo.debugInfo ? '--debug_info_with_source' : '--no_debug_info';
  const command = 'starknet-compile';

  try {
    console.log(`Running starknet compile on ${filePath}`);
    execSync(
      `${warpVenvPrefix} ${command} --disable_hint_validation ${debug} ${filePath} ${[
        ...parameters.entries(),
      ]
        .map(([key, value]) => `--${key} ${value}`)
        .join(' ')}`,
    );
<<<<<<< HEAD

    return {
      success: true,
      resultPath,
      abiPath,
      solAbiPath,
      classHash: undefined,
    };
=======
    return { success: true, resultPath, abiPath, solAbiPath, classHash: undefined };
>>>>>>> 575aad50
  } catch (e) {
    logError(catchExecSyncError(e, command));
    return {
      success: false,
      resultPath: undefined,
      abiPath: undefined,
      solAbiPath: undefined,
      classHash: undefined,
    };
  }
}

export function runStarknetCompile(filePath: string, debug_info: IOptionalDebugInfo) {
  const { success, resultPath } = compileCairo(filePath, path.resolve(__dirname, '..'), debug_info);
  if (!success) {
    logError(`Compilation of contract ${filePath} failed`);
    return;
  }
  console.log(`starknet-compile output written to ${resultPath}`);
}

export function runStarknetStatus(tx_hash: string, option: IOptionalNetwork & IGatewayProps) {
  if (option.network === undefined) {
    logError(
      `Error: Exception: feeder_gateway_url must be specified with the "status" subcommand.\nConsider passing --network or setting the STARKNET_NETWORK environment variable.`,
    );
    return;
  }

  const gatewayUrlOption = optionalArg(GATEWAY_URL, option);
  const feederGatewayUrlOption = optionalArg(FEEDER_GATEWAY_URL, option);
  const command = 'starknet tx_status';

  execSyncAndLog(
    `${warpVenvPrefix} ${command} --hash ${tx_hash} --network ${option.network} ${gatewayUrlOption} ${feederGatewayUrlOption}`.trim(),
    command,
  );
}

export async function runStarknetDeploy(filePath: string, options: IDeployProps) {
  if (options.network === undefined) {
    logError(
      `Error: Exception: feeder_gateway_url must be specified with the "deploy" subcommand.\nConsider passing --network or setting the STARKNET_NETWORK environment variable.`,
    );
    return;
  }
  // Shouldn't be fixed to warp_output (which is the default)
  // such option does not exists currently when deploying, should be added
  let compileResult;
  try {
    compileResult = compileCairo(filePath, path.resolve(__dirname, '..'), options);
  } catch (e) {
    if (e instanceof CLIError) {
      logError(e.message);
    }
    throw e;
  }

  let inputs: string;
  try {
    inputs = (
      await encodeInputs(
        compileResult.solAbiPath ?? '',
        'constructor',
        options.use_cairo_abi,
        options.inputs,
      )
    )[1];
    inputs = inputs ? `--inputs ${inputs}` : inputs;
  } catch (e) {
    if (e instanceof CLIError) {
      logError(e.message);
      return;
    }
    throw e;
  }
  const command = 'starknet deploy';

  let classHash;
  if (!options.no_wallet) {
    assert(compileResult.resultPath !== undefined, 'resultPath should not be undefined');
    classHash = runStarknetClassHash(compileResult.resultPath);
  }

  const classHashOption = classHash ? `--class_hash ${classHash}` : '';
  const gatewayUrlOption = optionalArg(GATEWAY_URL, options);
  const feederGatewayUrlOption = optionalArg(FEEDER_GATEWAY_URL, options);
  const accountOption = optionalArg(ACCOUNT, options);
  const accountDirOption = optionalArg(ACCOUNT_DIR, options);
  const maxFeeOption = optionalArg(MAX_FEE, options);
  const resultPath = compileResult.resultPath;
  const walletOption = options.no_wallet
    ? `--no_wallet --contract ${resultPath} `
    : options.wallet
    ? `${classHashOption} --wallet ${options.wallet}`
    : `${classHashOption}`;

  execSyncAndLog(
    `${warpVenvPrefix} ${command} --network ${options.network} ${walletOption} ${inputs} ${accountOption} ${gatewayUrlOption} ${feederGatewayUrlOption} ${accountDirOption} ${maxFeeOption}`,
    command,
  );
}

export function runStarknetDeployAccount(options: IDeployAccountProps) {
  if (options.wallet === undefined) {
    logError(
      `Error: AssertionError: --wallet must be specified with the "deploy_account" subcommand.`,
    );
    return;
  }
  if (options.network === undefined) {
    logError(
      `Error: Exception: network must be specified with the "deploy_account" subcommand.\nConsider passing --network or setting the STARKNET_NETWORK environment variable.`,
    );
    return;
  }

  const gatewayUrlOption = optionalArg(GATEWAY_URL, options);
  const feederGatewayUrlOption = optionalArg(FEEDER_GATEWAY_URL, options);
  const accountOption = optionalArg(ACCOUNT, options);
  const accountDirOption = optionalArg(ACCOUNT_DIR, options);
  const maxFeeOption = optionalArg(MAX_FEE, options);
  const command = 'starknet deploy_account';

  execSyncAndLog(
    `${warpVenvPrefix} ${command} --wallet ${options.wallet} --network ${options.network} ${accountOption} ${gatewayUrlOption} ${feederGatewayUrlOption} ${accountDirOption} ${maxFeeOption}`,
    command,
  );
}

export async function runStarknetCallOrInvoke(
  filePath: string,
  isCall: boolean,
  options: ICallOrInvokeProps,
) {
  const callOrInvoke = isCall ? 'call' : 'invoke';

  if (options.network === undefined) {
    logError(
      `Error: Exception: network must be specified with the "${callOrInvoke}" subcommand.\nConsider passing --network or setting the STARKNET_NETWORK environment variable.`,
    );
    return;
  }

  const wallet = options.wallet === undefined ? '--no_wallet' : `--wallet ${options.wallet}`;

  const gatewayUrlOption = optionalArg(GATEWAY_URL, options);
  const feederGatewayUrlOption = optionalArg(FEEDER_GATEWAY_URL, options);
  const accountOption = optionalArg(ACCOUNT, options);
  const accountDirOption = optionalArg(ACCOUNT_DIR, options);
  const maxFeeOption = optionalArg(MAX_FEE, options);

  const { success, abiPath, solAbiPath } = compileCairo(filePath, path.resolve(__dirname, '..'));
  if (!success) {
    logError(`Compilation of contract ${filePath} failed`);
    return;
  }

  let funcName, inputs: string;
  try {
    [funcName, inputs] = await encodeInputs(
      `${solAbiPath}`,
      options.function,
      options.use_cairo_abi,
      options.inputs,
    );
    inputs = inputs ? `--inputs ${inputs}` : inputs;
  } catch (e) {
    if (e instanceof CLIError) {
      logError(e.message);
      return;
    }
    throw e;
  }
  const command = `starknet ${callOrInvoke}`;
  try {
    let warpOutput: string = execSync(
      `${warpVenvPrefix} ${command} --address ${options.address} --abi ${abiPath} --function ${funcName} --network ${options.network} ${wallet} ${accountOption} ${inputs} ${gatewayUrlOption} ${feederGatewayUrlOption} ${accountDirOption} ${maxFeeOption}`.trim(),
    ).toString('utf-8');

    if (isCall && !options.use_cairo_abi) {
      const decodedOutputs = await decodeOutputs(
        solAbiPath ?? '',
        options.function,
        warpOutput.toString().split(' '),
      );
      warpOutput = decodedOutputsToString(decodedOutputs);
    }
    console.log(warpOutput);
  } catch (e) {
    logError(catchExecSyncError(e, command));
  }
}

function declareContract(filePath: string, options: IDeclareOptions) {
  // wallet check
  if (!options.no_wallet) {
    if (options.wallet === undefined) {
      logError(
        'A wallet must be specified (using --wallet or the STARKNET_WALLET environment variable), unless specifically using --no_wallet.',
      );
      return;
    }
  }
  // network check
  if (options.network === undefined) {
    logError(
      `Error: Exception: feeder_gateway_url must be specified with the declare command.\nConsider passing --network or setting the STARKNET_NETWORK environment variable.`,
    );
    return;
  }

  const networkOption = optionalArg(NETWORK, options);
  const walletOption = options.no_wallet ? '--no_wallet' : optionalArg(WALLET, options);
  const accountOption = optionalArg(ACCOUNT, options);
  const gatewayUrlOption = optionalArg(GATEWAY_URL, options);
  const feederGatewayUrlOption = optionalArg(FEEDER_GATEWAY_URL, options);
  const accountDirOption = optionalArg(ACCOUNT_DIR, options);
  const maxFeeOption = optionalArg(MAX_FEE, options);
  const command = 'starknet declare';

  execSyncAndLog(
    `${warpVenvPrefix} ${command} --contract ${filePath} ${networkOption} ${walletOption} ${accountOption} ${gatewayUrlOption} ${feederGatewayUrlOption} ${accountDirOption} ${maxFeeOption}`,
    command,
  );
}

export function runStarknetDeclare(filePath: string, options: IDeclareOptions) {
  const { success, resultPath } = compileCairo(filePath, path.resolve(__dirname, '..'));
  if (!success) {
    logError(`Compilation of contract ${filePath} failed`);
    return;
  } else {
    assert(resultPath !== undefined);
    declareContract(resultPath, options);
  }
}

export function runStarknetNewAccount(options: StarknetNewAccountOptions) {
  const networkOption = optionalArg(NETWORK, options);
  const walletOption = optionalArg(WALLET, options);
  const accountOption = optionalArg(ACCOUNT, options);

  const gatewayUrlOption = optionalArg(GATEWAY_URL, options);
  const feederGatewayUrlOption = optionalArg(FEEDER_GATEWAY_URL, options);
  const accountDirOption = optionalArg(ACCOUNT_DIR, options);
  const command = 'starknet new_account';
  execSyncAndLog(
    `${warpVenvPrefix} ${command} ${networkOption} ${walletOption} ${accountOption} ${gatewayUrlOption} ${feederGatewayUrlOption} ${accountDirOption}`,
    command,
  );
}

export function processDeclareCLI(result: string, filePath: string): string {
  const splitter = new RegExp('[ ]+');
  // Extract the hash from result
  const classHash = result
    .split('\n')
    .map((line) => {
      const [contractT, classT, hashT, hash, ...others] = line.split(splitter);
      if (contractT === 'Contract' && classT === 'class' && hashT === 'hash:') {
        if (others.length !== 0) {
          throw new CLIError(
            `Error while parsing the 'declare' output of ${filePath}. Malformed lined.`,
          );
        }
        return hash;
      }
      return null;
    })
    .filter((val) => val !== null)[0];

  if (classHash === null || classHash === undefined)
    throw new CLIError(
      `Error while parsing the 'declare' output of ${filePath}. Couldn't find the class hash.`,
    );
  return classHash;
}

// eslint-disable-next-line @typescript-eslint/no-explicit-any
function optionalArg(name: string, options: any) {
  const value = options[name];
  return value ? `--${name} ${value}` : '';
}<|MERGE_RESOLUTION|>--- conflicted
+++ resolved
@@ -108,18 +108,7 @@
         .map(([key, value]) => `--${key} ${value}`)
         .join(' ')}`,
     );
-<<<<<<< HEAD
-
-    return {
-      success: true,
-      resultPath,
-      abiPath,
-      solAbiPath,
-      classHash: undefined,
-    };
-=======
     return { success: true, resultPath, abiPath, solAbiPath, classHash: undefined };
->>>>>>> 575aad50
   } catch (e) {
     logError(catchExecSyncError(e, command));
     return {
