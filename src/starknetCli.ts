--- conflicted
+++ resolved
@@ -1,7 +1,6 @@
 import assert from 'assert';
 import os from 'os';
 import * as path from 'path';
-import execa from 'execa';
 import Bottleneck from 'bottleneck';
 import {
   IDeployProps,
@@ -14,17 +13,16 @@
   StarknetNewAccountOptions,
 } from './cli';
 import { CLIError, logError } from './utils/errors';
-import { catchExecSyncError, execSyncAndLog, runStarknetClassHash } from './utils/utils';
+import {
+  catchExecaError,
+  execFileAsync,
+  execFileAsyncAndLog,
+  runStarknetClassHash,
+} from './utils/utils';
 import { encodeInputs } from './transcode/encode';
 import { decodeOutputs } from './transcode/decode';
 import { decodedOutputsToString } from './transcode/utils';
 
-<<<<<<< HEAD
-const compilationBottleneck = new Bottleneck({ maxConcurrent: Math.max(os.cpus().length - 1, 1) });
-const warpVenvExtendedPath = `${path.resolve(__dirname, '..', 'warp_venv', 'bin')}:${
-  process.env.PATH
-}`;
-=======
 // Options of StarkNet cli commands
 const GATEWAY_URL = 'gateway_url';
 const FEEDER_GATEWAY_URL = 'feeder_gateway_url';
@@ -34,21 +32,7 @@
 const NETWORK = 'network';
 const WALLET = 'wallet';
 
-const warpVenvPrefix = `PATH=${path.resolve(__dirname, '..', 'warp_venv', 'bin')}:$PATH`;
->>>>>>> 7a2e80e6
-
-async function execFileAsync(file: string, args?: string[]): Promise<execa.ExecaChildProcess> {
-  return await execa(file, args, {
-    cleanup: true,
-    stripFinalNewline: false,
-    env: { PATH: warpVenvExtendedPath },
-  });
-}
-
-function logExec(data: { stdout: string; stderr: string }) {
-  process.stdout.write(data.stdout);
-  process.stderr.write(data.stderr);
-}
+const compilationBottleneck = new Bottleneck({ maxConcurrent: Math.max(os.cpus().length - 1, 1) });
 
 type CompileResult =
   | {
@@ -84,13 +68,12 @@
   const resultPath = `${cairoPathRoot}_compiled.json`;
   const abiPath = `${cairoPathRoot}_abi.json`;
   const solAbiPath = `${cairoPathRoot}_sol_abi.json`;
-<<<<<<< HEAD
 
   const cairoPathOption = cairoPath !== '' ? ['--cairo_path', cairoPath] : [];
   const debug = debugInfo.debugInfo ? '--debug_info_with_source' : '--no_debug_info';
   try {
     console.log(`Running starknet compile with cairoPath ${cairoPath}`);
-    const result = await execFileAsync('starknet-compile', [
+    await execFileAsync('starknet-compile', [
       '--disable_hint_validation',
       debug,
       filePath,
@@ -100,33 +83,9 @@
       abiPath,
       ...cairoPathOption,
     ]);
-
-    logExec(result);
-
-=======
-  const parameters = new Map([
-    ['output', resultPath],
-    ['abi', abiPath],
-  ]);
-  if (cairoPath !== '') {
-    parameters.set('cairo_path', cairoPath);
-  }
-  const debug: string = debugInfo.debugInfo ? '--debug_info_with_source' : '--no_debug_info';
-  const command = 'starknet-compile';
-
-  try {
-    console.log(`Running starknet compile with cairoPath ${cairoPath}`);
-    execSync(
-      `${warpVenvPrefix} ${command} --disable_hint_validation ${debug} ${filePath} ${[
-        ...parameters.entries(),
-      ]
-        .map(([key, value]) => `--${key} ${value}`)
-        .join(' ')}`,
-    );
->>>>>>> 7a2e80e6
     return { success: true, resultPath, abiPath, solAbiPath, classHash: undefined };
   } catch (e) {
-    logError(catchExecSyncError(e, command));
+    logError(catchExecaError(e, 'starknet-compile'));
     return {
       success: false,
       resultPath: undefined,
@@ -158,37 +117,18 @@
     return;
   }
 
-<<<<<<< HEAD
-  const gatewayUrlOption = option.gateway_url ? ['--gateway_url', option.gateway_url] : [];
-  const feederGatewayUrlOption = option.feeder_gateway_url
-    ? ['--feeder_gateway_url', option.feeder_gateway_url]
-    : [];
-
-  try {
-    const result = await execFileAsync('starknet', [
-      'tx_status',
-      '--hash',
-      tx_hash,
-      '--network',
-      option.network,
-      ...gatewayUrlOption,
-      ...feederGatewayUrlOption,
-    ]);
-
-    logExec(result);
-  } catch {
-    logError('starknet tx_status failed');
-  }
-=======
   const gatewayUrlOption = optionalArg(GATEWAY_URL, option);
   const feederGatewayUrlOption = optionalArg(FEEDER_GATEWAY_URL, option);
-  const command = 'starknet tx_status';
-
-  execSyncAndLog(
-    `${warpVenvPrefix} ${command} --hash ${tx_hash} --network ${option.network} ${gatewayUrlOption} ${feederGatewayUrlOption}`.trim(),
-    command,
-  );
->>>>>>> 7a2e80e6
+
+  await execFileAsyncAndLog('starknet', [
+    'tx_status',
+    '--hash',
+    tx_hash,
+    '--network',
+    option.network,
+    ...gatewayUrlOption,
+    ...feederGatewayUrlOption,
+  ]);
 }
 
 export async function runStarknetDeploy(filePath: string, options: IDeployProps) {
@@ -214,9 +154,9 @@
     return;
   }
 
-  let inputs: string[];
+  let inputsOption: string[];
   try {
-    const encodedInputs = (
+    const inputs = (
       await encodeInputs(
         compileResult.solAbiPath,
         'constructor',
@@ -224,7 +164,7 @@
         options.inputs,
       )
     )[1];
-    inputs = encodedInputs ? ['--inputs', encodedInputs] : [];
+    inputsOption = inputs ? ['--inputs', ...inputs.split(' ')] : [];
   } catch (e) {
     if (e instanceof CLIError) {
       logError(e.message);
@@ -232,69 +172,35 @@
     }
     throw e;
   }
-  const command = 'starknet deploy';
-
-<<<<<<< HEAD
-  try {
-    let classHash;
-    if (!options.no_wallet) {
-      assert(compileResult.resultPath !== undefined, 'resultPath should not be undefined');
-      classHash = runStarkNetClassHash(compileResult.resultPath);
-    }
-    const classHashOption = classHash ? ['--class_hash', classHash] : [];
-    const accountOption = options.account ? ['--account', options.account] : [];
-    const gatewayUrlOption = options.gateway_url ? ['--gateway_url', options.gateway_url] : [];
-    const feederGatewayUrlOption = options.feeder_gateway_url
-      ? ['--feeder_gateway_url', options.feeder_gateway_url]
-      : [];
-    const accountDirOption = options.account_dir ? ['--account_dir', options.account_dir] : [];
-    const maxFeeOption = options.max_fee ? ['--max_fee', options.max_fee.toString()] : [];
-    const resultPath = compileResult.resultPath;
-    const result = await execFileAsync('starknet', [
-      'deploy',
-      '--network',
-      options.network,
-      ...(options.no_wallet
-        ? ['--no_wallet', '--contract', resultPath]
-        : options.wallet === undefined
-        ? classHashOption
-        : [...classHashOption, '--wallet', options.wallet]),
-      ...inputs,
-      ...accountOption,
-      ...gatewayUrlOption,
-      ...feederGatewayUrlOption,
-      ...accountDirOption,
-      ...maxFeeOption,
-    ]);
-
-    logExec(result);
-  } catch (err) {
-    logError(`starknet deploy failed ${err}`);
-=======
+
   let classHash;
   if (!options.no_wallet) {
-    assert(compileResult.resultPath !== undefined, 'resultPath should not be undefined');
-    classHash = runStarknetClassHash(compileResult.resultPath);
->>>>>>> 7a2e80e6
-  }
-
-  const classHashOption = classHash ? `--class_hash ${classHash}` : '';
+    classHash = await runStarknetClassHash(compileResult.resultPath);
+  }
+
+  const classHashOption = classHash ? ['--class_hash', classHash] : [];
   const gatewayUrlOption = optionalArg(GATEWAY_URL, options);
   const feederGatewayUrlOption = optionalArg(FEEDER_GATEWAY_URL, options);
   const accountOption = optionalArg(ACCOUNT, options);
   const accountDirOption = optionalArg(ACCOUNT_DIR, options);
   const maxFeeOption = optionalArg(MAX_FEE, options);
   const resultPath = compileResult.resultPath;
-  const walletOption = options.no_wallet
-    ? `--no_wallet --contract ${resultPath} `
-    : options.wallet
-    ? `${classHashOption} --wallet ${options.wallet}`
-    : `${classHashOption}`;
-
-  execSyncAndLog(
-    `${warpVenvPrefix} ${command} --network ${options.network} ${walletOption} ${inputs} ${accountOption} ${gatewayUrlOption} ${feederGatewayUrlOption} ${accountDirOption} ${maxFeeOption}`,
-    command,
-  );
+  await execFileAsyncAndLog('starknet', [
+    'deploy',
+    '--network',
+    options.network,
+    ...(options.no_wallet
+      ? ['--no_wallet', '--contract', resultPath]
+      : options.wallet !== undefined
+      ? [...classHashOption, '--wallet', options.wallet]
+      : classHashOption),
+    ...inputsOption,
+    ...accountOption,
+    ...gatewayUrlOption,
+    ...feederGatewayUrlOption,
+    ...accountDirOption,
+    ...maxFeeOption,
+  ]);
 }
 
 export async function runStarknetDeployAccount(options: IDeployAccountProps) {
@@ -311,47 +217,24 @@
     return;
   }
 
-<<<<<<< HEAD
-  const accountOption = options.account ? ['--account', options.account] : [];
-  const gatewayUrlOption = options.gateway_url ? ['--gateway_url', options.gateway_url] : [];
-  const feederGatewayUrlOption = options.feeder_gateway_url
-    ? ['--feeder_gateway_url', options.feeder_gateway_url]
-    : [];
-  const accountDirOption = options.account_dir ? ['--account_dir', options.account_dir] : [];
-  const maxFeeOption = options.max_fee ? ['--max_fee', options.max_fee.toString()] : [];
-
-  try {
-    const result = await execFileAsync('starknet', [
-      'deploy_account',
-      '--wallet',
-      options.wallet,
-      '--network',
-      options.network,
-      ...accountOption,
-      ...gatewayUrlOption,
-      ...feederGatewayUrlOption,
-      ...accountDirOption,
-      ...maxFeeOption,
-    ]);
-
-    logExec(result);
-  } catch (err) {
-    logError(`starknet deploy failed ${err}`);
-    console.log(err);
-  }
-=======
   const gatewayUrlOption = optionalArg(GATEWAY_URL, options);
   const feederGatewayUrlOption = optionalArg(FEEDER_GATEWAY_URL, options);
   const accountOption = optionalArg(ACCOUNT, options);
   const accountDirOption = optionalArg(ACCOUNT_DIR, options);
   const maxFeeOption = optionalArg(MAX_FEE, options);
-  const command = 'starknet deploy_account';
-
-  execSyncAndLog(
-    `${warpVenvPrefix} ${command} --wallet ${options.wallet} --network ${options.network} ${accountOption} ${gatewayUrlOption} ${feederGatewayUrlOption} ${accountDirOption} ${maxFeeOption}`,
-    command,
-  );
->>>>>>> 7a2e80e6
+
+  await execFileAsyncAndLog('starknet', [
+    'deploy_account',
+    '--wallet',
+    options.wallet,
+    '--network',
+    options.network,
+    ...accountOption,
+    ...gatewayUrlOption,
+    ...feederGatewayUrlOption,
+    ...accountDirOption,
+    ...maxFeeOption,
+  ]);
 }
 
 export async function runStarknetCallOrInvoke(
@@ -368,24 +251,12 @@
     return;
   }
 
-<<<<<<< HEAD
   const wallet = options.wallet !== undefined ? ['--wallet', options.wallet] : ['--no_wallet'];
-  const accountOption = options.account ? ['--account', options.account] : [];
-  const gatewayUrlOption = options.gateway_url ? ['--gateway_url', options.gateway_url] : [];
-  const feederGatewayUrlOption = options.feeder_gateway_url
-    ? ['--feeder_gateway_url', options.feeder_gateway_url]
-    : [];
-  const accountDirOption = options.account_dir ? ['--account_dir', options.account_dir] : [];
-  const maxFeeOption = options.max_fee ? ['--max_fee', options.max_fee.toString()] : [];
-=======
-  const wallet = options.wallet === undefined ? '--no_wallet' : `--wallet ${options.wallet}`;
-
   const gatewayUrlOption = optionalArg(GATEWAY_URL, options);
   const feederGatewayUrlOption = optionalArg(FEEDER_GATEWAY_URL, options);
   const accountOption = optionalArg(ACCOUNT, options);
   const accountDirOption = optionalArg(ACCOUNT_DIR, options);
   const maxFeeOption = optionalArg(MAX_FEE, options);
->>>>>>> 7a2e80e6
 
   const { success, abiPath, solAbiPath } = await enqueueCompileCairo(
     filePath,
@@ -405,7 +276,7 @@
       options.use_cairo_abi,
       options.inputs,
     );
-    inputsOption = inputs ? ['--inputs', inputs] : [];
+    inputsOption = inputs ? ['--inputs', ...inputs.split(' ')] : [];
   } catch (e) {
     if (e instanceof CLIError) {
       logError(e.message);
@@ -415,7 +286,6 @@
   }
   const command = `starknet ${callOrInvoke}`;
   try {
-<<<<<<< HEAD
     let warpOutput: string = (
       await execFileAsync('starknet', [
         callOrInvoke,
@@ -436,11 +306,6 @@
         ...maxFeeOption,
       ])
     ).stdout;
-=======
-    let warpOutput: string = execSync(
-      `${warpVenvPrefix} ${command} --address ${options.address} --abi ${abiPath} --function ${funcName} --network ${options.network} ${wallet} ${accountOption} ${inputs} ${gatewayUrlOption} ${feederGatewayUrlOption} ${accountDirOption} ${maxFeeOption}`.trim(),
-    ).toString('utf-8');
->>>>>>> 7a2e80e6
 
     if (isCall && !options.use_cairo_abi) {
       const decodedOutputs = await decodeOutputs(
@@ -452,7 +317,7 @@
     }
     console.log(warpOutput);
   } catch (e) {
-    logError(catchExecSyncError(e, command));
+    logError(catchExecaError(e, command));
   }
 }
 
@@ -473,56 +338,27 @@
     );
     return;
   }
-<<<<<<< HEAD
-  const networkOption = options.network ? ['--network', options.network] : [];
-  const walletOption = options.no_wallet
-    ? ['--no_wallet']
-    : options.wallet !== undefined
-    ? ['--wallet', options.wallet]
-    : '';
-  const accountOption = options.account ? ['--account', options.account] : [];
-
-  const gatewayUrlOption = options.gateway_url ? ['--gateway_url', options.gateway_url] : [];
-  const feederGatewayUrlOption = options.feeder_gateway_url
-    ? ['--feeder_gateway_url', options.feeder_gateway_url]
-    : [];
-  const accountDirOption = options.account_dir ? ['--account_dir', options.account_dir] : [];
-  const maxFeeOption = options.max_fee ? ['--max_fee', options.max_fee.toString()] : [];
-
-  try {
-    const result = await execFileAsync('starknet', [
-      'declare',
-      '--contract',
-      filePath,
-      ...networkOption,
-      ...walletOption,
-      ...accountOption,
-      ...gatewayUrlOption,
-      ...feederGatewayUrlOption,
-      ...accountDirOption,
-      ...maxFeeOption,
-    ]);
-
-    logExec(result);
-  } catch {
-    logError('Starknet declare failed');
-  }
-=======
 
   const networkOption = optionalArg(NETWORK, options);
-  const walletOption = options.no_wallet ? '--no_wallet' : optionalArg(WALLET, options);
+  const walletOption = options.no_wallet ? ['--no_wallet'] : optionalArg(WALLET, options);
   const accountOption = optionalArg(ACCOUNT, options);
   const gatewayUrlOption = optionalArg(GATEWAY_URL, options);
   const feederGatewayUrlOption = optionalArg(FEEDER_GATEWAY_URL, options);
   const accountDirOption = optionalArg(ACCOUNT_DIR, options);
   const maxFeeOption = optionalArg(MAX_FEE, options);
-  const command = 'starknet declare';
-
-  execSyncAndLog(
-    `${warpVenvPrefix} ${command} --contract ${filePath} ${networkOption} ${walletOption} ${accountOption} ${gatewayUrlOption} ${feederGatewayUrlOption} ${accountDirOption} ${maxFeeOption}`,
-    command,
-  );
->>>>>>> 7a2e80e6
+
+  await execFileAsyncAndLog('starknet', [
+    'declare',
+    '--contract',
+    filePath,
+    ...networkOption,
+    ...walletOption,
+    ...accountOption,
+    ...gatewayUrlOption,
+    ...feederGatewayUrlOption,
+    ...accountDirOption,
+    ...maxFeeOption,
+  ]);
 }
 
 export async function runStarknetDeclare(filePath: string, options: IDeclareOptions) {
@@ -534,38 +370,11 @@
     logError(`Compilation of contract ${filePath} failed`);
     return;
   } else {
-    assert(resultPath !== undefined);
     await declareContract(resultPath, options);
   }
 }
 
-<<<<<<< HEAD
-export async function runStarknetNewAccount(options: StarkNetNewAccountOptions) {
-  const networkOption = options.network ? ['--network', options.network] : [];
-  const walletOption = options.wallet ? ['--wallet', options.wallet] : [];
-  const accountOption = options.account ? ['--account', options.account] : [];
-  const gatewayUrlOption = options.gateway_url ? ['--gateway_url', options.gateway_url] : [];
-  const feederGatewayUrlOption = options.feeder_gateway_url
-    ? ['--feeder_gateway_url', options.feeder_gateway_url]
-    : [];
-  const accountDirOption = options.account_dir ? ['--account_dir', options.account_dir] : [];
-  try {
-    const result = await execFileAsync('starknet', [
-      'new_account',
-      ...networkOption,
-      ...walletOption,
-      ...accountOption,
-      ...gatewayUrlOption,
-      ...feederGatewayUrlOption,
-      ...accountDirOption,
-    ]);
-
-    logExec(result);
-  } catch {
-    logError('Starknet new account creation failed');
-  }
-=======
-export function runStarknetNewAccount(options: StarknetNewAccountOptions) {
+export async function runStarknetNewAccount(options: StarknetNewAccountOptions) {
   const networkOption = optionalArg(NETWORK, options);
   const walletOption = optionalArg(WALLET, options);
   const accountOption = optionalArg(ACCOUNT, options);
@@ -573,12 +382,15 @@
   const gatewayUrlOption = optionalArg(GATEWAY_URL, options);
   const feederGatewayUrlOption = optionalArg(FEEDER_GATEWAY_URL, options);
   const accountDirOption = optionalArg(ACCOUNT_DIR, options);
-  const command = 'starknet new_account';
-  execSyncAndLog(
-    `${warpVenvPrefix} ${command} ${networkOption} ${walletOption} ${accountOption} ${gatewayUrlOption} ${feederGatewayUrlOption} ${accountDirOption}`,
-    command,
-  );
->>>>>>> 7a2e80e6
+  await execFileAsyncAndLog('starknet', [
+    'new_account',
+    ...networkOption,
+    ...walletOption,
+    ...accountOption,
+    ...gatewayUrlOption,
+    ...feederGatewayUrlOption,
+    ...accountDirOption,
+  ]);
 }
 
 export function processDeclareCLI(result: string, filePath: string): string {
@@ -610,5 +422,5 @@
 // eslint-disable-next-line @typescript-eslint/no-explicit-any
 function optionalArg(name: string, options: any) {
   const value = options[name];
-  return value ? `--${name} ${value}` : '';
+  return value ? [`--${name}`, `${value}`] : [];
 }