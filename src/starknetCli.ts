--- conflicted
+++ resolved
@@ -24,6 +24,7 @@
 import { decodedOutputsToString } from './transcode/utils';
 import { getPlatform } from './nethersolc';
 import { existsSync } from 'fs';
+import execa from 'execa';
 
 // Options of StarkNet cli commands
 const GATEWAY_URL = 'gateway_url';
@@ -34,12 +35,9 @@
 const NETWORK = 'network';
 const WALLET = 'wallet';
 
-<<<<<<< HEAD
 export const BASE_PATH = path.dirname(__dirname);
-const warpVenvPrefix = `PATH=${path.join(BASE_PATH, 'warp_venv', 'bin')}:$PATH`;
 export const CAIRO1_BINS = path.join(BASE_PATH, 'cairo1', getPlatform(), 'bin');
 const CAIRO1_COMPILE_BIN = path.join(CAIRO1_BINS, 'warp');
-=======
 const compilationBottleneck = new Bottleneck({ maxConcurrent: Math.max(os.cpus().length - 1, 1) });
 
 type CompileResult =
@@ -57,7 +55,6 @@
       solAbiPath: undefined;
       classHash?: string;
     };
->>>>>>> e144a72b
 
 export async function enqueueCompileCairo(
   filePath: string,
@@ -67,13 +64,22 @@
   return compilationBottleneck.schedule(() => compileCairo(filePath, cairoPath, debugInfo));
 }
 
-<<<<<<< HEAD
+export async function enqueueCompileCairo1(
+  cairoProjectPath: string,
+  debug = true,
+): Promise<CompileCairo1Result> {
+  return compilationBottleneck.schedule(() => compileCairo1(cairoProjectPath, debug));
+}
+
 interface CompileCairo1Result {
   success: boolean;
   outputDir?: string;
 }
 
-export function compileCairo1(cairoProjectPath: string, debug = true): CompileCairo1Result {
+export async function compileCairo1(
+  cairoProjectPath: string,
+  debug = true,
+): Promise<CompileCairo1Result> {
   // check existence of cairo project dir and project files
   assert(existsSync(cairoProjectPath), `Cairo project does not exist at ${cairoProjectPath}`);
   const scarbToml = path.join(cairoProjectPath, 'Scarb.toml');
@@ -81,7 +87,9 @@
 
   try {
     if (debug) console.log(`Running cairo1 compile`);
-    execSync(`${CAIRO1_COMPILE_BIN} build ${cairoProjectPath}`, {
+    await execa(CAIRO1_COMPILE_BIN, ['build', cairoProjectPath], {
+      cleanup: true,
+      stripFinalNewline: false,
       stdio: 'inherit',
     });
     return { success: true, outputDir: path.join(cairoProjectPath, 'target') };
@@ -98,10 +106,7 @@
   }
 }
 
-export function compileCairo(
-=======
 export async function compileCairo(
->>>>>>> e144a72b
   filePath: string,
   cairoPath: string = path.resolve(__dirname, '..'),
   debugInfo: IOptionalDebugInfo = { debugInfo: false },
@@ -111,45 +116,22 @@
   const resultPath = `${cairoPathRoot}_compiled.json`;
   const abiPath = `${cairoPathRoot}_abi.json`;
   const solAbiPath = `${cairoPathRoot}_sol_abi.json`;
-<<<<<<< HEAD
-
-  const parameters = new Map([
-    ['output', resultPath],
-    ['abi', abiPath],
-  ]);
-  if (cairoPath !== '') {
-    parameters.set('cairo_path', cairoPath);
-  }
+
   const debug: string = debugInfo.debugInfo ? '--debug_info_with_source' : '--no_debug_info';
-  const command = 'starknet-compile';
-=======
->>>>>>> e144a72b
-
   const cairoPathOption = cairoPath !== '' ? ['--cairo_path', cairoPath] : [];
-  const debug = debugInfo.debugInfo ? '--debug_info_with_source' : '--no_debug_info';
-  try {
-<<<<<<< HEAD
-    console.log(`Running starknet compile on ${filePath}`);
-    execSync(
-      `${warpVenvPrefix} ${command} --disable_hint_validation ${debug} ${filePath} ${[
-        ...parameters.entries(),
-      ]
-        .map(([key, value]) => `--${key} ${value}`)
-        .join(' ')}`,
-    );
-=======
+
+  try {
     console.log(`Running starknet compile with cairoPath ${cairoPath}`);
     await execFileAsync('starknet-compile', [
       '--disable_hint_validation',
       debug,
       filePath,
       '--output',
-      resultPath,
+      resultPath, // eslint-disable-line
       '--abi',
-      abiPath,
+      abiPath, // eslint-disable-line
       ...cairoPathOption,
     ]);
->>>>>>> e144a72b
     return { success: true, resultPath, abiPath, solAbiPath, classHash: undefined };
   } catch (e) {
     logError(catchExecaError(e, 'starknet-compile'));
