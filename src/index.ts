import * as fs from 'fs';
import * as path from 'path';
import { Command } from 'commander';
import { createCairoFileName, isValidSolFile, outputResult } from './io';
import { compileSolFile } from './solCompile';
import { handleTranspilationError, transform, transpile } from './transpiler';
import { analyseSol } from './utils/analyseSol';
import {
  compileCairo,
  runStarknetCallOrInvoke,
  runStarknetCompile,
  runStarknetDeclare,
  runStarknetDeploy,
  runStarknetDeployAccount,
  runStarknetStatus,
} from './starknetCli';
import chalk from 'chalk';
import { runVenvSetup } from './utils/setupVenv';
import { runTests } from './testing';
import { postProcessCairoFile } from './utils/postCairoWrite';

export type CompilationOptions = {
  warnings: boolean;
  includePaths?: string[];
  basePath?: string;
};

export type TranspilationOptions = {
  checkTrees?: boolean;
  dev: boolean;
  order?: string;
  printTrees?: boolean;
  strict?: boolean;
  warnings?: boolean;
  until?: string;
};

export type PrintOptions = {
  highlight?: string[];
  stubs?: boolean;
};

export type OutputOptions = {
  compileCairo?: boolean;
  compileErrors?: boolean;
  outputDir: string;
  formatCairo: boolean;
  result: boolean;
};

type CliOptions = CompilationOptions &
  TranspilationOptions &
  PrintOptions &
  OutputOptions &
  IOptionalDebugInfo;

const program = new Command();

program
  .command('transpile <files...>')
  .option('--compile-cairo')
  .option('--no-compile-errors')
  .option('--check-trees')
  // for development mode
  .option('--dev', 'Run AST sanity checks on every pass instead of the final AST only', false)
  .option('--format-cairo', 'Format cairo output')
  .option('--highlight <ids...>')
  .option('--order <passOrder>')
  .option('-o, --output-dir <path>', 'Output directory for transpiled Cairo files.', 'warp_output')
  .option('-d, --debug-info', 'Include debug information.', false)
  .option('--print-trees')
  .option('--no-result')
  .option('--no-stubs')
  .option('--no-strict')
  .option('--until <pass>', 'Stops transpilation after the specified pass')
  .option('--no-warnings')
<<<<<<< HEAD
  .option('--dev', 'Run AST sanity checks on every pass instead of the final AST only', false) // for development mode
  .option('--include-paths <paths...>')
  .option('--base-path <path>')
=======
>>>>>>> 929167d5
  .action((files: string[], options: CliOptions) => {
    // We do the extra work here to make sure all the errors are printed out
    // for all files which are invalid.
    if (files.map((file) => isValidSolFile(file)).some((result) => !result)) return;
    const cairoSuffix = '.cairo';
    const contractToHashMap = new Map<string, string>();

    const solcASTs = files.map((file) => ({
      file: file,
      ast: compileSolFile(file, options as CompilationOptions),
    }));
    // Every AST which is a subtree of another AST doesn't get picked
    const roots = solcASTs.filter(({ ast }) => {
      const files = ast.roots.map((sourceUnit) => sourceUnit.absolutePath);
      //returns true if no other ast contains this one
      return !solcASTs.some(({ ast: otherAST }) => {
        if (otherAST === ast) return false;
        const otherFiles = new Set<string>(
          otherAST.roots.map((sourceUnit) => sourceUnit.absolutePath),
        );
        return files.every((f) => otherFiles.has(f));
      });
    });

    roots.forEach(({ file, ast }) => {
      if (files.length > 1) {
        console.log(`Compiling ${file}`);
      }
      try {
        transpile(ast, options)
          .map(([name, cairo, abi]) => {
            outputResult(name, cairo, options, cairoSuffix, abi);
            return createCairoFileName(name, cairoSuffix);
          })
          .map((file) =>
            postProcessCairoFile(file, options.outputDir, options.debugInfo, contractToHashMap),
          )
          .forEach((file: string) => {
            if (options.compileCairo) {
              const { success, resultPath, abiPath } = compileCairo(
                path.join(options.outputDir, file),
                path.resolve(__dirname, '..'),
                options,
              );
              if (!success) {
                if (resultPath) {
                  fs.unlinkSync(resultPath);
                }
                if (abiPath) {
                  fs.unlinkSync(abiPath);
                }
              }
            }
          });
      } catch (e) {
        handleTranspilationError(e);
      }
    });
  });

program
  .command('transform <file>')
  .option('--no-compile-errors')
  .option('--check-trees')
  .option('--highlight <ids...>')
  .option('--order <passOrder>')
  .option('-o, --output-dir <path>')
  .option('--print-trees')
  .option('--no-result')
  .option('--no-stubs')
  .option('--no-strict')
  .option('--until <pass>')
  .option('--no-warnings')
  .option('--include-paths <paths...>')
  .option('--base-path <path>')
  .action((file: string, options: CliOptions) => {
    if (!isValidSolFile(file)) return;
    try {
      transform(compileSolFile(file, options as CompilationOptions), options).map(
        ([name, solidity, _]) => {
          outputResult(name, solidity, options, '_warp.sol');
        },
      );
    } catch (e) {
      handleTranspilationError(e);
    }
  });

program
  .command('test')
  .option('-f --force')
  .option('-r --results')
  .option('-u --unsafe')
  .option('-e --exact')
  .action((options) =>
    runTests(
      options.force ?? false,
      options.results ?? false,
      options.unsafe ?? false,
      options.exact ?? false,
    ),
  );

program
  .command('analyse <file>')
  .option('--highlight <ids...>')
  .action((file: string, options: PrintOptions) => analyseSol(file, options));

export interface IOptionalNetwork {
  network?: string;
}

program
  .command('status <tx_hash>')
  .option('--network <network>', 'Starknet network URL.', process.env.STARKNET_NETWORK)
  .action((tx_hash: string, options: IOptionalNetwork) => {
    runStarknetStatus(tx_hash, options);
  });

export interface IOptionalDebugInfo {
  debugInfo: boolean;
}

program
  .command('compile <file>')
  .option('-d, --debug-info', 'Include debug information.', false)
  .action((file: string, options: IOptionalDebugInfo) => {
    runStarknetCompile(file, options);
  });

interface IDeployProps_ {
  inputs?: string[];
  use_cairo_abi: boolean;
  no_wallet: boolean;
  wallet?: string;
}

export type IDeployProps = IDeployProps_ & IOptionalNetwork & IOptionalAccount & IOptionalDebugInfo;

program
  .command('deploy <file>')
  .option('-d, --debug_info', 'Compile include debug information.', false)
  .option(
    '--inputs <inputs...>',
    'Arguments to be passed to constructor of the program as a comma seperated list of strings, ints and lists.',
    undefined,
  )
  .option('--use_cairo_abi', 'Use the cairo abi instead of solidity for the inputs.', false)
  .option('--network <network>', 'StarkNet network URL.', process.env.STARKNET_NETWORK)
  .option('--no_wallet', 'Do not use a wallet for deployment.', false)
  .option('--wallet <wallet>', 'Wallet provider to use', process.env.STARKNET_WALLET)
  .option('--account <account>', 'Account to use for deployment', undefined)
  .action((file: string, options: IDeployProps) => {
    runStarknetDeploy(file, options);
  });

interface IOptionalWallet {
  wallet?: string;
}

interface IOptionalAccount {
  account?: string;
}
export type IDeployAccountProps = IOptionalAccount & IOptionalNetwork & IOptionalWallet;

program
  .command('deploy_account')
  .option(
    '--account <account>',
    'The name of the account. If not given, the default for the wallet will be used.',
  )
  .option('--network <network>', 'StarkNet network URL.', process.env.STARKNET_NETWORK)
  .option(
    '--wallet <wallet>',
    'The name of the wallet, including the python module and wallet class.',
    process.env.STARKNET_WALLET,
  )
  .action((options: IDeployAccountProps) => {
    runStarknetDeployAccount(options);
  });

interface ICallOrInvokeProps_ {
  address: string;
  function: string;
  inputs?: string[];
  use_cairo_abi: boolean;
}
export type ICallOrInvokeProps = ICallOrInvokeProps_ &
  IOptionalNetwork &
  IOptionalWallet &
  IOptionalAccount;

program
  .command('invoke <file>')
  .requiredOption('--address <address>', 'Address of contract to invoke.')
  .requiredOption('--function <function>', 'Function to invoke.')
  .option(
    '--inputs <inputs...>',
    'Input to function as a comma separated string, use square brackets to represent lists and structs. Numbers can be represented in decimal and hex.',
    undefined,
  )
  .option('--use_cairo_abi', 'Use the cairo abi instead of solidity for the inputs.', false)
  .option(
    '--account <account>',
    'The name of the account. If not given, the default for the wallet will be used.',
  )
  .option('--network <network>', 'StarkNet network URL.', process.env.STARKNET_NETWORK)
  .option(
    '--wallet <wallet>',
    'The name of the wallet, including the python module and wallet class.',
    process.env.STARKNET_WALLET,
  )
  .action(async (file: string, options: ICallOrInvokeProps) => {
    runStarknetCallOrInvoke(file, false, options);
  });

program
  .command('call <file>')
  .requiredOption('--address <address>', 'Address of contract to call.')
  .requiredOption('--function <function>', 'Function to call.')
  .option(
    '--inputs <inputs...>',
    'Input to function as a comma separated string, use square brackets to represent lists and structs. Numbers can be represented in decimal and hex.',
    undefined,
  )
  .option('--use_cairo_abi', 'Use the cairo abi instead of solidity for the inputs.', false)
  .option(
    '--account <account>',
    'The name of the account. If not given, the default for the wallet will be used.',
  )
  .option('--network <network>', 'StarkNet network URL.', process.env.STARKNET_NETWORK)
  .option(
    '--wallet <wallet>',
    'The name of the wallet, including the python module and wallet class.',
    process.env.STARKNET_WALLET,
  )
  .action(async (file: string, options: ICallOrInvokeProps) => {
    runStarknetCallOrInvoke(file, true, options);
  });

interface IOptionalVerbose {
  verbose: boolean;
}

interface IInstallOptions_ {
  python: string;
}

export type IInstallOptions = IInstallOptions_ & IOptionalVerbose;

program
  .command('install')
  .option('--python <python>', 'Path to python3.7 executable.', 'python3.7')
  .option('-v, --verbose')
  .action((options: IInstallOptions) => {
    runVenvSetup(options);
  });

export interface IDeclareOptions {
  no_wallet: boolean;
  network?: string;
  wallet?: string;
  account?: string;
}

program
  .command('declare <cairo_contract>')
  .description('Command to declare Cairo contract on a StarkNet Network.')
  .option('--network <network>', 'StarkNet network URL.', process.env.STARKNET_NETWORK)
  .option(
    '--account <account>',
    'The name of the account. If not given, the default for the wallet will be used.',
  )
  .option(
    '--wallet <wallet>',
    'The name of the wallet, including the python module and wallet class.',
    process.env.STARKNET_WALLET,
  )
  .action(async (cairo_contract: string, options: IDeclareOptions) => {
    runStarknetDeclare(cairo_contract, options);
  });

const blue = chalk.bold.blue;
const green = chalk.bold.green;
program.command('version').action(() => {
  // eslint-disable-next-line @typescript-eslint/no-var-requires
  const pjson = require('../package.json');
  console.log(blue(`Warp Version `) + green(pjson.version));
});

program.parse(process.argv);<|MERGE_RESOLUTION|>--- conflicted
+++ resolved
@@ -74,12 +74,8 @@
   .option('--no-strict')
   .option('--until <pass>', 'Stops transpilation after the specified pass')
   .option('--no-warnings')
-<<<<<<< HEAD
-  .option('--dev', 'Run AST sanity checks on every pass instead of the final AST only', false) // for development mode
   .option('--include-paths <paths...>')
   .option('--base-path <path>')
-=======
->>>>>>> 929167d5
   .action((files: string[], options: CliOptions) => {
     // We do the extra work here to make sure all the errors are printed out
     // for all files which are invalid.
