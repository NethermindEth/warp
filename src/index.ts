import { Command } from 'commander';
import { createCairoFileName, isValidSolFile, outputResult } from './io';
import { compileSolFile } from './solCompile';
import { handleTranspilationError, transform, transpile } from './transpiler';
import { analyseSol } from './utils/analyseSol';
import {
  runStarknetCallOrInvoke,
  runStarknetCompile,
  runStarknetDeclare,
  runStarknetDeploy,
  runStarknetDeployAccount,
  runStarknetStatus,
} from './starknetCli';
import chalk from 'chalk';
import { runVenvSetup } from './utils/setupVenv';
import { runTests } from './testing';
<<<<<<< HEAD
import { generateSolInterface } from './interfaceCallForwarder';
=======
import { postProcessCairoFile } from './utils/postCairoWrite';
>>>>>>> a926bc79

export type CompilationOptions = {
  warnings: boolean;
};

export type TranspilationOptions = {
  checkTrees?: boolean;
  dev?: boolean;
  order?: string;
  printTrees?: boolean;
  strict?: boolean;
  warnings?: boolean;
  until?: string;
};

export type PrintOptions = {
  highlight?: string[];
  stubs?: boolean;
};

export type OutputOptions = {
  compileCairo?: boolean;
  compileErrors?: boolean;
  outputDir: string;
  result: boolean;
};

type CliOptions = CompilationOptions & TranspilationOptions & PrintOptions & OutputOptions;

const program = new Command();

program
  .command('transpile <files...>')
  .option('--compile-cairo')
  .option('--no-compile-errors')
  .option('--check-trees')
  .option('--highlight <ids...>')
  .option('--order <passOrder>')
  .option('-o, --output-dir <path>', 'Output directory for transpiled Cairo files.', 'warp_output')
  .option('--print-trees')
  .option('--no-result')
  .option('--no-stubs')
  .option('--no-strict')
  // Stops transpilation after the specified pass
  .option('--until <pass>')
  .option('--no-warnings')
  .option('--dev') // for development mode
  .action((files: string[], options: CliOptions) => {
    // We do the extra work here to make sure all the errors are printed out
    // for all files which are invalid.
    if (files.map((file) => isValidSolFile(file)).some((result) => !result)) return;
    const cairoSuffix = '.cairo';
    const contractToHashMap = new Map<string, string>();
    files.forEach((file) => {
      if (files.length > 1) {
        console.log(`Compiling ${file}`);
      }
      try {
        transpile(compileSolFile(file, options.warnings), options)
          .map(([name, cairo, abi]) => {
            outputResult(name, cairo, options, cairoSuffix, abi);
            return createCairoFileName(name, cairoSuffix);
          })
          .forEach((file) => {
            postProcessCairoFile(file, options.outputDir, contractToHashMap);
          });
      } catch (e) {
        handleTranspilationError(e);
      }
    });
  });

program
  .command('transform <file>')
  .option('--no-compile-errors')
  .option('--check-trees')
  .option('--highlight <ids...>')
  .option('--order <passOrder>')
  .option('-o, --output-dir <path>')
  .option('--print-trees')
  .option('--no-result')
  .option('--no-stubs')
  .option('--no-strict')
  .option('--until <pass>')
  .option('--no-warnings')
  .action((file: string, options: CliOptions) => {
    if (!isValidSolFile(file)) return;
    try {
      transform(compileSolFile(file, options.warnings), options).map(([name, solidity, _]) => {
        outputResult(name, solidity, options, '_warp.sol');
      });
    } catch (e) {
      handleTranspilationError(e);
    }
  });

program
  .command('test')
  .option('-f --force')
  .option('-r --results')
  .option('-u --unsafe')
  .option('-e --exact')
  .action((options) =>
    runTests(
      options.force ?? false,
      options.results ?? false,
      options.unsafe ?? false,
      options.exact ?? false,
    ),
  );

program
  .command('analyse <file>')
  .option('--highlight <ids...>')
  .action((file: string, options: PrintOptions) => analyseSol(file, options));

export interface IOptionalNetwork {
  network?: string;
}

program
  .command('status <tx_hash>')
  .option('--network <network>', 'Starknet network URL.', process.env.STARKNET_NETWORK)
  .action((tx_hash: string, options: IOptionalNetwork) => {
    runStarknetStatus(tx_hash, options);
  });

export interface IOptionalDebugInfo {
  debug_info: boolean;
}

program
  .command('compile <file>')
  .option('-d, --debug_info', 'Include debug information.', false)
  .action((file: string, options: IOptionalDebugInfo) => {
    runStarknetCompile(file, options);
  });

program.command('gen_interface <file>').action((file: string) => {
  generateSolInterface(file);
});

interface IDeployProps_ {
  inputs?: string[];
  use_cairo_abi: boolean;
  no_wallet: boolean;
  wallet?: string;
}

export type IDeployProps = IDeployProps_ & IOptionalNetwork & IOptionalAccount & IOptionalDebugInfo;

program
  .command('deploy <file>')
  .option('-d, --debug_info', 'Compile include debug information.', false)
  .option(
    '--inputs <inputs...>',
    'Arguments to be passed to constructor of the program as a comma seperated list of strings, ints and lists.',
    undefined,
  )
  .option('--use_cairo_abi', 'Use the cairo abi instead of solidity for the inputs.', false)
  .option('--network <network>', 'StarkNet network URL.', process.env.STARKNET_NETWORK)
  .option('--no_wallet', 'Do not use a wallet for deployment.', false)
  .option('--wallet <wallet>', 'Wallet provider to use', process.env.STARKNET_WALLET)
  .option('--account <account>', 'Account to use for deployment', undefined)
  .action((file: string, options: IDeployProps) => {
    runStarknetDeploy(file, options);
  });

interface IOptionalWallet {
  wallet?: string;
}

interface IOptionalAccount {
  account?: string;
}
export type IDeployAccountProps = IOptionalAccount & IOptionalNetwork & IOptionalWallet;

program
  .command('deploy_account')
  .option(
    '--account <account>',
    'The name of the account. If not given, the default for the wallet will be used.',
  )
  .option('--network <network>', 'StarkNet network URL.', process.env.STARKNET_NETWORK)
  .option(
    '--wallet <wallet>',
    'The name of the wallet, including the python module and wallet class.',
    process.env.STARKNET_WALLET,
  )
  .action((options: IDeployAccountProps) => {
    runStarknetDeployAccount(options);
  });

interface ICallOrInvokeProps_ {
  address: string;
  function: string;
  inputs?: string[];
  use_cairo_abi: boolean;
}
export type ICallOrInvokeProps = ICallOrInvokeProps_ &
  IOptionalNetwork &
  IOptionalWallet &
  IOptionalAccount;

program
  .command('invoke <file>')
  .requiredOption('--address <address>', 'Address of contract to invoke.')
  .requiredOption('--function <function>', 'Function to invoke.')
  .option(
    '--inputs <inputs...>',
    'Input to function as a comma separated string, use square brackets to represent lists and structs. Numbers can be represented in decimal and hex.',
    undefined,
  )
  .option('--use_cairo_abi', 'Use the cairo abi instead of solidity for the inputs.', false)
  .option(
    '--account <account>',
    'The name of the account. If not given, the default for the wallet will be used.',
  )
  .option('--network <network>', 'StarkNet network URL.', process.env.STARKNET_NETWORK)
  .option(
    '--wallet <wallet>',
    'The name of the wallet, including the python module and wallet class.',
    process.env.STARKNET_WALLET,
  )
  .action(async (file: string, options: ICallOrInvokeProps) => {
    runStarknetCallOrInvoke(file, false, options);
  });

program
  .command('call <file>')
  .requiredOption('--address <address>', 'Address of contract to call.')
  .requiredOption('--function <function>', 'Function to call.')
  .option(
    '--inputs <inputs...>',
    'Input to function as a comma separated string, use square brackets to represent lists and structs. Numbers can be represented in decimal and hex.',
    undefined,
  )
  .option('--use_cairo_abi', 'Use the cairo abi instead of solidity for the inputs.', false)
  .option(
    '--account <account>',
    'The name of the account. If not given, the default for the wallet will be used.',
  )
  .option('--network <network>', 'StarkNet network URL.', process.env.STARKNET_NETWORK)
  .option(
    '--wallet <wallet>',
    'The name of the wallet, including the python module and wallet class.',
    process.env.STARKNET_WALLET,
  )
  .action(async (file: string, options: ICallOrInvokeProps) => {
    runStarknetCallOrInvoke(file, true, options);
  });

interface IOptionalVerbose {
  verbose: boolean;
}

interface IInstallOptions_ {
  python: string;
}

export type IInstallOptions = IInstallOptions_ & IOptionalVerbose;

program
  .command('install')
  .option('--python <python>', 'Path to python3.7 executable.', 'python3.7')
  .option('-v, --verbose')
  .action((options: IInstallOptions) => {
    runVenvSetup(options);
  });

export type IDeclareOptions = IOptionalNetwork;

program
  .command('declare <cairo_contract>')
  .description('Command to declare Cairo contract on a StarkNet Network.')
  .option('--network <network>', 'StarkNet network URL.', process.env.STARKNET_NETWORK)
  .action(async (cairo_contract: string, options: IDeclareOptions) => {
    runStarknetDeclare(cairo_contract, options);
  });

const blue = chalk.bold.blue;
const green = chalk.bold.green;
program.command('version').action(() => {
  // eslint-disable-next-line @typescript-eslint/no-var-requires
  const pjson = require('../package.json');
  console.log(blue(`Warp Version `) + green(pjson.version));
});

program.parse(process.argv);<|MERGE_RESOLUTION|>--- conflicted
+++ resolved
@@ -14,11 +14,9 @@
 import chalk from 'chalk';
 import { runVenvSetup } from './utils/setupVenv';
 import { runTests } from './testing';
-<<<<<<< HEAD
+
 import { generateSolInterface } from './interfaceCallForwarder';
-=======
 import { postProcessCairoFile } from './utils/postCairoWrite';
->>>>>>> a926bc79
 
 export type CompilationOptions = {
   warnings: boolean;
