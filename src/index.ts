import * as fs from 'fs';
import * as path from 'path';
import { Command } from 'commander';
<<<<<<< HEAD
import { replaceSuffix, isValidSolFile, outputResult } from './io';
import { compileSolFile } from './solCompile';
=======
import { createCairoFileName, isValidSolFile, outputResult } from './io';
import { compileSolFiles } from './solCompile';
>>>>>>> 834062a9
import { handleTranspilationError, transform, transpile } from './transpiler';
import { analyseSol } from './utils/analyseSol';
import {
  compileCairo,
  runStarknetCallOrInvoke,
  runStarknetCompile,
  runStarknetDeclare,
  runStarknetDeploy,
  runStarknetDeployAccount,
  runStarknetStatus,
} from './starknetCli';
import chalk from 'chalk';
import { runVenvSetup } from './utils/setupVenv';
import { runTests } from './testing';
import { postProcessCairoFile } from './utils/postCairoWrite';

export type CompilationOptions = {
  warnings: boolean;
  includePaths?: string[];
  basePath?: string;
};

export type TranspilationOptions = {
  checkTrees?: boolean;
  dev: boolean;
  order?: string;
  printTrees?: boolean;
  strict?: boolean;
  warnings?: boolean;
  until?: string;
};

export type PrintOptions = {
  highlight?: string[];
  stubs?: boolean;
};

export type OutputOptions = {
  compileCairo?: boolean;
  compileErrors?: boolean;
  outputDir: string;
  formatCairo: boolean;
  result: boolean;
};

type CliOptions = CompilationOptions &
  TranspilationOptions &
  PrintOptions &
  OutputOptions &
  IOptionalDebugInfo;

const program = new Command();

program
  .command('transpile <files...>')
  .option('--compile-cairo')
  .option('--no-compile-errors')
  .option('--check-trees')
  // for development mode
  .option('--dev', 'Run AST sanity checks on every pass instead of the final AST only', false)
  .option('--format-cairo', 'Format cairo output')
  .option('--highlight <ids...>')
  .option('--order <passOrder>')
  .option('-o, --output-dir <path>', 'Output directory for transpiled Cairo files.', 'warp_output')
  .option('-d, --debug-info', 'Include debug information.', false)
  .option('--print-trees')
  .option('--no-result')
  .option('--no-stubs')
  .option('--no-strict')
  .option('--until <pass>', 'Stops transpilation after the specified pass')
  .option('--no-warnings')
  .option('--include-paths <paths...>')
  .option('--base-path <path>')
  .action((files: string[], options: CliOptions) => {
    // We do the extra work here to make sure all the errors are printed out
    // for all files which are invalid.
    if (files.map((file) => isValidSolFile(file)).some((result) => !result)) return;

<<<<<<< HEAD
    const solcASTs = files.map((file) => ({
      file: file,
      ast: compileSolFile(file, options as CompilationOptions),
    }));
    // Every AST which is a subtree of another AST doesn't get picked
    const roots = solcASTs.filter(({ ast }) => {
      const files = ast.roots.map((sourceUnit) => sourceUnit.absolutePath);
      //returns true if no other ast contains this one
      return !solcASTs.some(({ ast: otherAST }) => {
        if (otherAST === ast) return false;
        const otherFiles = new Set<string>(
          otherAST.roots.map((sourceUnit) => sourceUnit.absolutePath),
        );
        return files.every((f) => otherFiles.has(f));
      });
    });

    const contractToHashMap = new Map<string, string>();
    roots.forEach(({ file, ast }) => {
      if (files.length > 1) {
        console.log(`Compiling ${file}`);
      }
      try {
        transpile(ast, options)
          .map(([cairoPath, cairo, abi]) => {
            outputResult(cairoPath, cairo, options, abi);
            return cairoPath;
          })
          .map((file) => {
            return postProcessCairoFile(
              file,
              options.outputDir,
              options.debugInfo,
              contractToHashMap,
            );
          })
          .forEach((file: string) => {
            if (options.compileCairo) {
              const { success, resultPath, abiPath } = compileCairo(
                path.join(options.outputDir, file),
                path.resolve(__dirname, '..'),
                options,
              );
              if (!success) {
                if (resultPath) {
                  fs.unlinkSync(resultPath);
                }
                if (abiPath) {
                  fs.unlinkSync(abiPath);
                }
=======
    const cairoSuffix = '.cairo';
    const ast = compileSolFiles(files, options);
    const contractToHashMap = new Map<string, string>();
    try {
      transpile(ast, options)
        .map(([name, cairo, abi]) => {
          outputResult(name, cairo, options, cairoSuffix, abi);
          return createCairoFileName(name, cairoSuffix);
        })
        .map((file) =>
          postProcessCairoFile(file, options.outputDir, options.debugInfo, contractToHashMap),
        )
        .forEach((file: string) => {
          if (options.compileCairo) {
            const { success, resultPath, abiPath } = compileCairo(
              path.join(options.outputDir, file),
              path.resolve(__dirname, '..'),
              options,
            );
            if (!success) {
              if (resultPath) {
                fs.unlinkSync(resultPath);
              }
              if (abiPath) {
                fs.unlinkSync(abiPath);
>>>>>>> 834062a9
              }
            }
          }
        });
    } catch (e) {
      handleTranspilationError(e);
    }
  });

program
  .command('transform <file>')
  .option('--no-compile-errors')
  .option('--check-trees')
  .option('--highlight <ids...>')
  .option('--order <passOrder>')
  .option('-o, --output-dir <path>')
  .option('--print-trees')
  .option('--no-result')
  .option('--no-stubs')
  .option('--no-strict')
  .option('--until <pass>')
  .option('--no-warnings')
  .option('--include-paths <paths...>')
  .option('--base-path <path>')
  .action((file: string, options: CliOptions) => {
    if (!isValidSolFile(file)) return;
    try {
<<<<<<< HEAD
      transform(compileSolFile(file, options as CompilationOptions), options).map(
        ([name, solidity, _]) => {
          outputResult(replaceSuffix(name, '_warp.sol'), solidity, options);
        },
      );
=======
      transform(compileSolFiles([file], options), options).map(([name, solidity, _]) => {
        outputResult(name, solidity, options, '_warp.sol');
      });
>>>>>>> 834062a9
    } catch (e) {
      handleTranspilationError(e);
    }
  });

program
  .command('test')
  .option('-f --force')
  .option('-r --results')
  .option('-u --unsafe')
  .option('-e --exact')
  .action((options) =>
    runTests(
      options.force ?? false,
      options.results ?? false,
      options.unsafe ?? false,
      options.exact ?? false,
    ),
  );

program
  .command('analyse <file>')
  .option('--highlight <ids...>')
  .action((file: string, options: PrintOptions) => analyseSol(file, options));

export interface IOptionalNetwork {
  network?: string;
}

program
  .command('status <tx_hash>')
  .option('--network <network>', 'Starknet network URL.', process.env.STARKNET_NETWORK)
  .action((tx_hash: string, options: IOptionalNetwork) => {
    runStarknetStatus(tx_hash, options);
  });

export interface IOptionalDebugInfo {
  debugInfo: boolean;
}

program
  .command('compile <file>')
  .option('-d, --debug-info', 'Include debug information.', false)
  .action((file: string, options: IOptionalDebugInfo) => {
    runStarknetCompile(file, options);
  });

interface IDeployProps_ {
  inputs?: string[];
  use_cairo_abi: boolean;
  no_wallet: boolean;
  wallet?: string;
}

export type IDeployProps = IDeployProps_ & IOptionalNetwork & IOptionalAccount & IOptionalDebugInfo;

program
  .command('deploy <file>')
  .option('-d, --debug_info', 'Compile include debug information.', false)
  .option(
    '--inputs <inputs...>',
    'Arguments to be passed to constructor of the program as a comma seperated list of strings, ints and lists.',
    undefined,
  )
  .option('--use_cairo_abi', 'Use the cairo abi instead of solidity for the inputs.', false)
  .option('--network <network>', 'StarkNet network URL.', process.env.STARKNET_NETWORK)
  .option('--no_wallet', 'Do not use a wallet for deployment.', false)
  .option('--wallet <wallet>', 'Wallet provider to use', process.env.STARKNET_WALLET)
  .option('--account <account>', 'Account to use for deployment', undefined)
  .action((file: string, options: IDeployProps) => {
    runStarknetDeploy(file, options);
  });

interface IOptionalWallet {
  wallet?: string;
}

interface IOptionalAccount {
  account?: string;
}
export type IDeployAccountProps = IOptionalAccount & IOptionalNetwork & IOptionalWallet;

program
  .command('deploy_account')
  .option(
    '--account <account>',
    'The name of the account. If not given, the default for the wallet will be used.',
  )
  .option('--network <network>', 'StarkNet network URL.', process.env.STARKNET_NETWORK)
  .option(
    '--wallet <wallet>',
    'The name of the wallet, including the python module and wallet class.',
    process.env.STARKNET_WALLET,
  )
  .action((options: IDeployAccountProps) => {
    runStarknetDeployAccount(options);
  });

interface ICallOrInvokeProps_ {
  address: string;
  function: string;
  inputs?: string[];
  use_cairo_abi: boolean;
}
export type ICallOrInvokeProps = ICallOrInvokeProps_ &
  IOptionalNetwork &
  IOptionalWallet &
  IOptionalAccount;

program
  .command('invoke <file>')
  .requiredOption('--address <address>', 'Address of contract to invoke.')
  .requiredOption('--function <function>', 'Function to invoke.')
  .option(
    '--inputs <inputs...>',
    'Input to function as a comma separated string, use square brackets to represent lists and structs. Numbers can be represented in decimal and hex.',
    undefined,
  )
  .option('--use_cairo_abi', 'Use the cairo abi instead of solidity for the inputs.', false)
  .option(
    '--account <account>',
    'The name of the account. If not given, the default for the wallet will be used.',
  )
  .option('--network <network>', 'StarkNet network URL.', process.env.STARKNET_NETWORK)
  .option(
    '--wallet <wallet>',
    'The name of the wallet, including the python module and wallet class.',
    process.env.STARKNET_WALLET,
  )
  .action(async (file: string, options: ICallOrInvokeProps) => {
    runStarknetCallOrInvoke(file, false, options);
  });

program
  .command('call <file>')
  .requiredOption('--address <address>', 'Address of contract to call.')
  .requiredOption('--function <function>', 'Function to call.')
  .option(
    '--inputs <inputs...>',
    'Input to function as a comma separated string, use square brackets to represent lists and structs. Numbers can be represented in decimal and hex.',
    undefined,
  )
  .option('--use_cairo_abi', 'Use the cairo abi instead of solidity for the inputs.', false)
  .option(
    '--account <account>',
    'The name of the account. If not given, the default for the wallet will be used.',
  )
  .option('--network <network>', 'StarkNet network URL.', process.env.STARKNET_NETWORK)
  .option(
    '--wallet <wallet>',
    'The name of the wallet, including the python module and wallet class.',
    process.env.STARKNET_WALLET,
  )
  .action(async (file: string, options: ICallOrInvokeProps) => {
    runStarknetCallOrInvoke(file, true, options);
  });

interface IOptionalVerbose {
  verbose: boolean;
}

interface IInstallOptions_ {
  python: string;
}

export type IInstallOptions = IInstallOptions_ & IOptionalVerbose;

program
  .command('install')
  .option('--python <python>', 'Path to python3.7 executable.', 'python3.7')
  .option('-v, --verbose')
  .action((options: IInstallOptions) => {
    runVenvSetup(options);
  });

export interface IDeclareOptions {
  no_wallet: boolean;
  network?: string;
  wallet?: string;
  account?: string;
}

program
  .command('declare <cairo_contract>')
  .description('Command to declare Cairo contract on a StarkNet Network.')
  .option('--network <network>', 'StarkNet network URL.', process.env.STARKNET_NETWORK)
  .option(
    '--account <account>',
    'The name of the account. If not given, the default for the wallet will be used.',
  )
  .option(
    '--wallet <wallet>',
    'The name of the wallet, including the python module and wallet class.',
    process.env.STARKNET_WALLET,
  )
  .action(async (cairo_contract: string, options: IDeclareOptions) => {
    runStarknetDeclare(cairo_contract, options);
  });

const blue = chalk.bold.blue;
const green = chalk.bold.green;
program.command('version').action(() => {
  // eslint-disable-next-line @typescript-eslint/no-var-requires
  const pjson = require('../package.json');
  console.log(blue(`Warp Version `) + green(pjson.version));
});

program.parse(process.argv);<|MERGE_RESOLUTION|>--- conflicted
+++ resolved
@@ -1,13 +1,8 @@
 import * as fs from 'fs';
 import * as path from 'path';
 import { Command } from 'commander';
-<<<<<<< HEAD
 import { replaceSuffix, isValidSolFile, outputResult } from './io';
-import { compileSolFile } from './solCompile';
-=======
-import { createCairoFileName, isValidSolFile, outputResult } from './io';
 import { compileSolFiles } from './solCompile';
->>>>>>> 834062a9
 import { handleTranspilationError, transform, transpile } from './transpiler';
 import { analyseSol } from './utils/analyseSol';
 import {
@@ -86,66 +81,13 @@
     // for all files which are invalid.
     if (files.map((file) => isValidSolFile(file)).some((result) => !result)) return;
 
-<<<<<<< HEAD
-    const solcASTs = files.map((file) => ({
-      file: file,
-      ast: compileSolFile(file, options as CompilationOptions),
-    }));
-    // Every AST which is a subtree of another AST doesn't get picked
-    const roots = solcASTs.filter(({ ast }) => {
-      const files = ast.roots.map((sourceUnit) => sourceUnit.absolutePath);
-      //returns true if no other ast contains this one
-      return !solcASTs.some(({ ast: otherAST }) => {
-        if (otherAST === ast) return false;
-        const otherFiles = new Set<string>(
-          otherAST.roots.map((sourceUnit) => sourceUnit.absolutePath),
-        );
-        return files.every((f) => otherFiles.has(f));
-      });
-    });
-
-    const contractToHashMap = new Map<string, string>();
-    roots.forEach(({ file, ast }) => {
-      if (files.length > 1) {
-        console.log(`Compiling ${file}`);
-      }
-      try {
-        transpile(ast, options)
-          .map(([cairoPath, cairo, abi]) => {
-            outputResult(cairoPath, cairo, options, abi);
-            return cairoPath;
-          })
-          .map((file) => {
-            return postProcessCairoFile(
-              file,
-              options.outputDir,
-              options.debugInfo,
-              contractToHashMap,
-            );
-          })
-          .forEach((file: string) => {
-            if (options.compileCairo) {
-              const { success, resultPath, abiPath } = compileCairo(
-                path.join(options.outputDir, file),
-                path.resolve(__dirname, '..'),
-                options,
-              );
-              if (!success) {
-                if (resultPath) {
-                  fs.unlinkSync(resultPath);
-                }
-                if (abiPath) {
-                  fs.unlinkSync(abiPath);
-                }
-=======
-    const cairoSuffix = '.cairo';
     const ast = compileSolFiles(files, options);
     const contractToHashMap = new Map<string, string>();
     try {
       transpile(ast, options)
         .map(([name, cairo, abi]) => {
-          outputResult(name, cairo, options, cairoSuffix, abi);
-          return createCairoFileName(name, cairoSuffix);
+          outputResult(name, cairo, options, abi);
+          return name;
         })
         .map((file) =>
           postProcessCairoFile(file, options.outputDir, options.debugInfo, contractToHashMap),
@@ -163,7 +105,6 @@
               }
               if (abiPath) {
                 fs.unlinkSync(abiPath);
->>>>>>> 834062a9
               }
             }
           }
@@ -191,17 +132,9 @@
   .action((file: string, options: CliOptions) => {
     if (!isValidSolFile(file)) return;
     try {
-<<<<<<< HEAD
-      transform(compileSolFile(file, options as CompilationOptions), options).map(
-        ([name, solidity, _]) => {
-          outputResult(replaceSuffix(name, '_warp.sol'), solidity, options);
-        },
-      );
-=======
       transform(compileSolFiles([file], options), options).map(([name, solidity, _]) => {
-        outputResult(name, solidity, options, '_warp.sol');
+        outputResult(replaceSuffix(name, '_warp.sol'), solidity, options);
       });
->>>>>>> 834062a9
     } catch (e) {
       handleTranspilationError(e);
     }
