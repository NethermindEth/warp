import { ASTWriter, CompileFailedError, PrettyFormatter } from 'solc-typed-ast';
import { PrintOptions, TranspilationOptions } from '.';
import { AST } from './ast/ast';
import { ASTMapper } from './ast/mapper';
import { CairoASTMapping } from './cairoWriter';
import {
  AnnotateImplicits,
  BuiltinHandler,
  BytesConverter,
  CairoUtilImporter,
  ConstantHandler,
  DeleteHandler,
  EnumConverter,
  ExpressionSplitter,
  ExternalArgModifier,
  ExternalContractHandler,
  ExternalInputChecker,
  ExternImporter,
  FreeLibraryCallInliner,
  IdentifierMangler,
  IfFunctionaliser,
  ImplicitConversionToExplicit,
  ImportDirectiveIdentifier,
  InheritanceInliner,
  TypeInformationCalculator,
  LiteralExpressionEvaluator,
  LoopFunctionaliser,
  ModifierHandler,
  NamedArgsRemover,
  PublicFunctionSplitter,
  PublicStateVarsGetterGenerator,
  ReferencedLibraries,
  References,
  RejectUnsupportedFeatures,
  ReturnInserter,
  ReturnVariableInitializer,
  SourceUnitSplitter,
  StorageAllocator,
  TupleAssignmentSplitter,
  TypeStringsChecker,
  UnloadingAssignment,
  UnreachableStatementPruner,
  UserDefinedTypesConverter,
  UsingForResolver,
  VariableDeclarationExpressionSplitter,
  VariableDeclarationInitialiser,
<<<<<<< HEAD
  ABIExtractor,
  dumpABI,
=======
  StaticArrayIndexer,
>>>>>>> d86068db
} from './passes';
import { OrderNestedStructs } from './passes/orderNestedStructs';
import { CairoToSolASTWriterMapping } from './solWriter';
import { DefaultASTPrinter } from './utils/astPrinter';
import { createPassMap, parsePassOrder } from './utils/cliOptionParsing';
import { TranspilationAbandonedError, TranspileFailedError } from './utils/errors';
import { error, removeExcessNewlines } from './utils/formatting';
import { printCompileErrors, runSanityCheck } from './utils/utils';

type CairoSource = [file: string, source: string, solABI: string];

export function transpile(ast: AST, options: TranspilationOptions & PrintOptions): CairoSource[] {
  const cairoAST = applyPasses(ast, options);
  const writer = new ASTWriter(
    CairoASTMapping(cairoAST, options.strict ?? false),
    new PrettyFormatter(4, 0),
    ast.compilerVersion,
  );
  return cairoAST.roots.map((sourceUnit) => [
    sourceUnit.absolutePath,
    writer.write(sourceUnit),
    dumpABI(sourceUnit, cairoAST),
  ]);
}

export function transform(ast: AST, options: TranspilationOptions & PrintOptions): CairoSource[] {
  const cairoAST = applyPasses(ast, options);
  const writer = new ASTWriter(
    CairoToSolASTWriterMapping(!!options.stubs),
    new PrettyFormatter(4, 0),
    ast.compilerVersion,
  );
  return cairoAST.roots.map((sourceUnit) => [
    sourceUnit.absolutePath,
    removeExcessNewlines(writer.write(sourceUnit), 2),
    dumpABI(sourceUnit, cairoAST),
  ]);
}

function applyPasses(ast: AST, options: TranspilationOptions & PrintOptions): AST {
  const passes: Map<string, typeof ASTMapper> = createPassMap([
    ['Ss', SourceUnitSplitter],
    ['Ct', TypeStringsChecker],
    ['Ae', ABIExtractor],
    ['Idi', ImportDirectiveIdentifier],
    ['Ru', RejectUnsupportedFeatures],
    ['L', LiteralExpressionEvaluator],
    ['Ufr', UsingForResolver],
    ['Na', NamedArgsRemover],
    ['Udt', UserDefinedTypesConverter],
    ['Gp', PublicStateVarsGetterGenerator],
    ['Tic', TypeInformationCalculator],
    ['Ch', ConstantHandler],
    ['Sai', StaticArrayIndexer],
    ['M', IdentifierMangler],
    ['Fi', FreeLibraryCallInliner],
    ['Rl', ReferencedLibraries],
    ['Ons', OrderNestedStructs],
    ['Ii', InheritanceInliner],
    ['Ech', ExternalContractHandler],
    ['Mh', ModifierHandler],
    ['Sa', StorageAllocator],
    ['Pfs', PublicFunctionSplitter],
    ['Eam', ExternalArgModifier],
    ['Ei', ExternImporter],
    ['Lf', LoopFunctionaliser],
    ['R', ReturnInserter],
    ['Rv', ReturnVariableInitializer],
    ['If', IfFunctionaliser],
    ['T', TupleAssignmentSplitter],
    ['U', UnloadingAssignment],
    ['V', VariableDeclarationInitialiser],
    ['Vs', VariableDeclarationExpressionSplitter],
    ['Bc', BytesConverter],
    ['I', ImplicitConversionToExplicit],
    ['Dh', DeleteHandler],
    ['Rf', References],
    ['Eic', ExternalInputChecker],
    ['Ec', EnumConverter],
    ['B', BuiltinHandler],
    ['Us', UnreachableStatementPruner],
    ['E', ExpressionSplitter],
    ['An', AnnotateImplicits],
    ['Ci', CairoUtilImporter],
  ]);

  const passesInOrder: typeof ASTMapper[] = parsePassOrder(options.order, options.until, passes);
  DefaultASTPrinter.applyOptions(options);

  printPassName('Input', options);
  printAST(ast, options);
  checkAST(ast, options, 'None run');

  const finalAst = passesInOrder.reduce((ast, mapper) => {
    printPassName(mapper.getPassName(), options);
    const newAst = mapper.map(ast);
    printAST(ast, options);
    checkAST(ast, options, mapper.getPassName());
    return newAst;
  }, ast);

  return finalAst;
}

export function handleTranspilationError(e: unknown) {
  if (e instanceof CompileFailedError) {
    printCompileErrors(e);
    console.error('Cannot start transpilation');
  } else if (e instanceof TranspilationAbandonedError) {
    console.error(`Transpilation abandoned ${e.message}`);
  } else {
    console.error('Unexpected error during transpilation');
    console.error(e);
    console.error('Transpilation failed');
  }
}

// Transpilation printing
function printPassName(name: string, options: TranspilationOptions) {
  if (options.printTrees) console.log(`---${name}---`);
}

function printAST(ast: AST, options: TranspilationOptions) {
  if (options.printTrees) {
    ast.roots.map((root) => {
      console.log(DefaultASTPrinter.print(root));
      console.log();
    });
  }
}

function checkAST(ast: AST, options: TranspilationOptions, mostRecentPassName: string) {
  if (options.checkTrees || options.strict) {
    try {
      const success = runSanityCheck(ast, options.checkTrees ?? false);
      if (!success && options.strict) {
        throw new TranspileFailedError(
          `AST failed internal consistency check. Most recently run pass: ${mostRecentPassName}`,
        );
      }
    } catch (e) {
      console.error(
        error(
          `AST failed internal consistency check. Most recently run pass: ${mostRecentPassName}`,
        ),
      );
      throw e;
    }
  }
}<|MERGE_RESOLUTION|>--- conflicted
+++ resolved
@@ -44,12 +44,9 @@
   UsingForResolver,
   VariableDeclarationExpressionSplitter,
   VariableDeclarationInitialiser,
-<<<<<<< HEAD
   ABIExtractor,
   dumpABI,
-=======
   StaticArrayIndexer,
->>>>>>> d86068db
 } from './passes';
 import { OrderNestedStructs } from './passes/orderNestedStructs';
 import { CairoToSolASTWriterMapping } from './solWriter';
