--- conflicted
+++ resolved
@@ -11,11 +11,8 @@
   DeleteHandler,
   EnumConverter,
   ExpressionSplitter,
-<<<<<<< HEAD
   ExternalArgumentModifier,
-=======
   ExternalContractHandler,
->>>>>>> 93c7ae94
   ExternalInputChecker,
   ExternImporter,
   IdentifierMangler,
