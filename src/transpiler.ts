import { ASTWriter, CompileFailedError, PrettyFormatter } from 'solc-typed-ast';
import { PrintOptions, TranspilationOptions } from '.';
import { AST } from './ast/ast';
import { ASTMapper } from './ast/mapper';
import { CairoASTMapping } from './cairoWriter';
import {
  AnnotateImplicits,
  BuiltinHandler,
  BytesConverter,
  CairoUtilImporter,
  ConstantHandler,
  DeleteHandler,
  EnumConverter,
  ExpressionSplitter,
  ExternalArgModifier,
  ExternalContractHandler,
  ExternalInputChecker,
  FreeFunctionInliner,
  FunctionTypeStringMatcher,
  IdentifierMangler,
  IfFunctionaliser,
  ImplicitConversionToExplicit,
  ImportDirectiveIdentifier,
  InheritanceInliner,
  TypeInformationCalculator,
  LiteralExpressionEvaluator,
  LoopFunctionaliser,
  ModifierHandler,
  NamedArgsRemover,
  PublicFunctionSplitter,
  PublicStateVarsGetterGenerator,
  ReferencedLibraries,
  References,
  RejectUnsupportedFeatures,
  ReturnInserter,
  ReturnVariableInitializer,
  SourceUnitSplitter,
  StorageAllocator,
  TupleAssignmentSplitter,
  TypeNameRemover,
  TypeStringsChecker,
  UnloadingAssignment,
  UnreachableStatementPruner,
  UserDefinedTypesConverter,
  UsingForResolver,
  VariableDeclarationExpressionSplitter,
  VariableDeclarationInitialiser,
  ABIExtractor,
  dumpABI,
  StaticArrayIndexer,
  TupleFixes,
  DropFreeSourceUnits,
} from './passes';
import { FilePathMangler } from './passes/filePathMangler';
import { Require } from './passes/builtinHandler/require';
import { OrderNestedStructs } from './passes/orderNestedStructs';
import { CairoToSolASTWriterMapping } from './solWriter';
import { DefaultASTPrinter } from './utils/astPrinter';
import { createPassMap, parsePassOrder } from './utils/cliOptionParsing';
import { TranspilationAbandonedError, TranspileFailedError } from './utils/errors';
import { error, removeExcessNewlines } from './utils/formatting';
import { printCompileErrors, runSanityCheck } from './utils/utils';

type CairoSource = [file: string, source: string, solABI: string];

export function transpile(ast: AST, options: TranspilationOptions & PrintOptions): CairoSource[] {
  const cairoAST = applyPasses(ast, options);
  const writer = new ASTWriter(
    CairoASTMapping(cairoAST, options.strict ?? false),
    new PrettyFormatter(4, 0),
    ast.compilerVersion,
  );
  return cairoAST.roots.map((sourceUnit) => [
    sourceUnit.absolutePath,
    writer.write(sourceUnit),
    dumpABI(sourceUnit, cairoAST),
  ]);
}

export function transform(ast: AST, options: TranspilationOptions & PrintOptions): CairoSource[] {
  const cairoAST = applyPasses(ast, options);
  const writer = new ASTWriter(
    CairoToSolASTWriterMapping(!!options.stubs),
    new PrettyFormatter(4, 0),
    ast.compilerVersion,
  );
  return cairoAST.roots.map((sourceUnit) => [
    sourceUnit.absolutePath,
    removeExcessNewlines(writer.write(sourceUnit), 2),
    dumpABI(sourceUnit, cairoAST),
  ]);
}

function applyPasses(ast: AST, options: TranspilationOptions & PrintOptions): AST {
  const passes: Map<string, typeof ASTMapper> = createPassMap([
    ['Tf', TupleFixes],
    ['Fm', FilePathMangler],
    ['Ss', SourceUnitSplitter],
    ['Ct', TypeStringsChecker],
    ['Ae', ABIExtractor],
    ['Idi', ImportDirectiveIdentifier],
    ['Tnr', TypeNameRemover],
    ['Ru', RejectUnsupportedFeatures],
    ['L', LiteralExpressionEvaluator],
    ['Na', NamedArgsRemover],
    ['Ufr', UsingForResolver],
<<<<<<< HEAD
=======
    ['Fd', FunctionTypeStringMatcher],
    ['Udt', UserDefinedTypesConverter],
>>>>>>> 65f1db3a
    ['Gp', PublicStateVarsGetterGenerator],
    ['Tic', TypeInformationCalculator],
    ['Ch', ConstantHandler],
    ['Sai', StaticArrayIndexer],
    ['M', IdentifierMangler],
    ['Udt', UserDefinedTypesConverter],
    ['Req', Require],
    ['Ffi', FreeFunctionInliner],
    ['Rl', ReferencedLibraries],
    ['Ons', OrderNestedStructs],
    ['Ech', ExternalContractHandler],
    ['Sa', StorageAllocator],
    ['Ii', InheritanceInliner],
    ['Mh', ModifierHandler],
    ['Pfs', PublicFunctionSplitter],
    ['Eam', ExternalArgModifier],
    ['Lf', LoopFunctionaliser],
    ['R', ReturnInserter],
    ['Rv', ReturnVariableInitializer],
    ['If', IfFunctionaliser],
    ['T', TupleAssignmentSplitter],
    ['U', UnloadingAssignment],
    ['V', VariableDeclarationInitialiser],
    ['Vs', VariableDeclarationExpressionSplitter],
    ['I', ImplicitConversionToExplicit],
    ['Dh', DeleteHandler],
    ['Rf', References],
    ['Eic', ExternalInputChecker],
    ['Ec', EnumConverter],
    ['B', BuiltinHandler],
    ['Bc', BytesConverter],
    ['Us', UnreachableStatementPruner],
    ['E', ExpressionSplitter],
    ['An', AnnotateImplicits],
    ['Ci', CairoUtilImporter],
    ['Dff', DropFreeSourceUnits],
  ]);

  const passesInOrder: typeof ASTMapper[] = parsePassOrder(options.order, options.until, passes);
  DefaultASTPrinter.applyOptions(options);

  printPassName('Input', options);
  printAST(ast, options);

  const finalAst = passesInOrder.reduce((ast, mapper) => {
    printPassName(mapper.getPassName(), options);
    const newAst = mapper.map(ast);
    printAST(ast, options);
    checkAST(ast, options, mapper.getPassName());
    return newAst;
  }, ast);

  return finalAst;
}

export function handleTranspilationError(e: unknown) {
  if (e instanceof CompileFailedError) {
    printCompileErrors(e);
    console.error('Cannot start transpilation');
  } else if (e instanceof TranspilationAbandonedError) {
    console.error(`Transpilation abandoned ${e.message}`);
  } else {
    console.error('Unexpected error during transpilation');
    console.error(e);
    console.error('Transpilation failed');
  }
}

// Transpilation printing
function printPassName(name: string, options: TranspilationOptions) {
  if (options.printTrees) console.log(`---${name}---`);
}

function printAST(ast: AST, options: TranspilationOptions) {
  if (options.printTrees) {
    ast.roots.map((root) => {
      console.log(DefaultASTPrinter.print(root));
      console.log();
    });
  }
}

function checkAST(ast: AST, options: TranspilationOptions, mostRecentPassName: string) {
  if (options.checkTrees || options.strict) {
    try {
      const success = runSanityCheck(ast, options.checkTrees ?? false, mostRecentPassName);
      if (!success && options.strict) {
        throw new TranspileFailedError(
          `AST failed internal consistency check. Most recently run pass: ${mostRecentPassName}`,
        );
      }
    } catch (e) {
      console.error(
        error(
          `AST failed internal consistency check. Most recently run pass: ${mostRecentPassName}`,
        ),
      );
      throw e;
    }
  }
}<|MERGE_RESOLUTION|>--- conflicted
+++ resolved
@@ -104,11 +104,7 @@
     ['L', LiteralExpressionEvaluator],
     ['Na', NamedArgsRemover],
     ['Ufr', UsingForResolver],
-<<<<<<< HEAD
-=======
     ['Fd', FunctionTypeStringMatcher],
-    ['Udt', UserDefinedTypesConverter],
->>>>>>> 65f1db3a
     ['Gp', PublicStateVarsGetterGenerator],
     ['Tic', TypeInformationCalculator],
     ['Ch', ConstantHandler],
