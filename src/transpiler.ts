--- conflicted
+++ resolved
@@ -135,11 +135,8 @@
     ['U', UnloadingAssignment],
     ['V', VariableDeclarationInitialiser],
     ['Vs', VariableDeclarationExpressionSplitter],
-<<<<<<< HEAD
     ['I', ImplicitConversionToExplicit],
     ['Abi', ABIEncode],
-=======
->>>>>>> 1b01c63a
     ['Ntd', NewToDeploy],
     ['I', ImplicitConversionToExplicit],
     ['Dh', DeleteHandler],
