import { ASTWriter, CompileFailedError, PrettyFormatter } from 'solc-typed-ast';
import { PrintOptions, TranspilationOptions } from '.';
import { AST } from './ast/ast';
import { ASTMapper } from './ast/mapper';
import { CairoASTMapping } from './cairoWriter';
import {
  AnnotateImplicits,
  BuiltinHandler,
  BytesConverter,
  CairoUtilImporter,
  ConstantHandler,
  DeleteHandler,
  EnumConverter,
  ExpressionSplitter,
  ExternalArgModifier,
  ExternalContractHandler,
  ExternalInputChecker,
<<<<<<< HEAD
  ExternImporter,
  FreeLibraryCallInliner,
  FunctionTypeStringMatcher,
=======
  FreeFunctionInliner,
>>>>>>> b895d63e
  IdentifierMangler,
  IfFunctionaliser,
  ImplicitConversionToExplicit,
  ImportDirectiveIdentifier,
  InheritanceInliner,
  TypeInformationCalculator,
  LiteralExpressionEvaluator,
  LoopFunctionaliser,
  ModifierHandler,
  NamedArgsRemover,
  PublicFunctionSplitter,
  PublicStateVarsGetterGenerator,
  ReferencedLibraries,
  References,
  RejectUnsupportedFeatures,
  ReturnInserter,
  ReturnVariableInitializer,
  SourceUnitSplitter,
  StorageAllocator,
  TupleAssignmentSplitter,
  TypeNameRemover,
  TypeStringsChecker,
  UnloadingAssignment,
  UnreachableStatementPruner,
  UserDefinedTypesConverter,
  UsingForResolver,
  VariableDeclarationExpressionSplitter,
  VariableDeclarationInitialiser,
  ABIExtractor,
  dumpABI,
  StaticArrayIndexer,
  TupleFixes,
  DropFreeSourceUnits,
} from './passes';
import { FilePathMangler } from './passes/filePathMangler';
import { Require } from './passes/builtinHandler/require';
import { OrderNestedStructs } from './passes/orderNestedStructs';
import { CairoToSolASTWriterMapping } from './solWriter';
import { DefaultASTPrinter } from './utils/astPrinter';
import { createPassMap, parsePassOrder } from './utils/cliOptionParsing';
import { TranspilationAbandonedError, TranspileFailedError } from './utils/errors';
import { error, removeExcessNewlines } from './utils/formatting';
import { printCompileErrors, runSanityCheck } from './utils/utils';

type CairoSource = [file: string, source: string, solABI: string];

export function transpile(ast: AST, options: TranspilationOptions & PrintOptions): CairoSource[] {
  const cairoAST = applyPasses(ast, options);
  const writer = new ASTWriter(
    CairoASTMapping(cairoAST, options.strict ?? false),
    new PrettyFormatter(4, 0),
    ast.compilerVersion,
  );
  return cairoAST.roots.map((sourceUnit) => [
    sourceUnit.absolutePath,
    writer.write(sourceUnit),
    dumpABI(sourceUnit, cairoAST),
  ]);
}

export function transform(ast: AST, options: TranspilationOptions & PrintOptions): CairoSource[] {
  const cairoAST = applyPasses(ast, options);
  const writer = new ASTWriter(
    CairoToSolASTWriterMapping(!!options.stubs),
    new PrettyFormatter(4, 0),
    ast.compilerVersion,
  );
  return cairoAST.roots.map((sourceUnit) => [
    sourceUnit.absolutePath,
    removeExcessNewlines(writer.write(sourceUnit), 2),
    dumpABI(sourceUnit, cairoAST),
  ]);
}

function applyPasses(ast: AST, options: TranspilationOptions & PrintOptions): AST {
  const passes: Map<string, typeof ASTMapper> = createPassMap([
    ['Tf', TupleFixes],
    ['Fm', FilePathMangler],
    ['Ss', SourceUnitSplitter],
    ['Ct', TypeStringsChecker],
    ['Ae', ABIExtractor],
    ['Idi', ImportDirectiveIdentifier],
    ['Tnr', TypeNameRemover],
    ['Ru', RejectUnsupportedFeatures],
    ['L', LiteralExpressionEvaluator],
    ['Na', NamedArgsRemover],
    ['Ufr', UsingForResolver],
    ['Fd', FunctionTypeStringMatcher],
    ['Udt', UserDefinedTypesConverter],
    ['Gp', PublicStateVarsGetterGenerator],
    ['Tic', TypeInformationCalculator],
    ['Ch', ConstantHandler],
    ['Sai', StaticArrayIndexer],
    ['M', IdentifierMangler],
    ['Req', Require],
    ['Ffi', FreeFunctionInliner],
    ['Rl', ReferencedLibraries],
    ['Ons', OrderNestedStructs],
    ['Ech', ExternalContractHandler],
    ['Sa', StorageAllocator],
    ['Ii', InheritanceInliner],
    ['Mh', ModifierHandler],
    ['Pfs', PublicFunctionSplitter],
    ['Eam', ExternalArgModifier],
    ['Lf', LoopFunctionaliser],
    ['R', ReturnInserter],
    ['Rv', ReturnVariableInitializer],
    ['If', IfFunctionaliser],
    ['T', TupleAssignmentSplitter],
    ['U', UnloadingAssignment],
    ['V', VariableDeclarationInitialiser],
    ['Vs', VariableDeclarationExpressionSplitter],
    ['I', ImplicitConversionToExplicit],
    ['Dh', DeleteHandler],
    ['Rf', References],
    ['Eic', ExternalInputChecker],
    ['Ec', EnumConverter],
    ['B', BuiltinHandler],
    ['Bc', BytesConverter],
    ['Us', UnreachableStatementPruner],
    ['E', ExpressionSplitter],
    ['An', AnnotateImplicits],
    ['Ci', CairoUtilImporter],
    ['Dff', DropFreeSourceUnits],
  ]);

  const passesInOrder: typeof ASTMapper[] = parsePassOrder(options.order, options.until, passes);
  DefaultASTPrinter.applyOptions(options);

  printPassName('Input', options);
  printAST(ast, options);

  const finalAst = passesInOrder.reduce((ast, mapper) => {
    printPassName(mapper.getPassName(), options);
    const newAst = mapper.map(ast);
    printAST(ast, options);
    checkAST(ast, options, mapper.getPassName());
    return newAst;
  }, ast);

  return finalAst;
}

export function handleTranspilationError(e: unknown) {
  if (e instanceof CompileFailedError) {
    printCompileErrors(e);
    console.error('Cannot start transpilation');
  } else if (e instanceof TranspilationAbandonedError) {
    console.error(`Transpilation abandoned ${e.message}`);
  } else {
    console.error('Unexpected error during transpilation');
    console.error(e);
    console.error('Transpilation failed');
  }
}

// Transpilation printing
function printPassName(name: string, options: TranspilationOptions) {
  if (options.printTrees) console.log(`---${name}---`);
}

function printAST(ast: AST, options: TranspilationOptions) {
  if (options.printTrees) {
    ast.roots.map((root) => {
      console.log(DefaultASTPrinter.print(root));
      console.log();
    });
  }
}

function checkAST(ast: AST, options: TranspilationOptions, mostRecentPassName: string) {
  if (options.checkTrees || options.strict) {
    try {
      const success = runSanityCheck(ast, options.checkTrees ?? false, mostRecentPassName);
      if (!success && options.strict) {
        throw new TranspileFailedError(
          `AST failed internal consistency check. Most recently run pass: ${mostRecentPassName}`,
        );
      }
    } catch (e) {
      console.error(
        error(
          `AST failed internal consistency check. Most recently run pass: ${mostRecentPassName}`,
        ),
      );
      throw e;
    }
  }
}<|MERGE_RESOLUTION|>--- conflicted
+++ resolved
@@ -15,13 +15,8 @@
   ExternalArgModifier,
   ExternalContractHandler,
   ExternalInputChecker,
-<<<<<<< HEAD
-  ExternImporter,
-  FreeLibraryCallInliner,
+  FreeFunctionInliner,
   FunctionTypeStringMatcher,
-=======
-  FreeFunctionInliner,
->>>>>>> b895d63e
   IdentifierMangler,
   IfFunctionaliser,
   ImplicitConversionToExplicit,
