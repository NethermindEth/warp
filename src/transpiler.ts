import { ASTWriter, CompileFailedError, PrettyFormatter } from 'solc-typed-ast';
import {
  AddressHandler,
  AnnotateImplicits,
  BuiltinHandler,
  DeleteHandler,
  EnumConverter,
  ExpressionSplitter,
  ExternImporter,
  PublicStateVarsGetterGenerator,
  IdentifierMangler,
  ImplicitConversionToExplicit,
  InheritanceInliner,
  IntBoundCalculator,
  LiteralExpressionEvaluator,
  LoopFunctionaliser,
  MemoryHandler,
  NamedArgsRemover,
  RejectUnsupportedFeatures,
  ReturnInserter,
  ReturnVariableInitializer,
  SourceUnitSplitter,
  StorageAllocator,
  Storage,
  TupleAssignmentSplitter,
  Uint256Importer,
  UnloadingAssignment,
  UnreachableStatementPruner,
  UsingForResolver,
  VariableDeclarationExpressionSplitter,
  VariableDeclarationInitialiser,
  ExternalInputChecker,
  IfFunctionaliser,
  PublicFunctionSplitter,
} from './passes';
import { TranspilationAbandonedError, TranspileFailedError } from './utils/errors';
import { printCompileErrors, runSanityCheck } from './utils/utils';

import { AST } from './ast/ast';
import { ASTMapper } from './ast/mapper';
import { CairoASTMapping } from './cairoWriter';
import { CairoToSolASTWriterMapping } from './solWriter';
import { DefaultASTPrinter } from './utils/astPrinter';
import { TranspilationOptions } from '.';
import { createPassMap, parsePassOrder } from './utils/cliOptionParsing';

type CairoSource = [file: string, source: string];

export function transpile(ast: AST, options: TranspilationOptions): CairoSource[] {
  const cairoAST = applyPasses(ast, options);
  const writer = new ASTWriter(
    CairoASTMapping(cairoAST, options.strict ?? false),
    new PrettyFormatter(4, 0),
    ast.compilerVersion,
  );
  return cairoAST.roots.map((sourceUnit) => [sourceUnit.absolutePath, writer.write(sourceUnit)]);
}

export function transform(ast: AST, options: TranspilationOptions): CairoSource[] {
  const cairoAST = applyPasses(ast, options);
  const writer = new ASTWriter(
    CairoToSolASTWriterMapping,
    new PrettyFormatter(4, 0),
    ast.compilerVersion,
  );
  return cairoAST.roots.map((sourceUnit) => [sourceUnit.absolutePath, writer.write(sourceUnit)]);
}

function applyPasses(ast: AST, options: TranspilationOptions): AST {
  const passes: Map<string, typeof ASTMapper> = createPassMap([
    ['Ss', SourceUnitSplitter],
    ['Ru', RejectUnsupportedFeatures],
<<<<<<< HEAD
    ['L', LiteralExpressionEvaluator], //
    ['Ufr', UsingForResolver], //
    ['Gp', GettersPublicStateVars],
    ['Ib', IntBoundCalculator], //
    ['M', IdentifierMangler], //
    ['Ii', InheritanceInliner], //
=======
    ['L', LiteralExpressionEvaluator],
    ['Ufr', UsingForResolver],
    ['Na', NamedArgsRemover],
    ['Gp', PublicStateVarsGetterGenerator],
    ['Ib', IntBoundCalculator],
    ['M', IdentifierMangler],
    ['Ii', InheritanceInliner],
>>>>>>> 22a12995
    ['Sa', StorageAllocator],
    ['Eic', ExternalInputChecker],
    ['Ec', EnumConverter],
    ['Aa', PublicFunctionSplitter],
    ['Ei', ExternImporter],
    ['Lf', LoopFunctionaliser],
    ['R', ReturnInserter],
    ['Rv', ReturnVariableInitializer],
    ['If', IfFunctionaliser],
    ['T', TupleAssignmentSplitter],
    ['Ah', AddressHandler],
    ['U', UnloadingAssignment],
    ['V', VariableDeclarationInitialiser],
    ['Vs', VariableDeclarationExpressionSplitter],
    ['Me', MemoryHandler],
    ['S', Storage],
    ['Dh', DeleteHandler],
    ['I', ImplicitConversionToExplicit],
    ['B', BuiltinHandler],
    ['Us', UnreachableStatementPruner],
    ['E', ExpressionSplitter],
    ['An', AnnotateImplicits],
    ['Ui', Uint256Importer],
    //['Pfs', PublicFunctionSplitter],
  ]);

  const passesInOrder: typeof ASTMapper[] = parsePassOrder(options.order, options.until, passes);
  DefaultASTPrinter.applyOptions(options);

  printPassName('Input', options);
  printAST(ast, options);
  checkAST(ast, options, 'None run');

  const finalAst = passesInOrder.reduce((ast, mapper) => {
    printPassName(mapper.getPassName(), options);
    const newAst = mapper.map(ast);
    printAST(ast, options);
    checkAST(ast, options, mapper.getPassName());
    return newAst;
  }, ast);

  return finalAst;
}

export function handleTranspilationError(e: unknown) {
  if (e instanceof CompileFailedError) {
    printCompileErrors(e);
    console.error('Cannot start transpilation');
  } else if (e instanceof TranspilationAbandonedError) {
    console.error(`Transpilation abandoned ${e.message}`);
  } else {
    console.error('Unexpected error during transpilation');
    console.error(e);
    console.error('Transpilation failed');
  }
}

// Transpilation printing
function printPassName(name: string, options: TranspilationOptions) {
  if (options.printTrees) console.log(`---${name}---`);
}

function printAST(ast: AST, options: TranspilationOptions) {
  if (options.printTrees) {
    ast.roots.map((root) => {
      console.log(DefaultASTPrinter.print(root));
      console.log();
    });
  }
}

function checkAST(ast: AST, options: TranspilationOptions, mostRecentPassName: string) {
  if (options.checkTrees || options.strict) {
    const success = runSanityCheck(ast, options.checkTrees ?? false);
    if (!success && options.strict) {
      throw new TranspileFailedError(
        `AST failed internal consistency check. Most recently run pass: ${mostRecentPassName}`,
      );
    }
  }
}<|MERGE_RESOLUTION|>--- conflicted
+++ resolved
@@ -70,14 +70,6 @@
   const passes: Map<string, typeof ASTMapper> = createPassMap([
     ['Ss', SourceUnitSplitter],
     ['Ru', RejectUnsupportedFeatures],
-<<<<<<< HEAD
-    ['L', LiteralExpressionEvaluator], //
-    ['Ufr', UsingForResolver], //
-    ['Gp', GettersPublicStateVars],
-    ['Ib', IntBoundCalculator], //
-    ['M', IdentifierMangler], //
-    ['Ii', InheritanceInliner], //
-=======
     ['L', LiteralExpressionEvaluator],
     ['Ufr', UsingForResolver],
     ['Na', NamedArgsRemover],
@@ -85,7 +77,6 @@
     ['Ib', IntBoundCalculator],
     ['M', IdentifierMangler],
     ['Ii', InheritanceInliner],
->>>>>>> 22a12995
     ['Sa', StorageAllocator],
     ['Eic', ExternalInputChecker],
     ['Ec', EnumConverter],
