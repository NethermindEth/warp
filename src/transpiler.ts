import { ASTWriter, CompileFailedError, PrettyFormatter } from 'solc-typed-ast';
import { PrintOptions, TranspilationOptions } from '.';
import { AST } from './ast/ast';
import { ASTMapper } from './ast/mapper';
import { CairoASTMapping } from './cairoWriter';
import {
  AnnotateImplicits,
  BuiltinHandler,
  BytesConverter,
  CairoUtilImporter,
  ConstantHandler,
  DeleteHandler,
  EnumConverter,
  ExpressionSplitter,
  ExternalArgModifier,
  ExternalContractHandler,
<<<<<<< HEAD
  ArgBoundChecker,
  ExternImporter,
  FreeLibraryCallInliner,
=======
  ExternalInputChecker,
  FreeFunctionInliner,
  FunctionTypeStringMatcher,
>>>>>>> 65f1db3a
  IdentifierMangler,
  IfFunctionaliser,
  ImplicitConversionToExplicit,
  ImportDirectiveIdentifier,
  InheritanceInliner,
  TypeInformationCalculator,
  LiteralExpressionEvaluator,
  LoopFunctionaliser,
  ModifierHandler,
  NamedArgsRemover,
  PublicFunctionSplitter,
  PublicStateVarsGetterGenerator,
  ReferencedLibraries,
  References,
  RejectUnsupportedFeatures,
  ReturnInserter,
  ReturnVariableInitializer,
  SourceUnitSplitter,
  StorageAllocator,
  TupleAssignmentSplitter,
  TypeNameRemover,
  TypeStringsChecker,
  UnloadingAssignment,
  UnreachableStatementPruner,
  UserDefinedTypesConverter,
  UsingForResolver,
  VariableDeclarationExpressionSplitter,
  VariableDeclarationInitialiser,
  ABIExtractor,
  dumpABI,
  StaticArrayIndexer,
  TupleFixes,
  DropFreeSourceUnits,
} from './passes';
import { FilePathMangler } from './passes/filePathMangler';
import { Require } from './passes/builtinHandler/require';
import { OrderNestedStructs } from './passes/orderNestedStructs';
import { CairoToSolASTWriterMapping } from './solWriter';
import { DefaultASTPrinter } from './utils/astPrinter';
import { createPassMap, parsePassOrder } from './utils/cliOptionParsing';
import { TranspilationAbandonedError, TranspileFailedError } from './utils/errors';
import { error, removeExcessNewlines } from './utils/formatting';
import { printCompileErrors, runSanityCheck } from './utils/utils';

type CairoSource = [file: string, source: string, solABI: string];

export function transpile(ast: AST, options: TranspilationOptions & PrintOptions): CairoSource[] {
  const cairoAST = applyPasses(ast, options);
  const writer = new ASTWriter(
    CairoASTMapping(cairoAST, options.strict ?? false),
    new PrettyFormatter(4, 0),
    ast.compilerVersion,
  );
  return cairoAST.roots.map((sourceUnit) => [
    sourceUnit.absolutePath,
    writer.write(sourceUnit),
    dumpABI(sourceUnit, cairoAST),
  ]);
}

export function transform(ast: AST, options: TranspilationOptions & PrintOptions): CairoSource[] {
  const cairoAST = applyPasses(ast, options);
  const writer = new ASTWriter(
    CairoToSolASTWriterMapping(!!options.stubs),
    new PrettyFormatter(4, 0),
    ast.compilerVersion,
  );
  return cairoAST.roots.map((sourceUnit) => [
    sourceUnit.absolutePath,
    removeExcessNewlines(writer.write(sourceUnit), 2),
    dumpABI(sourceUnit, cairoAST),
  ]);
}

function applyPasses(ast: AST, options: TranspilationOptions & PrintOptions): AST {
  const passes: Map<string, typeof ASTMapper> = createPassMap([
    ['Tf', TupleFixes],
    ['Fm', FilePathMangler],
    ['Ss', SourceUnitSplitter],
    ['Ct', TypeStringsChecker],
    ['Ae', ABIExtractor],
    ['Idi', ImportDirectiveIdentifier],
    ['Tnr', TypeNameRemover],
    ['Ru', RejectUnsupportedFeatures],
    ['L', LiteralExpressionEvaluator],
    ['Na', NamedArgsRemover],
    ['Ufr', UsingForResolver],
    ['Fd', FunctionTypeStringMatcher],
    ['Udt', UserDefinedTypesConverter],
    ['Gp', PublicStateVarsGetterGenerator],
    ['Tic', TypeInformationCalculator],
    ['Ch', ConstantHandler],
    ['Sai', StaticArrayIndexer],
    ['M', IdentifierMangler],
    ['Req', Require],
    ['Ffi', FreeFunctionInliner],
    ['Rl', ReferencedLibraries],
    ['Ons', OrderNestedStructs],
    ['Ech', ExternalContractHandler],
    ['Sa', StorageAllocator],
    ['Ii', InheritanceInliner],
    ['Mh', ModifierHandler],
    ['Pfs', PublicFunctionSplitter],
    ['Eam', ExternalArgModifier],
    ['Lf', LoopFunctionaliser],
    ['R', ReturnInserter],
    ['Rv', ReturnVariableInitializer],
    ['If', IfFunctionaliser],
    ['T', TupleAssignmentSplitter],
    ['U', UnloadingAssignment],
    ['V', VariableDeclarationInitialiser],
    ['Vs', VariableDeclarationExpressionSplitter],
    ['I', ImplicitConversionToExplicit],
    ['Dh', DeleteHandler],
    ['Rf', References],
    ['Abc', ArgBoundChecker],
    ['Ec', EnumConverter],
    ['B', BuiltinHandler],
    ['Bc', BytesConverter],
    ['Us', UnreachableStatementPruner],
    ['E', ExpressionSplitter],
    ['An', AnnotateImplicits],
    ['Ci', CairoUtilImporter],
    ['Dff', DropFreeSourceUnits],
  ]);

  const passesInOrder: typeof ASTMapper[] = parsePassOrder(options.order, options.until, passes);
  DefaultASTPrinter.applyOptions(options);

  printPassName('Input', options);
  printAST(ast, options);

  const finalAst = passesInOrder.reduce((ast, mapper) => {
    printPassName(mapper.getPassName(), options);
    const newAst = mapper.map(ast);
    printAST(ast, options);
    checkAST(ast, options, mapper.getPassName());
    return newAst;
  }, ast);

  return finalAst;
}

export function handleTranspilationError(e: unknown) {
  if (e instanceof CompileFailedError) {
    printCompileErrors(e);
    console.error('Cannot start transpilation');
  } else if (e instanceof TranspilationAbandonedError) {
    console.error(`Transpilation abandoned ${e.message}`);
  } else {
    console.error('Unexpected error during transpilation');
    console.error(e);
    console.error('Transpilation failed');
  }
}

// Transpilation printing
function printPassName(name: string, options: TranspilationOptions) {
  if (options.printTrees) console.log(`---${name}---`);
}

function printAST(ast: AST, options: TranspilationOptions) {
  if (options.printTrees) {
    ast.roots.map((root) => {
      console.log(DefaultASTPrinter.print(root));
      console.log();
    });
  }
}

function checkAST(ast: AST, options: TranspilationOptions, mostRecentPassName: string) {
  if (options.checkTrees || options.strict) {
    try {
      const success = runSanityCheck(ast, options.checkTrees ?? false, mostRecentPassName);
      if (!success && options.strict) {
        throw new TranspileFailedError(
          `AST failed internal consistency check. Most recently run pass: ${mostRecentPassName}`,
        );
      }
    } catch (e) {
      console.error(
        error(
          `AST failed internal consistency check. Most recently run pass: ${mostRecentPassName}`,
        ),
      );
      throw e;
    }
  }
}<|MERGE_RESOLUTION|>--- conflicted
+++ resolved
@@ -14,15 +14,9 @@
   ExpressionSplitter,
   ExternalArgModifier,
   ExternalContractHandler,
-<<<<<<< HEAD
   ArgBoundChecker,
-  ExternImporter,
-  FreeLibraryCallInliner,
-=======
-  ExternalInputChecker,
   FreeFunctionInliner,
   FunctionTypeStringMatcher,
->>>>>>> 65f1db3a
   IdentifierMangler,
   IfFunctionaliser,
   ImplicitConversionToExplicit,
