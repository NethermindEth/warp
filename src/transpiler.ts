--- conflicted
+++ resolved
@@ -16,18 +16,11 @@
   IntBoundCalculator,
   LiteralExpressionEvaluator,
   LoopFunctionaliser,
-<<<<<<< HEAD
-=======
-  MemoryHandler,
->>>>>>> 8aa08455
   ModifierHandler,
   NamedArgsRemover,
   PublicFunctionSplitter,
   PublicStateVarsGetterGenerator,
-<<<<<<< HEAD
-=======
   ReferencedLibraries,
->>>>>>> 8aa08455
   RejectUnsupportedFeatures,
   ReturnInserter,
   ReturnVariableInitializer,
