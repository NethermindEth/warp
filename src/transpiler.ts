import { ASTWriter, CompileFailedError, PrettyFormatter } from 'solc-typed-ast';
import { CompilationOptions, PrintOptions, TranspilationOptions } from '.';
import { AST } from './ast/ast';
import { ASTMapper } from './ast/mapper';
import { CairoASTMapping } from './cairoWriter';
import {
  ABIBuiltins,
  ABIExtractor,
  AnnotateImplicits,
  ArgBoundChecker,
  BuiltinHandler,
  BytesConverter,
  CairoStubProcessor,
  CairoUtilImporter,
  ConditionalSplitter,
  ConstantHandler,
  DeleteHandler,
  DropUnusedSourceUnits,
  dumpABI,
  EnumConverter,
  ExpressionSplitter,
  ExternalArgModifier,
  ExternalContractHandler,
  FreeFunctionInliner,
  FunctionPruner,
  FunctionTypeStringMatcher,
  IdentifierMangler,
  IdentityFunctionRemover,
  IfFunctionaliser,
  ImplicitConversionToExplicit,
  ImportDirectiveIdentifier,
  InheritanceInliner,
  LiteralExpressionEvaluator,
  LoopFunctionaliser,
  ModifierHandler,
  NamedArgsRemover,
  NewToDeploy,
  OrderNestedStructs,
  PublicFunctionSplitter,
  PublicStateVarsGetterGenerator,
  ReferencedLibraries,
  References,
  RejectPrefix,
  RejectUnsupportedFeatures,
  ReplaceIdentifierContractMemberAccess,
  Require,
  ReturnInserter,
  ReturnVariableInitializer,
  ShortCircuitToConditional,
  SourceUnitPathFixer,
  SourceUnitSplitter,
  StaticArrayIndexer,
  StorageAllocator,
  TupleFixes,
  TypeInformationCalculator,
  TypeNameRemover,
  TypeStringsChecker,
  UnloadingAssignment,
  UnreachableStatementPruner,
  UserDefinedTypesConverter,
  UsingForResolver,
  VariableDeclarationExpressionSplitter,
  VariableDeclarationInitialiser,
  WarnSupportedFeatures,
} from './passes';
import { CairoToSolASTWriterMapping } from './solWriter';
import { DefaultASTPrinter } from './utils/astPrinter';
import { createPassMap, parsePassOrder } from './utils/cli';
import { TranspilationAbandonedError, TranspileFailedError } from './utils/errors';
import { error, removeExcessNewlines } from './utils/formatting';
import { printCompileErrors, runSanityCheck } from './utils/utils';

type CairoSource = [file: string, source: string, solABI: string];

export function transpile(
  ast: AST,
  options: TranspilationOptions & PrintOptions & CompilationOptions,
): CairoSource[] {
  const cairoAST = applyPasses(ast, options);
  const writer = new ASTWriter(
    CairoASTMapping(cairoAST, options.strict ?? false),
    new PrettyFormatter(4, 0),
    ast.compilerVersion,
  );
  return cairoAST.roots.map((sourceUnit) => [
    sourceUnit.absolutePath,
    writer.write(sourceUnit),
    dumpABI(sourceUnit, cairoAST),
  ]);
}

export function transform(
  ast: AST,
  options: TranspilationOptions & PrintOptions & CompilationOptions,
): CairoSource[] {
  const cairoAST = applyPasses(ast, options);
  const writer = new ASTWriter(
    CairoToSolASTWriterMapping(!!options.stubs),
    new PrettyFormatter(4, 0),
    ast.compilerVersion,
  );
  return cairoAST.roots.map((sourceUnit) => [
    sourceUnit.absolutePath,
    removeExcessNewlines(writer.write(sourceUnit), 2),
    dumpABI(sourceUnit, cairoAST),
  ]);
}

function applyPasses(
  ast: AST,
  options: TranspilationOptions & PrintOptions & CompilationOptions,
): AST {
  const passes: Map<string, typeof ASTMapper> = createPassMap([
    ['Tf', TupleFixes],
    ['Tnr', TypeNameRemover],
    ['Ru', RejectUnsupportedFeatures],
    ['Wa', WarnSupportedFeatures],
    ['Ss', SourceUnitSplitter],
    ['Ct', TypeStringsChecker],
    ['Ae', ABIExtractor],
    ['Idi', ImportDirectiveIdentifier],
    ['L', LiteralExpressionEvaluator],
    ['Na', NamedArgsRemover],
    ['Ufr', UsingForResolver],
    ['Fd', FunctionTypeStringMatcher],
    ['Gp', PublicStateVarsGetterGenerator],
    ['Tic', TypeInformationCalculator],
    ['Ch', ConstantHandler],
    ['M', IdentifierMangler],
    ['Sai', StaticArrayIndexer],
    ['Udt', UserDefinedTypesConverter],
    ['Req', Require],
    ['Ffi', FreeFunctionInliner],
    ['Rl', ReferencedLibraries],
    ['Ons', OrderNestedStructs],
    ['Sa', StorageAllocator],
    ['Ii', InheritanceInliner],
    ['Ech', ExternalContractHandler],
    ['Mh', ModifierHandler],
    ['Pfs', PublicFunctionSplitter],
    ['Eam', ExternalArgModifier],
    ['Lf', LoopFunctionaliser],
    ['R', ReturnInserter],
    ['Rv', ReturnVariableInitializer],
    ['If', IfFunctionaliser],
    ['Ifr', IdentityFunctionRemover],
    ['Sc', ShortCircuitToConditional],
    ['U', UnloadingAssignment],
    ['Cos', ConditionalSplitter],
    ['V', VariableDeclarationInitialiser],
    ['Vs', VariableDeclarationExpressionSplitter],
    ['Ntd', NewToDeploy],
    ['I', ImplicitConversionToExplicit],
    ['Abi', ABIBuiltins],
    ['Dh', DeleteHandler],
    ['Rf', References],
    ['Abc', ArgBoundChecker],
    ['Ec', EnumConverter],
    ['B', BuiltinHandler],
    ['Bc', BytesConverter],
    ['Us', UnreachableStatementPruner],
    ['Fp', FunctionPruner],
    ['E', ExpressionSplitter],
    ['An', AnnotateImplicits],
    ['Ci', CairoUtilImporter],
    ['Rim', ReplaceIdentifierContractMemberAccess],
    ['Dus', DropUnusedSourceUnits],
    ['Cs', CairoStubProcessor],
  ]);

  const passesInOrder: typeof ASTMapper[] = parsePassOrder(
    options.order,
    options.until,
    options.warnings,
    options.dev,
    passes,
  );
  DefaultASTPrinter.applyOptions(options);

  printPassName('Input', options);
  printAST(ast, options);

<<<<<<< HEAD
  ast = SourceUnitPathFixer.map_(ast, options.includePaths || []);
=======
  // Reject code that contains identifiers starting with certain patterns
  RejectPrefix.map(ast);
>>>>>>> 749f557e

  const finalAst = passesInOrder.reduce((ast, mapper) => {
    const newAst = mapper.map(ast);
    checkAST(ast, options, mapper.getPassName());
    return newAst;
  }, ast);

  const finalOpts: TranspilationOptions = {
    checkTrees: options.checkTrees,
    dev: true,
    order: options.order,
    printTrees: options.printTrees,
    strict: options.strict,
    warnings: options.warnings,
    until: options.until,
  };
  checkAST(finalAst, finalOpts, 'Final AST (after all passes)');
  return finalAst;
}

export function handleTranspilationError(e: unknown) {
  if (e instanceof CompileFailedError) {
    printCompileErrors(e);
    console.error('Cannot start transpilation');
  } else if (e instanceof TranspilationAbandonedError) {
    console.error(`Transpilation abandoned ${e.message}`);
  } else {
    console.error('Unexpected error during transpilation');
    console.error(e);
    console.error('Transpilation failed');
  }
}

// Transpilation printing
function printPassName(name: string, options: TranspilationOptions) {
  if (options.printTrees) console.log(`---${name}---`);
}

function printAST(ast: AST, options: TranspilationOptions) {
  if (options.printTrees) {
    ast.roots.map((root) => {
      console.log(DefaultASTPrinter.print(root));
      console.log();
    });
  }
}

function checkAST(ast: AST, options: TranspilationOptions, mostRecentPassName: string) {
  if (options.checkTrees || options.strict) {
    try {
      const success = runSanityCheck(ast, options, mostRecentPassName);
      if (!success && options.strict) {
        throw new TranspileFailedError(
          `AST failed internal consistency check. Most recently run pass: ${mostRecentPassName}`,
        );
      }
    } catch (e) {
      console.error(
        error(
          `AST failed internal consistency check. Most recently run pass: ${mostRecentPassName}`,
        ),
      );
      throw e;
    }
  }
}<|MERGE_RESOLUTION|>--- conflicted
+++ resolved
@@ -180,12 +180,10 @@
   printPassName('Input', options);
   printAST(ast, options);
 
-<<<<<<< HEAD
+  // Fix absolutePath in source unit
   ast = SourceUnitPathFixer.map_(ast, options.includePaths || []);
-=======
   // Reject code that contains identifiers starting with certain patterns
   RejectPrefix.map(ast);
->>>>>>> 749f557e
 
   const finalAst = passesInOrder.reduce((ast, mapper) => {
     const newAst = mapper.map(ast);
