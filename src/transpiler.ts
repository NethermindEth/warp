import { ASTWriter, CompileFailedError, PrettyFormatter } from 'solc-typed-ast';
import { PrintOptions, TranspilationOptions } from '.';
import { AST } from './ast/ast';
import { ASTMapper } from './ast/mapper';
import { CairoASTMapping } from './cairoWriter';
import {
  ABIExtractor,
  AnnotateImplicits,
  ArgBoundChecker,
  BuiltinHandler,
  BytesConverter,
  CairoStubProcessor,
  CairoUtilImporter,
  ConstantHandler,
  DeleteHandler,
  DropUnusedSourceUnits,
  dumpABI,
  EnumConverter,
  ExpressionSplitter,
  ExternalArgModifier,
  ExternalContractHandler,
  FilePathMangler,
  FreeFunctionInliner,
  FunctionTypeStringMatcher,
  IdentifierMangler,
  IfFunctionaliser,
  ImplicitConversionToExplicit,
  ImportDirectiveIdentifier,
  InheritanceInliner,
  LiteralExpressionEvaluator,
  LoopFunctionaliser,
  ModifierHandler,
  NamedArgsRemover,
<<<<<<< HEAD
=======
  NewToDeploy,
>>>>>>> def5171d
  OrderNestedStructs,
  PublicFunctionSplitter,
  PublicStateVarsGetterGenerator,
  ReferencedLibraries,
  References,
  RejectUnsupportedFeatures,
  Require,
  ReturnInserter,
  ReturnVariableInitializer,
  SourceUnitSplitter,
  StaticArrayIndexer,
  StorageAllocator,
  TupleAssignmentSplitter,
  TupleFixes,
  TypeInformationCalculator,
  TypeNameRemover,
  TypeStringsChecker,
  UnloadingAssignment,
  UnreachableFunctionPruner,
  UnreachableStatementPruner,
  UserDefinedTypesConverter,
  UsingForResolver,
  VariableDeclarationExpressionSplitter,
  VariableDeclarationInitialiser,
} from './passes';
import { CairoToSolASTWriterMapping } from './solWriter';
import { DefaultASTPrinter } from './utils/astPrinter';
import { createPassMap, parsePassOrder } from './utils/cliOptionParsing';
import { TranspilationAbandonedError, TranspileFailedError } from './utils/errors';
import { error, removeExcessNewlines } from './utils/formatting';
import { printCompileErrors, runSanityCheck } from './utils/utils';

type CairoSource = [file: string, source: string, solABI: string];

export function transpile(ast: AST, options: TranspilationOptions & PrintOptions): CairoSource[] {
  const cairoAST = applyPasses(ast, options);
  const writer = new ASTWriter(
    CairoASTMapping(cairoAST, options.strict ?? false),
    new PrettyFormatter(4, 0),
    ast.compilerVersion,
  );
  return cairoAST.roots.map((sourceUnit) => [
    sourceUnit.absolutePath,
    writer.write(sourceUnit),
    dumpABI(sourceUnit, cairoAST),
  ]);
}

export function transform(ast: AST, options: TranspilationOptions & PrintOptions): CairoSource[] {
  const cairoAST = applyPasses(ast, options);
  const writer = new ASTWriter(
    CairoToSolASTWriterMapping(!!options.stubs),
    new PrettyFormatter(4, 0),
    ast.compilerVersion,
  );
  return cairoAST.roots.map((sourceUnit) => [
    sourceUnit.absolutePath,
    removeExcessNewlines(writer.write(sourceUnit), 2),
    dumpABI(sourceUnit, cairoAST),
  ]);
}

function applyPasses(ast: AST, options: TranspilationOptions & PrintOptions): AST {
  const passes: Map<string, typeof ASTMapper> = createPassMap([
    ['Tf', TupleFixes],
    ['Tnr', TypeNameRemover],
    ['Ru', RejectUnsupportedFeatures],
    ['Fm', FilePathMangler],
    ['Ss', SourceUnitSplitter],
    ['Ct', TypeStringsChecker],
    ['Ae', ABIExtractor],
    ['Idi', ImportDirectiveIdentifier],
    ['L', LiteralExpressionEvaluator],
    ['Na', NamedArgsRemover],
    ['Ufr', UsingForResolver],
    ['Fd', FunctionTypeStringMatcher],
    ['Gp', PublicStateVarsGetterGenerator],
    ['Tic', TypeInformationCalculator],
    ['Ch', ConstantHandler],
    ['M', IdentifierMangler],
    ['Sai', StaticArrayIndexer],
    ['Udt', UserDefinedTypesConverter],
    ['Req', Require],
    ['Ffi', FreeFunctionInliner],
    ['Rl', ReferencedLibraries],
    ['Ons', OrderNestedStructs],
    ['Ech', ExternalContractHandler],
    ['Sa', StorageAllocator],
    ['Ii', InheritanceInliner],
    ['Mh', ModifierHandler],
    ['Pfs', PublicFunctionSplitter],
    ['Eam', ExternalArgModifier],
    ['Lf', LoopFunctionaliser],
    ['R', ReturnInserter],
    ['Rv', ReturnVariableInitializer],
    ['If', IfFunctionaliser],
    ['T', TupleAssignmentSplitter],
    ['U', UnloadingAssignment],
    ['V', VariableDeclarationInitialiser],
    ['Vs', VariableDeclarationExpressionSplitter],
    ['I', ImplicitConversionToExplicit],
    ['Ntd', NewToDeploy],
    ['Dh', DeleteHandler],
    ['Rf', References],
    ['Abc', ArgBoundChecker],
    ['Ec', EnumConverter],
    ['B', BuiltinHandler],
    ['Bc', BytesConverter],
    ['Us', UnreachableStatementPruner],
    ['Fp', UnreachableFunctionPruner],
    ['E', ExpressionSplitter],
    ['An', AnnotateImplicits],
    ['Ci', CairoUtilImporter],
    ['Dus', DropUnusedSourceUnits],
    ['Cs', CairoStubProcessor],
  ]);

  const passesInOrder: typeof ASTMapper[] = parsePassOrder(
    options.order,
    options.until,
    options.warnings,
    options.dev,
    passes,
  );
  DefaultASTPrinter.applyOptions(options);

  printPassName('Input', options);
  printAST(ast, options);

  const finalAst = passesInOrder.reduce((ast, mapper) => {
    printPassName(mapper.getPassName(), options);
    const newAst = mapper.map(ast);
    printAST(ast, options);
    checkAST(ast, options, mapper.getPassName());
    return newAst;
  }, ast);

  return finalAst;
}

export function handleTranspilationError(e: unknown) {
  if (e instanceof CompileFailedError) {
    printCompileErrors(e);
    console.error('Cannot start transpilation');
  } else if (e instanceof TranspilationAbandonedError) {
    console.error(`Transpilation abandoned ${e.message}`);
  } else {
    console.error('Unexpected error during transpilation');
    console.error(e);
    console.error('Transpilation failed');
  }
}

// Transpilation printing
function printPassName(name: string, options: TranspilationOptions) {
  if (options.printTrees) console.log(`---${name}---`);
}

function printAST(ast: AST, options: TranspilationOptions) {
  if (options.printTrees) {
    ast.roots.map((root) => {
      console.log(DefaultASTPrinter.print(root));
      console.log();
    });
  }
}

function checkAST(ast: AST, options: TranspilationOptions, mostRecentPassName: string) {
  if (options.checkTrees || options.strict) {
    try {
      const success = runSanityCheck(ast, options.checkTrees ?? false, mostRecentPassName);
      if (!success && options.strict) {
        throw new TranspileFailedError(
          `AST failed internal consistency check. Most recently run pass: ${mostRecentPassName}`,
        );
      }
    } catch (e) {
      console.error(
        error(
          `AST failed internal consistency check. Most recently run pass: ${mostRecentPassName}`,
        ),
      );
      throw e;
    }
  }
}<|MERGE_RESOLUTION|>--- conflicted
+++ resolved
@@ -31,10 +31,7 @@
   LoopFunctionaliser,
   ModifierHandler,
   NamedArgsRemover,
-<<<<<<< HEAD
-=======
   NewToDeploy,
->>>>>>> def5171d
   OrderNestedStructs,
   PublicFunctionSplitter,
   PublicStateVarsGetterGenerator,
