--- conflicted
+++ resolved
@@ -57,11 +57,7 @@
           .flatMap(([memberName, memberType]) => [
             memberName,
             ':',
-<<<<<<< HEAD
-            'get_u128_try_from_felt_result(',
-=======
             'u128_from_felt(',
->>>>>>> 575aad50
             ...producePackExpression(memberType),
             ')',
             ',',
