--- conflicted
+++ resolved
@@ -62,20 +62,14 @@
           .flatMap(([memberName, memberType]) => [
             memberName as string,
             ':',
-<<<<<<< HEAD
             ...producePackExpression(memberType as CairoType),
-=======
-            'u128_from_felt252(',
-            ...producePackExpression(memberType),
-            ')',
->>>>>>> 383f05ca
             ',',
           ])
           .slice(0, -1),
         '}',
       ];
     }
-    return [`core::integer::${type.toString()}_from_felt(${Read.Felt})`];
+    return [`core::integer::${type.toString()}_from_felt252(${Read.Felt})`];
   }
 
   if (type instanceof CairoStruct) {
