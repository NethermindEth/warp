import assert from 'assert';
import endent from 'endent';
import {
  ArrayType,
  generalizeType,
  SourceUnit,
  StructDefinition,
  TypeNode,
  UserDefinedType,
} from 'solc-typed-ast';
import { AST } from '../../ast/ast';
import { CairoFunctionDefinition } from '../../export';
import { printTypeNode } from '../../utils/astPrinter';
import { CairoType, MemoryLocation, TypeConversionContext } from '../../utils/cairoTypeSystem';
import { TranspileFailedError } from '../../utils/errors';
import {
  ALLOC,
  DYNAMIC_ARRAYS_UTIL,
  FELT_ARRAY_TO_WARP_MEMORY_ARRAY,
  FELT_TO_UINT256,
  NARROW_SAFE,
  U128_FROM_FELT,
  WM_DYN_ARRAY_LENGTH,
  WM_INDEX_DYN,
  WM_NEW,
} from '../../utils/importPaths';
import {
  getByteSize,
  getElementType,
  getPackedByteSize,
  isAddressType,
  isDynamicallySized,
  isDynamicArray,
  isStruct,
  safeGetNodeType,
} from '../../utils/nodeTypeProcessing';
import { uint256 } from '../../warplib/utils';
import { delegateBasedOnType, GeneratedFunctionInfo, mul } from '../base';
import { MemoryReadGen } from '../memory/memoryRead';
import { AbiBase, removeSizeInfo } from './base';

/**
 * Given any data type produces the same output of solidity abi.encode
 * in the form of an array of felts where each element represents a byte
 */
export class AbiEncode extends AbiBase {
  protected override functionName = 'abi_encode';
  protected memoryRead: MemoryReadGen;

  constructor(memoryRead: MemoryReadGen, ast: AST, sourceUnit: SourceUnit) {
    super(ast, sourceUnit);
    this.memoryRead = memoryRead;
  }

  public getOrCreate(types: TypeNode[]): GeneratedFunctionInfo {
    const [params, encodings, functionsCalled] = types.reduce(
      ([params, encodings, functionsCalled], type, index) => {
        const cairoType = CairoType.fromSol(type, this.ast, TypeConversionContext.Ref);
        params.push({ name: `param${index}`, type: cairoType.toString() });

        const [paramEncoding, paramFunctionsCalled] = this.generateEncodingCode(
          type,
          'bytes_index',
          'bytes_offset',
          '0',
          `param${index}`,
        );

        encodings.push(paramEncoding);

        return [params, encodings, functionsCalled.concat(paramFunctionsCalled)];
      },
      [
        new Array<{ name: string; type: string }>(),
        new Array<string>(),
        new Array<CairoFunctionDefinition>(),
      ],
    );

    const initialOffset = types.reduce(
      (pv, cv) => pv + BigInt(getByteSize(cv, this.ast.inference)),
      0n,
    );

    const cairoParams = params.map((p) => `${p.name} : ${p.type}`).join(', ');
    const funcName = `${this.functionName}${this.generatedFunctionsDef.size}`;
    const code = endent`
      #[implicit(warp_memory)]
      func ${funcName}(${cairoParams}) -> (result_ptr : felt){
        alloc_locals;
        let bytes_index : felt = 0;
        let bytes_offset : felt = ${initialOffset};
        let (bytes_array : felt*) = alloc();
        ${encodings.join('\n')}
        let (max_length256) = felt_to_uint256(bytes_offset);
        let (mem_ptr) = wm_new(max_length256, ${uint256(1)});
        felt_array_to_warp_memory_array(0, bytes_array, 0, mem_ptr, bytes_offset);
        return (mem_ptr,);
      }
      `;

    const importedFuncs = [
      this.requireImport(...ALLOC),
      this.requireImport(...U128_FROM_FELT),
      this.requireImport(...FELT_TO_UINT256),
      this.requireImport(...WM_NEW),
      this.requireImport(...FELT_ARRAY_TO_WARP_MEMORY_ARRAY),
    ];

    const funcInfo = {
      name: funcName,
      code: code,
      functionsCalled: [...importedFuncs, ...functionsCalled],
    };
    return funcInfo;
  }

  /**
   * Given a type generate a function that abi-encodes it
   * @param type type to encode
   * @returns the name of the generated function
   */
  public getOrCreateEncoding(type: TypeNode): CairoFunctionDefinition {
    const unexpectedType = () => {
      throw new TranspileFailedError(`Encoding ${printTypeNode(type)} is not supported yet`);
    };

    return delegateBasedOnType<CairoFunctionDefinition>(
      type,
      (type) =>
        type instanceof ArrayType
          ? this.createDynamicArrayHeadEncoding(type)
          : this.createStringOrBytesHeadEncoding(),
      (type) =>
        isDynamicallySized(type, this.ast.inference)
          ? this.createStaticArrayHeadEncoding(type)
          : this.createArrayInlineEncoding(type),
      (type, def) =>
        isDynamicallySized(type, this.ast.inference)
          ? this.createStructHeadEncoding(type, def)
          : this.createStructInlineEncoding(type, def),
      unexpectedType,
      () => this.createValueTypeHeadEncoding(),
    );
  }

  /**
   * Given a type it generates the function to encodes it, as well as all other
   * instructions required to use it.
   * @param type type to encode
   * @param newIndexVar cairo var where the updated index should be stored
   * @param newOffsetVar cairo var where the updated offset should be stored
   * @param elementOffset used to calculate the relative offset of dynamically sized types
   * @param varToEncode variable that holds the values to encode
   * @returns instructions to encode `varToEncode`
   */
  public generateEncodingCode(
    type: TypeNode,
    newIndexVar: string,
    newOffsetVar: string,
    elementOffset: string,
    varToEncode: string,
  ): [string, CairoFunctionDefinition[]] {
    const func = this.getOrCreateEncoding(type);
    if (isDynamicallySized(type, this.ast.inference) || isStruct(type)) {
      return [
        endent`
          let (${newIndexVar}, ${newOffsetVar}) = ${func.name}(
            bytes_index,
            bytes_offset,
            bytes_array,
            ${elementOffset}
            ${varToEncode}
          );
        `,
        [func],
      ];
    }

    // Static array with known compile time size
    if (type instanceof ArrayType) {
      assert(type.size !== undefined);
      return [
        endent`
          let (${newIndexVar}, ${newOffsetVar}) = ${func.name}(
            bytes_index,
            bytes_offset,
            bytes_array,
            ${elementOffset},
            0,
            ${type.size},
            ${varToEncode},
          );
        `,
        [func],
      ];
    }

    // Is value type
    const size = getPackedByteSize(type, this.ast.inference);
    const instructions: string[] = [];

    const funcsCalled: CairoFunctionDefinition[] = [func];
    // packed size of addresses is 32 bytes, but they are treated as felts,
    // so they should be converted to Uint256 accordingly
    if (size < 32 || isAddressType(type)) {
      funcsCalled.push(this.requireImport(...FELT_TO_UINT256));
      instructions.push(`let (${varToEncode}256) = felt_to_uint256(${varToEncode});`);
      varToEncode = `${varToEncode}256`;
    }
    instructions.push(
      ...[
        `${func.name}(bytes_index, bytes_array, 0, ${varToEncode});`,
        `let ${newIndexVar} = bytes_index + 32;`,
      ],
    );
    if (newOffsetVar !== 'bytes_offset') {
      instructions.push(`let ${newOffsetVar} = bytes_offset;`);
    }

    return [instructions.join('\n'), funcsCalled];
  }

  private createDynamicArrayHeadEncoding(type: ArrayType): CairoFunctionDefinition {
    const key = 'head ' + type.pp();
    const existing = this.auxiliarGeneratedFunctions.get(key);
    if (existing !== undefined) return existing;

    const elementT = getElementType(type);
    const elementByteSize = getByteSize(elementT, this.ast.inference);

    const tailEncoding = this.createDynamicArrayTailEncoding(type);
    const valueEncoding = this.createValueTypeHeadEncoding();

    const name = `${this.functionName}_head_dynamic_array${this.auxiliarGeneratedFunctions.size}`;
    const code = endent`
      #[implicit(warp_memory)]
      func ${name}(
        bytes_index: felt,
        bytes_offset: felt,
        bytes_array: felt*,
        element_offset: felt,
        mem_ptr : felt
      ) -> (final_bytes_index : felt, final_bytes_offset : felt){
        alloc_locals;
        // Storing pointer to data
        let (bytes_offset256) = felt_to_uint256(bytes_offset - element_offset);
        ${valueEncoding.name}(bytes_index, bytes_array, 0, bytes_offset256);
        let new_index = bytes_index + 32;
        // Storing the length
        let (length256) = wm_dyn_array_length(mem_ptr);
        ${valueEncoding.name}(bytes_offset, bytes_array, 0, length256);
        let bytes_offset = bytes_offset + 32;
        // Storing the data
        let (length) = narrow_safe(length256);
        let bytes_offset_offset = bytes_offset + ${mul('length', elementByteSize)};
        let (extended_offset) = ${tailEncoding.name}(
          bytes_offset,
          bytes_offset_offset,
          bytes_array,
          bytes_offset,
          0,
          length,
          mem_ptr
        );
        return (
          final_bytes_index=new_index,
          final_bytes_offset=extended_offset
        );
      }
      `;

    const importedFuncs = [
      this.requireImport(...WM_DYN_ARRAY_LENGTH),
      this.requireImport(...FELT_TO_UINT256),
      this.requireImport(...NARROW_SAFE),
    ];

    const genFuncInfo = {
      name,
      code,
      functionsCalled: [...importedFuncs, valueEncoding, tailEncoding],
    };
    const auxFunc = this.createAuxiliarGeneratedFunction(genFuncInfo);

    this.auxiliarGeneratedFunctions.set(key, auxFunc);
    return auxFunc;
  }

  private createDynamicArrayTailEncoding(type: ArrayType): CairoFunctionDefinition {
    const key = 'tail ' + type.pp();
    const existing = this.auxiliarGeneratedFunctions.get(key);
    if (existing !== undefined) return existing;

    const elementT = getElementType(type);
    const elementTSize = CairoType.fromSol(elementT, this.ast).width;

    const [readElement, readFunc] = this.readMemory(elementT, 'elem_loc');
    const [headEncodingCode, functionsCalled] = this.generateEncodingCode(
      elementT,
      'new_bytes_index',
      'new_bytes_offset',
      'element_offset',
      'elem',
    );
    const name = `${this.functionName}_tail_dynamic_array${this.auxiliarGeneratedFunctions.size}`;
<<<<<<< HEAD
    const code = [
      `func ${name}${IMPLICITS}(`,
      `  bytes_index : felt,`,
      `  bytes_offset : felt,`,
      `  bytes_array : felt*,`,
      `  element_offset : felt,`,
      `  index : felt,`,
      `  length : felt,`,
      `  mem_ptr : felt`,
      `) -> (final_offset : felt){`,
      `  alloc_locals;`,
      `  if (index == length){`,
      `     return (final_offset=bytes_offset);`,
      `  }`,
      `  let (index256) = felt_to_uint256(index);`,
      `  let (elem_loc) = wm_index_dyn(mem_ptr, index256, ${uint256(elementTSize)});`,
      `  let (elem) = ${readElement};`,
      `  ${headEncodingCode}`,
      `  return ${name}(new_bytes_index, new_bytes_offset, bytes_array, element_offset, index + 1, length, mem_ptr);`,
      `}`,
    ].join('\n');
=======
    const code = endent`
      #[implicit(warp_memory)]
      func ${name}(
        bytes_index : felt,
        bytes_offset : felt,
        bytes_array : felt*,
        element_offset : felt,
        index : felt,
        length : felt,
        mem_ptr : felt
      ) -> (final_offset : felt){
        alloc_locals;
        if (index == length){
           return (final_offset=bytes_offset);
        }
        let (index256) = felt_to_uint256(index);
        let (elem_loc) = wm_index_dyn(mem_ptr, index256, ${uint256(elementTSize)});
        let (elem) = ${readElement};
        ${headEncodingCode}
        return ${name}(new_bytes_index, new_bytes_offset, bytes_array, element_offset, index + 1, length, mem_ptr);
      }
      `;
>>>>>>> 74c99be2

    const importedFuncs = [
      this.requireImport(...WM_INDEX_DYN),
      this.requireImport(...FELT_TO_UINT256),
    ];

    const genFuncInfo = {
      name,
      code,
      functionsCalled: [...importedFuncs, ...functionsCalled, readFunc],
    };
    const auxFunc = this.createAuxiliarGeneratedFunction(genFuncInfo);

    this.auxiliarGeneratedFunctions.set(key, auxFunc);
    return auxFunc;
  }

  private createStaticArrayHeadEncoding(type: ArrayType): CairoFunctionDefinition {
    assert(type.size !== undefined);
    const key = 'head ' + type.pp();
    const existing = this.auxiliarGeneratedFunctions.get(key);
    if (existing !== undefined) return existing;

    const elementT = getElementType(type);
    const elementByteSize = getByteSize(elementT, this.ast.inference);

    const inlineEncoding = this.createArrayInlineEncoding(type);
    const valueEncoding = this.createValueTypeHeadEncoding();

    const name = `${this.functionName}_head_static_array${this.auxiliarGeneratedFunctions.size}`;
    const code = endent`
      #[implicit(warp_memory)]
      func ${name}(
        bytes_index : felt,
        bytes_offset : felt,
        bytes_array : felt*,
        element_offset : felt,
        mem_ptr : felt,
      ) -> (final_bytes_index : felt, final_bytes_offset : felt){
        alloc_locals;
        // Storing pointer to data
        let (bytes_offset256) = felt_to_uint256(bytes_offset - element_offset);
        ${valueEncoding.name}(bytes_index, bytes_array, 0, bytes_offset256);
        let new_bytes_index = bytes_index + 32;
        // Storing the data
        let length = ${type.size};
        let bytes_offset_offset = bytes_offset + ${mul('length', elementByteSize)};
        let (_, extended_offset) = ${inlineEncoding.name}(
          bytes_offset,
          bytes_offset_offset,
          bytes_array,
          bytes_offset,
          0,
          length,
          mem_ptr
        );
        return (
          final_bytes_index=new_bytes_index,
          final_bytes_offset=extended_offset
        );
      `;

    const importedFunc = this.requireImport(...FELT_TO_UINT256);

    const genFuncInfo = {
      name,
      code,
      functionsCalled: [importedFunc, inlineEncoding, valueEncoding],
    };
    const auxFunc = this.createAuxiliarGeneratedFunction(genFuncInfo);

    this.auxiliarGeneratedFunctions.set(key, auxFunc);
    return auxFunc;
  }

  private createArrayInlineEncoding(type: ArrayType): CairoFunctionDefinition {
    const key = 'inline ' + removeSizeInfo(type);
    const existing = this.auxiliarGeneratedFunctions.get(key);
    if (existing !== undefined) return existing;

    const elementTWidth = CairoType.fromSol(type.elementT, this.ast).width;

    const [readElement, readFunc] = this.readMemory(type.elementT, 'elem_loc');

    const [headEncodingCode, functionsCalled] = this.generateEncodingCode(
      type.elementT,
      'new_bytes_index',
      'new_bytes_offset',
      'element_offset',
      'elem',
    );

    const name = `${this.functionName}_inline_array${this.auxiliarGeneratedFunctions.size}`;
    const code = endent`
      #[implicit(warp_memory)]
      func ${name}(
        bytes_index : felt,
        bytes_offset : felt,
        bytes_array : felt*,
        element_offset : felt,
        mem_index : felt,
        mem_length : felt,
        mem_ptr : felt,
      ) -> (final_bytes_index : felt, final_bytes_offset : felt){
        alloc_locals;
        if (mem_index == mem_length){
           return (final_bytes_index=bytes_index, final_bytes_offset=bytes_offset);
        }
        let elem_loc = mem_ptr + ${mul('mem_index', elementTWidth)};
        let (elem) = ${readElement};
        ${headEncodingCode}
        return ${name}(
           new_bytes_index,
           new_bytes_offset,
           bytes_array,
           element_offset,
           mem_index + 1,
           mem_length,
           mem_ptr
        );
      }
      `;

    const genFuncInfo = { name, code, functionsCalled: [...functionsCalled, readFunc] };
    const auxFunc = this.createAuxiliarGeneratedFunction(genFuncInfo);

    this.auxiliarGeneratedFunctions.set(key, auxFunc);
    return auxFunc;
  }

  private createStructHeadEncoding(
    type: UserDefinedType,
    def: StructDefinition,
  ): CairoFunctionDefinition {
    const key = 'struct head ' + type.pp();
    const existing = this.auxiliarGeneratedFunctions.get(key);
    if (existing !== undefined) return existing;

    // Get the size of all it's members
    const typeByteSize = def.vMembers.reduce(
      (sum, varDecl) =>
        sum +
        BigInt(
          getByteSize(
            generalizeType(safeGetNodeType(varDecl, this.ast.inference))[0],
            this.ast.inference,
          ),
        ),
      0n,
    );

    const inlineEncoding = this.createStructInlineEncoding(type, def);
    const valueEncoding = this.createValueTypeHeadEncoding();

    const name = `${this.functionName}_head_${def.name}`;
    const code = endent`
      #[implicit(warp_memory)]
      func ${name}(
        bytes_index : felt,
        bytes_offset : felt,
        bytes_array : felt*,
        element_offset : felt,
        mem_ptr : felt,
      ) -> (final_bytes_index : felt, final_bytes_offset : felt){
        alloc_locals;
        // Storing pointer to data
        let (bytes_offset256) = felt_to_uint256(bytes_offset - element_offset);
        ${valueEncoding.name}(bytes_index, bytes_array, 0, bytes_offset256);
        let new_bytes_index = bytes_index + 32;
        // Storing the data
        let bytes_offset_offset = bytes_offset + ${typeByteSize};
        let (_, new_bytes_offset) = ${inlineEncoding.name}(
          bytes_offset,
          bytes_offset_offset,
          bytes_array,
          bytes_offset,
          mem_ptr
      );
        return (new_bytes_index, new_bytes_offset);
      }
      `;

    const genFuncInfo = {
      name,
      code,
      functionsCalled: [this.requireImport(...FELT_TO_UINT256), inlineEncoding, valueEncoding],
    };
    const auxFunc = this.createAuxiliarGeneratedFunction(genFuncInfo);

    this.auxiliarGeneratedFunctions.set(key, auxFunc);
    return auxFunc;
  }

  private createStructInlineEncoding(
    type: UserDefinedType,
    def: StructDefinition,
  ): CairoFunctionDefinition {
    const key = 'struct inline ' + type.pp();
    const existing = this.auxiliarGeneratedFunctions.get(key);
    if (existing !== undefined) return existing;

    const decodingInfo: [string, CairoFunctionDefinition[]][] = def.vMembers.map(
      (member, index) => {
        const type = generalizeType(safeGetNodeType(member, this.ast.inference))[0];
        const elemWidth = CairoType.fromSol(type, this.ast).width;
        const [readElement, readFunc] = this.readMemory(type, 'mem_ptr');
        const [encoding, funcsCalled] = this.generateEncodingCode(
          type,
          'bytes_index',
          'bytes_offset',
          'element_offset',
          `elem${index}`,
        );
        return [
          endent`
            // Encoding member ${member.name}
            let (elem${index}) = ${readElement};
            ${encoding}
            let mem_ptr = mem_ptr + ${elemWidth};
          `,
          [...funcsCalled, readFunc],
        ];
      },
    );

    const instructions = decodingInfo.map((info) => info[0]);
    const functionsCalled = decodingInfo.flatMap((info) => info[1]);

    const name = `${this.functionName}_inline_struct_${def.name}`;
    const code = endent`
      #[implicit(warp_memory)]
      func ${name}(
        bytes_index : felt,
        bytes_offset : felt,
        bytes_array : felt*,
        element_offset : felt,
        mem_ptr : felt,
      ) -> (final_bytes_index : felt, final_bytes_offset : felt){
        alloc_locals;
        ${instructions.join('\n')}
        return (bytes_index, bytes_offset);
      }
      `;

    const genFuncInfo = { name, code, functionsCalled };
    const auxFunc = this.createAuxiliarGeneratedFunction(genFuncInfo);

    this.auxiliarGeneratedFunctions.set(key, auxFunc);
    return auxFunc;
  }

  private createStringOrBytesHeadEncoding(): CairoFunctionDefinition {
    const funcName = 'bytes_to_felt_dynamic_array';
    return this.requireImport(DYNAMIC_ARRAYS_UTIL, funcName);
  }

  private createValueTypeHeadEncoding(): CairoFunctionDefinition {
    const funcName = 'fixed_bytes256_to_felt_dynamic_array';
    return this.requireImport(DYNAMIC_ARRAYS_UTIL, funcName);
  }

  protected readMemory(type: TypeNode, arg: string): [string, CairoFunctionDefinition] {
    const func = this.memoryRead.getOrCreateFuncDef(type);
    const cairoType = CairoType.fromSol(type, this.ast);
    const args =
      cairoType instanceof MemoryLocation
        ? [arg, isDynamicArray(type) ? uint256(2) : uint256(0)]
        : [arg];
    return [`${func.name}(${args.join(',')})`, func];
  }
}<|MERGE_RESOLUTION|>--- conflicted
+++ resolved
@@ -304,29 +304,6 @@
       'elem',
     );
     const name = `${this.functionName}_tail_dynamic_array${this.auxiliarGeneratedFunctions.size}`;
-<<<<<<< HEAD
-    const code = [
-      `func ${name}${IMPLICITS}(`,
-      `  bytes_index : felt,`,
-      `  bytes_offset : felt,`,
-      `  bytes_array : felt*,`,
-      `  element_offset : felt,`,
-      `  index : felt,`,
-      `  length : felt,`,
-      `  mem_ptr : felt`,
-      `) -> (final_offset : felt){`,
-      `  alloc_locals;`,
-      `  if (index == length){`,
-      `     return (final_offset=bytes_offset);`,
-      `  }`,
-      `  let (index256) = felt_to_uint256(index);`,
-      `  let (elem_loc) = wm_index_dyn(mem_ptr, index256, ${uint256(elementTSize)});`,
-      `  let (elem) = ${readElement};`,
-      `  ${headEncodingCode}`,
-      `  return ${name}(new_bytes_index, new_bytes_offset, bytes_array, element_offset, index + 1, length, mem_ptr);`,
-      `}`,
-    ].join('\n');
-=======
     const code = endent`
       #[implicit(warp_memory)]
       func ${name}(
@@ -349,7 +326,6 @@
         return ${name}(new_bytes_index, new_bytes_offset, bytes_array, element_offset, index + 1, length, mem_ptr);
       }
       `;
->>>>>>> 74c99be2
 
     const importedFuncs = [
       this.requireImport(...WM_INDEX_DYN),
