--- conflicted
+++ resolved
@@ -165,15 +165,9 @@
     newOffsetVar: string,
     elementOffset: string,
     varToEncode: string,
-<<<<<<< HEAD
   ): [string, CairoFunctionDefinition[]] {
     const func = this.getOrCreateEncoding(type);
-    if (isDynamicallySized(type, this.ast.compilerVersion) || isStruct(type)) {
-=======
-  ): string {
-    const funcName = this.getOrCreateEncoding(type);
     if (isDynamicallySized(type, this.ast.inference) || isStruct(type)) {
->>>>>>> ce2ff602
       return [
         [
           `let (${newIndexVar}, ${newOffsetVar}) = ${func.name}(`,
@@ -564,12 +558,11 @@
   ): CairoFunctionDefinition {
     const key = 'struct inline ' + type.pp();
     const existing = this.auxiliarGeneratedFunctions.get(key);
-<<<<<<< HEAD
     if (existing !== undefined) return existing;
 
     const decodingInfo: [string, CairoFunctionDefinition[]][] = def.vMembers.map(
       (member, index) => {
-        const type = generalizeType(safeGetNodeType(member, this.ast.compilerVersion))[0];
+        const type = generalizeType(safeGetNodeType(member, this.ast.inference))[0];
         const elemWidth = CairoType.fromSol(type, this.ast).width;
         const readFunc = this.readMemory(type, 'mem_ptr');
         const [encoding, funcsCalled] = this.generateEncodingCode(
@@ -598,28 +591,6 @@
       ],
       [new Array<String>(), new Array<CairoFunctionDefinition>()],
     );
-=======
-    if (existing !== undefined) return existing.name;
-
-    const instructions = def.vMembers.map((member, index) => {
-      const type = generalizeType(safeGetNodeType(member, this.ast.inference))[0];
-      const elemWidth = CairoType.fromSol(type, this.ast).width;
-      const readFunc = this.readMemory(type, 'mem_ptr');
-      const encoding = this.generateEncodingCode(
-        type,
-        'bytes_index',
-        'bytes_offset',
-        'element_offset',
-        `elem${index}`,
-      );
-      return [
-        `// Encoding member ${member.name}`,
-        `let (elem${index}) = ${readFunc};`,
-        `${encoding}`,
-        `let mem_ptr = mem_ptr + ${elemWidth};`,
-      ].join('\n');
-    });
->>>>>>> ce2ff602
 
     const name = `${this.functionName}_inline_struct_${def.name}`;
     const code = [
