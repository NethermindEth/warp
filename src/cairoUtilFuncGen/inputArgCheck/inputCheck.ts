import assert from 'assert';
import {
  ArrayType,
  BoolType,
  BytesType,
  DataLocation,
  EnumDefinition,
  Expression,
  FixedBytesType,
  FunctionCall,
  FunctionStateMutability,
  generalizeType,
  IntType,
  StringType,
  StructDefinition,
  TypeNode,
  UserDefinedType,
  VariableDeclaration,
} from 'solc-typed-ast';
import { CairoFunctionDefinition, FunctionStubKind } from '../../ast/cairoNodes';
import { printTypeNode } from '../../utils/astPrinter';
import { CairoDynArray, CairoType, TypeConversionContext } from '../../utils/cairoTypeSystem';
import { NotSupportedYetError } from '../../utils/errors';
import { createCairoGeneratedFunction, createCallToFunction } from '../../utils/functionGeneration';
import { createIdentifier } from '../../utils/nodeTemplates';
import { mapRange, narrowBigIntSafe, typeNameFromTypeNode } from '../../utils/utils';
import {
  delegateBasedOnType,
  GeneratedFunctionInfo,
  locationIfComplexType,
  StringIndexedFuncGen,
} from '../base';
import {
  checkableType,
  getElementType,
  isAddressType,
  isDynamicArray,
  safeGetNodeType,
} from '../../utils/nodeTypeProcessing';
import { cloneASTNode } from '../../utils/cloning';
<<<<<<< HEAD
import { IS_LE_FELT, U256_TO_FELT252, WARPLIB_MATHS } from '../../utils/importPaths';
=======
import { IS_LE_FELT, NARROW_SAFE, WARPLIB_EXT_INPUT_CHK } from '../../utils/importPaths';
>>>>>>> 2f107c27
import endent from 'endent';

export class InputCheckGen extends StringIndexedFuncGen {
  public gen(nodeInput: VariableDeclaration | Expression, typeToCheck: TypeNode): FunctionCall {
    let functionInput;
    let isUint256 = false;
    if (nodeInput instanceof VariableDeclaration) {
      functionInput = createIdentifier(nodeInput, this.ast);
    } else {
      functionInput = cloneASTNode(nodeInput, this.ast);
      const inputType = safeGetNodeType(nodeInput, this.ast.inference);
      this.ast.setContextRecursive(functionInput);
      isUint256 = inputType instanceof IntType && inputType.nBits === 256;
    }

    const funcDef = this.getOrCreateFuncDef(typeToCheck, isUint256);
    return createCallToFunction(funcDef, [functionInput], this.ast);
  }

  private getOrCreateFuncDef(type: TypeNode, takesUint256: boolean): CairoFunctionDefinition {
    const key = type.pp();
    const value = this.generatedFunctionsDef.get(key);
    if (value !== undefined) {
      return value;
    }

    if (type instanceof FixedBytesType)
      return this.requireImport(
        [...WARPLIB_EXT_INPUT_CHK, 'external_input_check_ints'],
        `warp_external_input_check_int${type.size * 8}`,
      );
    if (type instanceof IntType)
      return this.requireImport(
        [...WARPLIB_EXT_INPUT_CHK, 'external_input_check_ints'],
        `warp_external_input_check_int${type.nBits}`,
      );
    if (isAddressType(type))
      return this.requireImport(
        [...WARPLIB_EXT_INPUT_CHK, 'external_input_check_address'],
        `warp_external_input_check_address`,
      );
    if (type instanceof BoolType)
      return this.requireImport(
        [...WARPLIB_EXT_INPUT_CHK, 'external_input_check_bool'],
        `warp_external_input_check_bool`,
      );

    const funcInfo = this.getOrCreate(type, takesUint256);
    const funcDef = createCairoGeneratedFunction(
      funcInfo,
      [
        [
          'ref_var',
          typeNameFromTypeNode(type, this.ast),
          locationIfComplexType(type, DataLocation.CallData),
        ],
      ],
      [],
      this.ast,
      this.sourceUnit,
      {
        mutability: FunctionStateMutability.Pure,
        stubKind: FunctionStubKind.FunctionDefStub,
        acceptsRawDArray: isDynamicArray(type),
      },
    );
    this.generatedFunctionsDef.set(key, funcDef);
    return funcDef;
  }

  private getOrCreate(type: TypeNode, takesUint: boolean): GeneratedFunctionInfo {
    const unexpectedTypeFunc = () => {
      throw new NotSupportedYetError(`Input check for ${printTypeNode(type)} not defined yet.`);
    };

    return delegateBasedOnType<GeneratedFunctionInfo>(
      type,
      (type) => this.createDynArrayInputCheck(type),
      (type) => this.createStaticArrayInputCheck(type),
      (type, def) => this.createStructInputCheck(type, def),
      unexpectedTypeFunc,
      (type) => {
        if (type instanceof UserDefinedType && type.definition instanceof EnumDefinition)
          return this.createEnumInputCheck(type, takesUint);
        return unexpectedTypeFunc();
      },
    );
  }

  private createStructInputCheck(
    type: UserDefinedType,
    structDef: StructDefinition,
  ): GeneratedFunctionInfo {
    const cairoType = CairoType.fromSol(type, this.ast, TypeConversionContext.CallDataRef);

    const [inputCheckCode, funcCalls] = structDef.vMembers.reduce(
      ([inputCheckCode, funcCalls], decl) => {
        const memberType = safeGetNodeType(decl, this.ast.inference);
        if (checkableType(memberType)) {
          const memberCheckFunc = this.getOrCreateFuncDef(memberType, false);
          return [
            [...inputCheckCode, `${memberCheckFunc.name}(arg.${decl.name});`],
            [...funcCalls, memberCheckFunc],
          ];
        }
        return [inputCheckCode, funcCalls];
      },
      [new Array<string>(), new Array<CairoFunctionDefinition>()],
    );

    const funcName = `external_input_check_struct_${structDef.name}`;
    const funcInfo: GeneratedFunctionInfo = {
      name: funcName,
      code: endent`
        func ${funcName}(arg : ${cairoType.toString()}) -> (){
        alloc_locals;
        ${inputCheckCode.join('\n')}
        return ();
        }
      `,
      functionsCalled: funcCalls,
    };
    return funcInfo;
  }

  // Todo: This function can probably be made recursive for big size static arrays
  private createStaticArrayInputCheck(type: ArrayType): GeneratedFunctionInfo {
    assert(type.size !== undefined);
    const length = narrowBigIntSafe(type.size);

    const cairoType = CairoType.fromSol(type, this.ast, TypeConversionContext.CallDataRef);
    const elementType = generalizeType(type.elementT)[0];

    const auxFunc = this.getOrCreateFuncDef(elementType, false);

    const funcName = `external_input_check_static_array${this.generatedFunctionsDef.size}`;
    const funcInfo: GeneratedFunctionInfo = {
      name: funcName,
      code: endent`
        func ${funcName}(arg : ${cairoType.toString()}) -> (){
        alloc_locals;
        ${mapRange(length, (index) => {
          return [`${auxFunc.name}(arg[${index}]);`];
        }).join('\n')}
        return ();
        }
      `,
      functionsCalled: [auxFunc],
    };
    return funcInfo;
  }

  // TODO: this function and EnumInputCheck single file do the same???
  // TODO: When does takesUint == true?
  private createEnumInputCheck(type: UserDefinedType, takesUint = false): GeneratedFunctionInfo {
    const enumDef = type.definition;
    assert(enumDef instanceof EnumDefinition);

    // TODO: enum names are unique right?
    const funcName = `external_input_check_enum_${enumDef.name}`;

    const importFuncs = [this.requireImport(...IS_LE_FELT)];
    if (takesUint) {
      importFuncs.push(this.requireImport(...U256_TO_FELT252));
    }

    const nMembers = enumDef.vMembers.length;
    const funcInfo: GeneratedFunctionInfo = {
      name: funcName,
      code: endent`
        func ${funcName}(arg : ${takesUint ? 'Uint256' : 'felt'}) -> (){
        ${
          takesUint
            ? endent`
              let (arg_0) = narrow_safe(arg);
              let inRange: felt = is_le_felt(arg_0, ${nMembers - 1});
            `
            : `let inRange : felt = is_le_felt(arg, ${nMembers - 1});`
        }
          with_attr error_message("Error: value out-of-bounds. Values passed to must be in enum range (0, ${
            nMembers - 1
          }]."){
              assert 1 = inRange;
          }
          return ();
        }
      `,
      functionsCalled: importFuncs,
    };
    return funcInfo;
  }

  private createDynArrayInputCheck(
    type: ArrayType | BytesType | StringType,
  ): GeneratedFunctionInfo {
    const cairoType = CairoType.fromSol(type, this.ast, TypeConversionContext.CallDataRef);
    assert(cairoType instanceof CairoDynArray);

    const ptrType = cairoType.vPtr;
    const elementType = generalizeType(getElementType(type))[0];

    const calledFunction = this.getOrCreateFuncDef(elementType, false);

    const funcName = `external_input_check_dynamic_array${this.generatedFunctionsDef.size}`;
    const funcInfo: GeneratedFunctionInfo = {
      name: funcName,
      code: endent`
        func ${funcName}(len: felt, ptr : ${ptrType.toString()}) -> (){
            alloc_locals;
            if (len == 0){
                return ();
            }
            ${calledFunction.name}(ptr[0]);
            ${funcName}(len = len - 1, ptr = ptr + ${ptrType.to.width});
            return ();
        }
      `,
      functionsCalled: [calledFunction],
    };
    return funcInfo;
  }
}<|MERGE_RESOLUTION|>--- conflicted
+++ resolved
@@ -38,11 +38,7 @@
   safeGetNodeType,
 } from '../../utils/nodeTypeProcessing';
 import { cloneASTNode } from '../../utils/cloning';
-<<<<<<< HEAD
-import { IS_LE_FELT, U256_TO_FELT252, WARPLIB_MATHS } from '../../utils/importPaths';
-=======
-import { IS_LE_FELT, NARROW_SAFE, WARPLIB_EXT_INPUT_CHK } from '../../utils/importPaths';
->>>>>>> 2f107c27
+import { IS_LE_FELT, U256_TO_FELT252, WARPLIB_EXT_INPUT_CHK } from '../../utils/importPaths';
 import endent from 'endent';
 
 export class InputCheckGen extends StringIndexedFuncGen {
