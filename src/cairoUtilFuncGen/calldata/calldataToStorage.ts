import assert from 'assert';
import {
  ArrayType,
  ASTNode,
  BytesType,
  DataLocation,
  Expression,
  FunctionCall,
  FunctionDefinition,
  generalizeType,
  SourceUnit,
  StringType,
  StructDefinition,
  TypeNode,
  UserDefinedType,
} from 'solc-typed-ast';
import { AST } from '../../ast/ast';
import { printTypeNode } from '../../utils/astPrinter';
import { CairoDynArray, CairoType, TypeConversionContext } from '../../utils/cairoTypeSystem';
import { NotSupportedYetError } from '../../utils/errors';
import {
  createCairoFunctionStub,
  createCairoGeneratedFunction,
  createCallToFunction,
} from '../../utils/functionGeneration';
import { getElementType, safeGetNodeType } from '../../utils/nodeTypeProcessing';
import { mapRange, narrowBigIntSafe, typeNameFromTypeNode } from '../../utils/utils';
import { add, delegateBasedOnType, GeneratedFunctionInfo, StringIndexedFuncGen } from '../base';
import { DynArrayGen } from '../storage/dynArray';
import { StorageWriteGen } from '../storage/storageWrite';

export class CalldataToStorageGen extends StringIndexedFuncGen {
  constructor(
    private dynArrayGen: DynArrayGen,
    private storageWriteGen: StorageWriteGen,
    ast: AST,
    sourceUnit: SourceUnit,
  ) {
    super(ast, sourceUnit);
  }

<<<<<<< HEAD
  gen(
    storageLocation: Expression,
    calldataLocation: Expression,
    nodeInSourceUnit?: ASTNode,
  ): FunctionCall {
    const storageType = generalizeType(
      safeGetNodeType(storageLocation, this.ast.compilerVersion),
    )[0];
    const calldataType = generalizeType(
      safeGetNodeType(calldataLocation, this.ast.compilerVersion),
    )[0];
=======
  gen(storageLocation: Expression, calldataLocation: Expression, nodeInSourceUnit?: ASTNode) {
    const storageType = generalizeType(safeGetNodeType(storageLocation, this.ast.inference))[0];
    const calldataType = generalizeType(safeGetNodeType(calldataLocation, this.ast.inference))[0];
>>>>>>> ce2ff602

    const funcInfo = this.getOrCreate(calldataType);
    const functionStub = createCairoGeneratedFunction(
      funcInfo,
      [
        ['loc', typeNameFromTypeNode(storageType, this.ast), DataLocation.Storage],
        ['dynarray', typeNameFromTypeNode(calldataType, this.ast), DataLocation.CallData],
      ],
      [['loc', typeNameFromTypeNode(storageType, this.ast), DataLocation.Storage]],
      ['syscall_ptr', 'pedersen_ptr', 'range_check_ptr'],
      this.ast,
      nodeInSourceUnit ?? storageLocation,
    );

    return createCallToFunction(functionStub, [storageLocation, calldataLocation], this.ast);
  }

  getOrCreate(type: TypeNode): GeneratedFunctionInfo {
    const key = type.pp();
    const existing = this.generatedFunctions.get(key);
    if (existing !== undefined) {
      return existing;
    }

    const unexpectedTypeFunc = () => {
      throw new NotSupportedYetError(
        `Copying ${printTypeNode(type)} from calldata to storage is not supported yet`,
      );
    };

    return delegateBasedOnType<GeneratedFunctionInfo>(
      type,
      (type) => this.createDynamicArrayCopyFunction(key, type),
      (type) => this.createStaticArrayCopyFunction(key, type),
      (type) => this.createStructCopyFunction(key, type),
      unexpectedTypeFunc,
      unexpectedTypeFunc,
    );
  }

  private createStructCopyFunction(
    key: string,
    structType: UserDefinedType,
  ): GeneratedFunctionInfo {
    assert(structType.definition instanceof StructDefinition);
    const structDef = structType.definition;
    const cairoStruct = CairoType.fromSol(
      structType,
      this.ast,
      TypeConversionContext.StorageAllocation,
    );

    const structName = `struct_${cairoStruct.toString()}`;

    const members = structDef.vMembers.map((varDecl) => `${structName}.${varDecl.name}`);
    const copyInstructions = this.generateStructCopyInstructions(
      structDef.vMembers.map((varDecl) => safeGetNodeType(varDecl, this.ast.inference)),
      members,
    );

    const implicits = '{syscall_ptr : felt*, pedersen_ptr : HashBuiltin*, range_check_ptr : felt}';
    const funcName = `cd_struct_${cairoStruct.toString()}_to_storage`;
    const code = [
      `func ${funcName}${implicits}(loc : felt, ${structName} : ${cairoStruct.toString()}) -> (loc : felt){`,
      `   alloc_locals;`,
      ...copyInstructions,
      `   return (loc,);`,
      `}`,
    ].join('\n');

    const funcInfo = { name: funcName, code: code, functionsCalled: [] };
    this.generatedFunctions.set(key, { name: funcName, code: code, functionsCalled: [] });
    return funcInfo;
  }

  private createStaticArrayCopyFunction(key: string, arrayType: ArrayType): GeneratedFunctionInfo {
    assert(arrayType.size !== undefined);

    const cairoType = CairoType.fromSol(arrayType, this.ast, TypeConversionContext.CallDataRef);

    const len = narrowBigIntSafe(arrayType.size);

    const elems = mapRange(len, (n) => `static_array[${n}]`);
    const copyInstructions = this.generateStructCopyInstructions(
      mapRange(len, () => arrayType.elementT),
      elems,
    );

    const implicits = '{syscall_ptr : felt*, pedersen_ptr : HashBuiltin*, range_check_ptr : felt}';
    const funcName = `cd_static_array_to_storage${this.generatedFunctions.size}`;
    const code = [
      `func ${funcName}${implicits}(loc : felt, static_array : ${cairoType.toString()}) -> (loc : felt){`,
      `   alloc_locals;`,
      ...copyInstructions,
      `   return (loc,);`,
      `}`,
    ].join('\n');

    const funcInfo = { name: funcName, code: code, functionsCalled: [] };
    this.generatedFunctions.set(key, funcInfo);

    return funcInfo;
  }

  private createDynamicArrayCopyFunction(
    key: string,
    arrayType: ArrayType | BytesType | StringType,
  ): GeneratedFunctionInfo {
    const elementT = getElementType(arrayType);
    const structDef = CairoType.fromSol(arrayType, this.ast, TypeConversionContext.CallDataRef);
    assert(structDef instanceof CairoDynArray);

    const arrayInfo = this.dynArrayGen.gen(
      CairoType.fromSol(elementT, this.ast, TypeConversionContext.StorageAllocation),
    );
    const lenName = arrayInfo.name + '_LENGTH';
    const cairoElementType = CairoType.fromSol(
      elementT,
      this.ast,
      TypeConversionContext.StorageAllocation,
    );

    const copyCode = `${this.storageWriteGen.getOrCreate(elementT)}(elem_loc, elem[index]);`;

    const implicits = '{syscall_ptr : felt*, pedersen_ptr : HashBuiltin*, range_check_ptr : felt}';
    const pointerType = `${cairoElementType.toString()}*`;

    const funcsCalled: FunctionDefinition[] = [];
    funcsCalled.push(this.requireImport('warplib.maths.int_conversions', 'warp_uint256'));
    const funcName = `cd_dynamic_array_to_storage${this.generatedFunctions.size}`;
    const code = [
      `func ${funcName}_write${implicits}(loc : felt, index : felt, len : felt, elem: ${pointerType}){`,
      `   alloc_locals;`,
      `   if (index == len){`,
      `       return ();`,
      `   }`,
      `   let (index_uint256) = warp_uint256(index);`,
      `   let (elem_loc) = ${arrayInfo.name}.read(loc, index_uint256);`,
      `   if (elem_loc == 0){`,
      `       let (elem_loc) = WARP_USED_STORAGE.read();`,
      `       WARP_USED_STORAGE.write(elem_loc + ${cairoElementType.width});`,
      `       ${arrayInfo.name}.write(loc, index_uint256, elem_loc);`,
      `       ${copyCode}`,
      `       return ${funcName}_write(loc, index + 1, len, elem);`,
      `   }else{`,
      `       ${copyCode}`,
      `       return ${funcName}_write(loc, index + 1, len, elem);`,
      `   }`,
      `}`,

      `func ${funcName}${implicits}(loc : felt, dyn_array_struct : ${structDef.name}) -> (loc : felt){ `,
      `   alloc_locals;`,
      `   let (len_uint256) = warp_uint256(dyn_array_struct.len);`,
      `   ${lenName}.write(loc, len_uint256);`,
      `   ${funcName}_write(loc, 0, dyn_array_struct.len, dyn_array_struct.ptr);`,
      `   return (loc,);`,
      `}`,
    ].join('\n');

    const funcInfo: GeneratedFunctionInfo = {
      name: funcName,
      code: code,
      functionsCalled: funcsCalled,
    };
    this.generatedFunctions.set(key, funcInfo);

    return funcInfo;
  }

  private generateStructCopyInstructions(varTypes: TypeNode[], names: string[]): string[] {
    let offset = 0;
    const copyInstructions = varTypes.map((varType, index) => {
      const varCairoTypeWidth = CairoType.fromSol(
        varType,
        this.ast,
        TypeConversionContext.CallDataRef,
      ).width;

      const funcName = this.storageWriteGen.getOrCreate(varType);
      const location = add('loc', offset);

      offset += varCairoTypeWidth;

      return `    ${funcName}(${location}, ${names[index]});`;
    });

    return copyInstructions;
  }
}<|MERGE_RESOLUTION|>--- conflicted
+++ resolved
@@ -39,23 +39,13 @@
     super(ast, sourceUnit);
   }
 
-<<<<<<< HEAD
   gen(
     storageLocation: Expression,
     calldataLocation: Expression,
     nodeInSourceUnit?: ASTNode,
   ): FunctionCall {
-    const storageType = generalizeType(
-      safeGetNodeType(storageLocation, this.ast.compilerVersion),
-    )[0];
-    const calldataType = generalizeType(
-      safeGetNodeType(calldataLocation, this.ast.compilerVersion),
-    )[0];
-=======
-  gen(storageLocation: Expression, calldataLocation: Expression, nodeInSourceUnit?: ASTNode) {
     const storageType = generalizeType(safeGetNodeType(storageLocation, this.ast.inference))[0];
     const calldataType = generalizeType(safeGetNodeType(calldataLocation, this.ast.inference))[0];
->>>>>>> ce2ff602
 
     const funcInfo = this.getOrCreate(calldataType);
     const functionStub = createCairoGeneratedFunction(
