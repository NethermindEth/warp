--- conflicted
+++ resolved
@@ -20,30 +20,6 @@
 import { printTypeNode } from '../../utils/astPrinter';
 import { mapRange, narrowBigIntSafe, typeNameFromTypeNode } from '../../utils/utils';
 
-<<<<<<< HEAD
-const INDENT = ' '.repeat(4);
-
-export class DynArrayLoader extends StringIndexedFuncGen {
-  gen(
-    node: FunctionDefinition,
-    varDecl: VariableDeclaration,
-    structDef: CairoFunctionDefinition,
-  ): FunctionCall {
-    assert(varDecl.vType !== undefined);
-    const type = getNodeType(varDecl, this.ast.compilerVersion);
-    if (type instanceof ArrayType && type.size === undefined) {
-      const functionInputs: Identifier[] = [createIdentifier(varDecl, this.ast)];
-      const name = this.getOrCreate(varDecl, structDef);
-      const functionStub = createCairoFunctionStub(
-        name,
-        [['dynarray', cloneASTNode(varDecl.vType, this.ast), DataLocation.CallData]],
-        [['dynarray_loc', cloneASTNode(varDecl.vType, this.ast), DataLocation.Memory]],
-        ['syscall_ptr', 'range_check_ptr', 'warp_memory'],
-        this.ast,
-        node,
-      );
-      return createCallToFunction(functionStub, [...functionInputs], this.ast);
-=======
 export class CallDataToMemoryGen extends StringIndexedFuncGen {
   gen(node: Expression, nodeInSourceUnit?: ASTNode): FunctionCall {
     const type = generalizeType(getNodeType(node, this.ast.compilerVersion))[0];
@@ -81,7 +57,6 @@
       } else {
         code = this.createStaticArrayCopyFunction(funcName, type);
       }
->>>>>>> c1becf7c
     } else {
       throw new NotSupportedYetError(
         `Copying ${printTypeNode(type)} from calldata to memory not implemented yet`,
