--- conflicted
+++ resolved
@@ -304,22 +304,17 @@
         ];
       }
       if (targetElementT.signed) {
-<<<<<<< HEAD
         const convertionFunc = this.requireImport(
           INT_CONVERSIONS,
-=======
-        const conversionFunc = this.requireImport(
-          'warplib.maths.int_conversions',
->>>>>>> 9caa6839
           `warp_int${sourceElementT.nBits}_to_int${targetElementT.nBits}`,
         );
         return [
           (index, offset) =>
             [
-              `    let (arg_${index}) = ${conversionFunc.name}(arg[${index}]);`,
+              `    let (arg_${index}) = ${convertionFunc.name}(arg[${index}]);`,
               `    ${writeToStorage.name}(${add('storage_loc', offset)}, arg_${index});`,
             ].join('\n'),
-          [writeToStorage, conversionFunc],
+          [writeToStorage, convertionFunc],
         ];
       }
       const toUintFunc = this.requireImport(...FELT_TO_UINT256);
