--- conflicted
+++ resolved
@@ -15,25 +15,11 @@
   TypeConversionContext,
 } from '../../utils/cairoTypeSystem';
 import { cloneASTNode } from '../../utils/cloning';
-<<<<<<< HEAD
 import { createCallToFunction } from '../../utils/functionGeneration';
 import { WM_READ, WM_GET_ID, WM_RETRIEVE } from '../../utils/importPaths';
 import { createNumberLiteral, createNumberTypeName } from '../../utils/nodeTemplates';
 import { isDynamicArray, safeGetNodeType } from '../../utils/nodeTypeProcessing';
 import { locationIfComplexType, StringIndexedFuncGen } from '../base';
-=======
-import { createCairoGeneratedFunction, createCallToFunction } from '../../utils/functionGeneration';
-import {
-  ACCESSOR,
-  ACCESSOR_TRAIT,
-  WARPLIB_MEMORY,
-  WM_READ_FELT,
-  WM_READ_ID,
-} from '../../utils/importPaths';
-import { createNumberLiteral, createNumberTypeName } from '../../utils/nodeTemplates';
-import { isDynamicArray, safeGetNodeType } from '../../utils/nodeTypeProcessing';
-import { GeneratedFunctionInfo, locationIfComplexType, StringIndexedFuncGen } from '../base';
->>>>>>> bd6e3ef8
 
 /*
   Produces functions that when given a start location in warp_memory, deserialise all necessary
@@ -113,7 +99,6 @@
     return funcDef;
   }
 
-<<<<<<< HEAD
   // NOTE: If retrieve covers all cases, this can be safely deleted
   //private getOrCreate(typeToRead: CairoType): GeneratedFunctionInfo {
   //  const funcName = `WM${this.generatedFunctionsDef.size}_READ_${typeToRead.typeName}`;
@@ -128,19 +113,4 @@
   //  };
   //  return funcInfo;
   //}
-=======
-  private getOrCreate(typeToRead: CairoType): GeneratedFunctionInfo {
-    const funcName = `WM${this.generatedFunctionsDef.size}_READ_${typeToRead.typeName}`;
-    const funcInfo: GeneratedFunctionInfo = {
-      name: funcName,
-      code: endent`
-      #[implicits(warp_memory: WarpMemory)]
-      fn ${funcName}(loc: felt) -> ${typeToRead.toString()}{
-        warp_memory.retrieve(loc, loc + ${typeToRead.width})
-      }`,
-      functionsCalled: [this.requireImport(...ACCESSOR), this.requireImport(...ACCESSOR_TRAIT)],
-    };
-    return funcInfo;
-  }
->>>>>>> bd6e3ef8
 }