--- conflicted
+++ resolved
@@ -9,20 +9,15 @@
   TypeName,
   TypeNode,
 } from 'solc-typed-ast';
-import { FLEnumDefinition } from 'solc-typed-ast/dist/compile/inference/file_level_definitions_parser';
 import { printNode, printTypeNode } from '../../utils/astPrinter';
 import { CairoType } from '../../utils/cairoTypeSystem';
 import { TranspileFailedError } from '../../utils/errors';
-import {
-  createCairoFunctionStub,
-  createCairoGeneratedFunction,
-  createCallToFunction,
-} from '../../utils/functionGeneration';
+import { createCairoGeneratedFunction, createCallToFunction } from '../../utils/functionGeneration';
 import { Implicits } from '../../utils/implicits';
 import { isDynamicArray, safeGetNodeType } from '../../utils/nodeTypeProcessing';
 import { mapRange, typeNameFromTypeNode } from '../../utils/utils';
 import { getIntOrFixedByteBitWidth, uint256 } from '../../warplib/utils';
-import { CairoFunction, GeneratedFunctionInfo, StringIndexedFuncGen } from '../base';
+import { GeneratedFunctionInfo, StringIndexedFuncGen } from '../base';
 
 export class MemoryArrayConcat extends StringIndexedFuncGen {
   gen(concat: FunctionCall) {
@@ -50,13 +45,8 @@
       DataLocation.Memory,
     ];
 
-<<<<<<< HEAD
-    const argTypes = args.map((e) => safeGetNodeType(e, this.ast.compilerVersion));
+    const argTypes = args.map((e) => safeGetNodeType(e, this.ast.inference));
     const funcInfo = this.getOrCreate(argTypes);
-=======
-    const argTypes = args.map((e) => safeGetNodeType(e, this.ast.inference));
-    const name = this.getOrCreate(argTypes);
->>>>>>> ce2ff602
 
     const implicits: Implicits[] = argTypes.some(
       (type) => type instanceof IntType || type instanceof FixedBytesType,
