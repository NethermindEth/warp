import assert from 'assert';
import {
  DataLocation,
  FixedBytesType,
  FunctionCall,
  IntType,
  PointerType,
  TypeName,
  TypeNode,
} from 'solc-typed-ast';
import { printNode, printTypeNode } from '../../utils/astPrinter';
import { CairoType } from '../../utils/cairoTypeSystem';
import { TranspileFailedError } from '../../utils/errors';
import { createCairoFunctionStub, createCallToFunction } from '../../utils/functionGeneration';
import { Implicits } from '../../utils/implicits';
import { isDynamicArray, safeGetNodeType } from '../../utils/nodeTypeProcessing';
import { mapRange, typeNameFromTypeNode } from '../../utils/utils';
import { getIntOrFixedByteBitWidth, uint256 } from '../../warplib/utils';
import { CairoFunction, StringIndexedFuncGen } from '../base';

export class MemoryArrayConcat extends StringIndexedFuncGen {
  gen(concat: FunctionCall) {
    const args = concat.vArguments;
    args.forEach((expr) => {
      const exprType = safeGetNodeType(expr, this.ast.compilerVersion);
      if (
        !isDynamicArray(exprType) &&
        !(exprType instanceof IntType || exprType instanceof FixedBytesType)
      )
        throw new TranspileFailedError(
          `Unexpected type ${printTypeNode(exprType)} in ${printNode(expr)} to concatenate.` +
            'Expected FixedBytes, IntType, ArrayType, BytesType, or StringType',
        );
    });

    const inputs: [string, TypeName, DataLocation][] = mapRange(args.length, (n) => [
      `arg_${n}`,
      typeNameFromTypeNode(safeGetNodeType(args[n], this.ast.compilerVersion), this.ast),
      DataLocation.Memory,
    ]);
    const output: [string, TypeName, DataLocation] = [
      'res_loc',
      typeNameFromTypeNode(safeGetNodeType(concat, this.ast.compilerVersion), this.ast),
      DataLocation.Memory,
    ];

    const argTypes = args.map((e) => safeGetNodeType(e, this.ast.compilerVersion));
    const name = this.getOrCreate(argTypes);

    const implicits: Implicits[] = argTypes.some(
      (type) => type instanceof IntType || type instanceof FixedBytesType,
    )
      ? ['bitwise_ptr', 'range_check_ptr', 'warp_memory']
      : ['range_check_ptr', 'warp_memory'];

    const functionStub = createCairoFunctionStub(
      name,
      inputs,
      [output],
      implicits,
      this.ast,
      concat,
    );

    return createCallToFunction(functionStub, args, this.ast);
  }

  private getOrCreate(argTypes: TypeNode[]): string {
    const key = argTypes
      .map((type) => {
        if (type instanceof PointerType) return 'A';
        return `B${getIntOrFixedByteBitWidth(type)}`;
      })
      .join('');

    const existing = this.generatedFunctions.get(key);
    if (existing !== undefined) {
      return existing.name;
    }

    const implicits = argTypes.some(
      (type) => type instanceof IntType || type instanceof FixedBytesType,
    )
      ? '{bitwise_ptr : BitwiseBuiltin*, range_check_ptr : felt, warp_memory : DictAccess*}'
      : '{range_check_ptr : felt, warp_memory : DictAccess*}';

    const cairoFunc = this.generateBytesConcat(argTypes, implicits);
    this.generatedFunctions.set(key, cairoFunc);
    return cairoFunc.name;
  }

  private generateBytesConcat(argTypes: TypeNode[], implicits: string): CairoFunction {
    const argAmount = argTypes.length;
    const funcName = `concat${this.generatedFunctions.size}_${argAmount}`;

    if (argAmount === 0) {
      this.requireImport('starkware.cairo.common.uint256', 'Uint256');
      this.requireImport('warplib.memory', 'wm_new');
      return {
        name: funcName,
        code: [
          `func ${funcName}${implicits}() -> (res_loc : felt){`,
          `   alloc_locals;`,
          `   let (res_loc) = wm_new(${uint256(0)}, ${uint256(1)});`,
          `   return (res_loc,);`,
          `}`,
        ].join('\n'),
      };
    }

    const cairoArgs = argTypes.map((type, index) => {
      const cairoType = CairoType.fromSol(type, this.ast).toString();
      return `arg_${index} : ${cairoType}`;
    });
    const code = [
<<<<<<< HEAD
      `func ${funcName}${implicits}(${cairoArgs}) -> (res_loc : felt){`,
      `    alloc_locals;`,
      `    // Get all sizes`,
      ...argTypes.map(getSize),
      `    let total_length = ${mapRange(argAmount, (n) => `size_${n}`).join('+')};`,
      `    let (total_length256) = felt_to_uint256(total_length);`,
      `    let (res_loc) = wm_new(total_length256, ${uint256(1)});`,
      `    // Copy values`,
      `    let start_loc = 0;`,
      ...mapRange(argAmount, (n) => {
        const copy = [
          `let end_loc = start_loc + size_${n};`,
          getCopyFunctionCall(argTypes[n], n),
          `let start_loc = end_loc;`,
=======
      `func ${funcName}${implicits}(${cairoArgs}) -> (res_loc : felt):`,
      `    alloc_locals`,
      `    # Get all sizes`,
      ...argTypes.map((t, n) => this.getSize(t, n)),
      `    let total_length = ${mapRange(argAmount, (n) => `size_${n}`).join('+')}`,
      `    let (total_length256) = felt_to_uint256(total_length)`,
      `    let (res_loc) = wm_new(total_length256, ${uint256(1)})`,
      `    # Copy values`,
      `    let start_loc = 0`,
      ...mapRange(argAmount, (n) => {
        const copy = [
          `let end_loc = start_loc + size_${n}`,
          this.getCopyFunctionCall(argTypes[n], n),
          `let start_loc = end_loc`,
>>>>>>> 1dfd2354
        ];
        return n < argAmount - 1 ? copy.join('\n') : copy.slice(0, -1).join('\n');
      }),
      `    return (res_loc,);`,
      `}`,
    ].join('\n');

    this.requireImport('starkware.cairo.common.uint256', 'Uint256');
    this.requireImport('warplib.maths.utils', 'felt_to_uint256');
    this.requireImport('warplib.memory', 'wm_new');

    return { name: funcName, code: code };
  }
<<<<<<< HEAD
}
function getSize(type: TypeNode, index: number): string {
  if (type instanceof PointerType)
    return [
      `let (size256_${index}) = wm_dyn_array_length(arg_${index});`,
      `let size_${index} = size256_${index}.low + size256_${index}.high*128;`,
    ].join('\n');

  if (type instanceof IntType) {
    return `let size_${index} = ${type.nBits / 8};`;
  } else if (type instanceof FixedBytesType) {
    return `let size_${index} = ${type.size};`;
  } else {
=======

  private getSize(type: TypeNode, index: number): string {
    if (type instanceof PointerType) {
      this.requireImport('warplib.memory', 'wm_dyn_array_length');
      this.requireImport('warplib.maths.utils', 'narrow_safe');
      return [
        `let (size256_${index}) = wm_dyn_array_length(arg_${index})`,
        `let (size_${index}) = narrow_safe(size256_${index})`,
      ].join('\n');
    }

    if (type instanceof IntType) {
      return `let size_${index} = ${type.nBits / 8}`;
    }

    if (type instanceof FixedBytesType) {
      return `let size_${index} = ${type.size}`;
    }

>>>>>>> 1dfd2354
    throw new TranspileFailedError(
      `Attempted to get size for unexpected type ${printTypeNode(type)} in concat`,
    );
  }
<<<<<<< HEAD
}

function getCopyFunctionCall(type: TypeNode, index: number): string {
  if (type instanceof PointerType)
    return `dynamic_array_copy_felt(res_loc, start_loc, end_loc, arg_${index}, 0);`;
=======
>>>>>>> 1dfd2354

  private getCopyFunctionCall(type: TypeNode, index: number): string {
    if (type instanceof PointerType) {
      this.requireImport('warplib.dynamic_arrays_util', 'dynamic_array_copy_felt');
      return `dynamic_array_copy_felt(res_loc, start_loc, end_loc, arg_${index}, 0)`;
    }

<<<<<<< HEAD
  if (type.size < 32)
    return `fixed_byte_to_dynamic_array(res_loc, start_loc, end_loc, arg_${index}, 0, size_${index});`;

  return `fixed_byte256_to_dynamic_array(res_loc, start_loc, end_loc, arg_${index}, 0);`;
=======
    assert(type instanceof FixedBytesType);
    if (type.size < 32) {
      this.requireImport('warplib.dynamic_arrays_util', 'fixed_bytes_to_dynamic_array');
      return `fixed_bytes_to_dynamic_array(res_loc, start_loc, end_loc, arg_${index}, 0, size_${index})`;
    }

    this.requireImport('warplib.dynamic_arrays_util', 'fixed_bytes256_to_dynamic_array');
    return `fixed_bytes256_to_dynamic_array(res_loc, start_loc, end_loc, arg_${index}, 0)`;
  }
>>>>>>> 1dfd2354
}<|MERGE_RESOLUTION|>--- conflicted
+++ resolved
@@ -113,11 +113,10 @@
       return `arg_${index} : ${cairoType}`;
     });
     const code = [
-<<<<<<< HEAD
       `func ${funcName}${implicits}(${cairoArgs}) -> (res_loc : felt){`,
       `    alloc_locals;`,
       `    // Get all sizes`,
-      ...argTypes.map(getSize),
+      ...argTypes.map((t, n) => this.getSize(t, n)),
       `    let total_length = ${mapRange(argAmount, (n) => `size_${n}`).join('+')};`,
       `    let (total_length256) = felt_to_uint256(total_length);`,
       `    let (res_loc) = wm_new(total_length256, ${uint256(1)});`,
@@ -126,24 +125,8 @@
       ...mapRange(argAmount, (n) => {
         const copy = [
           `let end_loc = start_loc + size_${n};`,
-          getCopyFunctionCall(argTypes[n], n),
+          this.getCopyFunctionCall(argTypes[n], n),
           `let start_loc = end_loc;`,
-=======
-      `func ${funcName}${implicits}(${cairoArgs}) -> (res_loc : felt):`,
-      `    alloc_locals`,
-      `    # Get all sizes`,
-      ...argTypes.map((t, n) => this.getSize(t, n)),
-      `    let total_length = ${mapRange(argAmount, (n) => `size_${n}`).join('+')}`,
-      `    let (total_length256) = felt_to_uint256(total_length)`,
-      `    let (res_loc) = wm_new(total_length256, ${uint256(1)})`,
-      `    # Copy values`,
-      `    let start_loc = 0`,
-      ...mapRange(argAmount, (n) => {
-        const copy = [
-          `let end_loc = start_loc + size_${n}`,
-          this.getCopyFunctionCall(argTypes[n], n),
-          `let start_loc = end_loc`,
->>>>>>> 1dfd2354
         ];
         return n < argAmount - 1 ? copy.join('\n') : copy.slice(0, -1).join('\n');
       }),
@@ -157,74 +140,43 @@
 
     return { name: funcName, code: code };
   }
-<<<<<<< HEAD
-}
-function getSize(type: TypeNode, index: number): string {
-  if (type instanceof PointerType)
-    return [
-      `let (size256_${index}) = wm_dyn_array_length(arg_${index});`,
-      `let size_${index} = size256_${index}.low + size256_${index}.high*128;`,
-    ].join('\n');
-
-  if (type instanceof IntType) {
-    return `let size_${index} = ${type.nBits / 8};`;
-  } else if (type instanceof FixedBytesType) {
-    return `let size_${index} = ${type.size};`;
-  } else {
-=======
 
   private getSize(type: TypeNode, index: number): string {
     if (type instanceof PointerType) {
       this.requireImport('warplib.memory', 'wm_dyn_array_length');
       this.requireImport('warplib.maths.utils', 'narrow_safe');
       return [
-        `let (size256_${index}) = wm_dyn_array_length(arg_${index})`,
-        `let (size_${index}) = narrow_safe(size256_${index})`,
+        `let (size256_${index}) = wm_dyn_array_length(arg_${index});`,
+        `let (size_${index}) = narrow_safe(size256_${index});`,
       ].join('\n');
     }
 
     if (type instanceof IntType) {
-      return `let size_${index} = ${type.nBits / 8}`;
+      return `let size_${index} = ${type.nBits / 8};`;
     }
 
     if (type instanceof FixedBytesType) {
-      return `let size_${index} = ${type.size}`;
+      return `let size_${index} = ${type.size};`;
     }
 
->>>>>>> 1dfd2354
     throw new TranspileFailedError(
       `Attempted to get size for unexpected type ${printTypeNode(type)} in concat`,
     );
   }
-<<<<<<< HEAD
-}
-
-function getCopyFunctionCall(type: TypeNode, index: number): string {
-  if (type instanceof PointerType)
-    return `dynamic_array_copy_felt(res_loc, start_loc, end_loc, arg_${index}, 0);`;
-=======
->>>>>>> 1dfd2354
 
   private getCopyFunctionCall(type: TypeNode, index: number): string {
     if (type instanceof PointerType) {
       this.requireImport('warplib.dynamic_arrays_util', 'dynamic_array_copy_felt');
-      return `dynamic_array_copy_felt(res_loc, start_loc, end_loc, arg_${index}, 0)`;
+      return `dynamic_array_copy_felt(res_loc, start_loc, end_loc, arg_${index}, 0);`;
     }
 
-<<<<<<< HEAD
-  if (type.size < 32)
-    return `fixed_byte_to_dynamic_array(res_loc, start_loc, end_loc, arg_${index}, 0, size_${index});`;
-
-  return `fixed_byte256_to_dynamic_array(res_loc, start_loc, end_loc, arg_${index}, 0);`;
-=======
     assert(type instanceof FixedBytesType);
     if (type.size < 32) {
       this.requireImport('warplib.dynamic_arrays_util', 'fixed_bytes_to_dynamic_array');
-      return `fixed_bytes_to_dynamic_array(res_loc, start_loc, end_loc, arg_${index}, 0, size_${index})`;
+      return `fixed_bytes_to_dynamic_array(res_loc, start_loc, end_loc, arg_${index}, 0, size_${index});`;
     }
 
     this.requireImport('warplib.dynamic_arrays_util', 'fixed_bytes256_to_dynamic_array');
-    return `fixed_bytes256_to_dynamic_array(res_loc, start_loc, end_loc, arg_${index}, 0)`;
+    return `fixed_bytes256_to_dynamic_array(res_loc, start_loc, end_loc, arg_${index}, 0);`;
   }
->>>>>>> 1dfd2354
 }