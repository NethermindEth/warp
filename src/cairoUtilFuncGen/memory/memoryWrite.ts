--- conflicted
+++ resolved
@@ -9,11 +9,7 @@
 } from 'solc-typed-ast';
 import { CairoFelt, CairoType, CairoUint256 } from '../../utils/cairoTypeSystem';
 import { cloneASTNode } from '../../utils/cloning';
-import {
-  createCairoFunctionStub,
-  createCairoGeneratedFunction,
-  createCallToFunction,
-} from '../../utils/functionGeneration';
+import { createCairoGeneratedFunction, createCallToFunction } from '../../utils/functionGeneration';
 import { safeGetNodeType } from '../../utils/nodeTypeProcessing';
 import { typeNameFromTypeNode } from '../../utils/utils';
 import { add, GeneratedFunctionInfo, StringIndexedFuncGen } from '../base';
@@ -24,13 +20,8 @@
 */
 export class MemoryWriteGen extends StringIndexedFuncGen {
   gen(memoryRef: Expression, writeValue: Expression, nodeInSourceUnit?: ASTNode): FunctionCall {
-<<<<<<< HEAD
-    const typeToWrite = safeGetNodeType(memoryRef, this.ast.compilerVersion);
+    const typeToWrite = safeGetNodeType(memoryRef, this.ast.inference);
     const funcInfo = this.getOrCreate(typeToWrite);
-=======
-    const typeToWrite = safeGetNodeType(memoryRef, this.ast.inference);
-    const name = this.getOrCreate(typeToWrite);
->>>>>>> ce2ff602
     const argTypeName = typeNameFromTypeNode(typeToWrite, this.ast);
     const funcDef = createCairoGeneratedFunction(
       funcInfo,
