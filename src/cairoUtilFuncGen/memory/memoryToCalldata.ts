import assert from 'assert';
import {
  ArrayType,
  BytesType,
  DataLocation,
  Expression,
  FunctionCall,
  FunctionStateMutability,
  generalizeType,
  SourceUnit,
  StringType,
  StructDefinition,
  TypeNode,
  UserDefinedType,
} from 'solc-typed-ast';
import { AST } from '../../ast/ast';
import { CairoFunctionDefinition } from '../../export';
import { printTypeNode } from '../../utils/astPrinter';
import { CairoDynArray, CairoType, TypeConversionContext } from '../../utils/cairoTypeSystem';
import { NotSupportedYetError } from '../../utils/errors';
import { createCairoGeneratedFunction, createCallToFunction } from '../../utils/functionGeneration';
import {
  getElementType,
  getSize,
  isDynamicArray,
  isReferenceType,
  safeGetNodeType,
} from '../../utils/nodeTypeProcessing';
import { mapRange, narrowBigIntSafe, typeNameFromTypeNode } from '../../utils/utils';
import { uint256 } from '../../warplib/utils';
import { add, delegateBasedOnType, GeneratedFunctionInfo, StringIndexedFuncGen } from '../base';
import { ExternalDynArrayStructConstructor } from '../calldata/externalDynArray/externalDynArrayStructConstructor';
import { MemoryReadGen } from './memoryRead';

const IMPLICITS =
  '{syscall_ptr : felt*, pedersen_ptr : HashBuiltin*, range_check_ptr : felt, warp_memory : DictAccess*}';
export class MemoryToCallDataGen extends StringIndexedFuncGen {
  public constructor(
    private dynamicArrayStructGen: ExternalDynArrayStructConstructor,
    private memoryReadGen: MemoryReadGen,
    ast: AST,
    sourceUnit: SourceUnit,
  ) {
    super(ast, sourceUnit);
  }

  public gen(node: Expression): FunctionCall {
    const type = generalizeType(safeGetNodeType(node, this.ast.inference))[0];

    const funcDef = this.getOrCreateFuncDef(type);
    return createCallToFunction(funcDef, [node], this.ast);
  }

  public getOrCreateFuncDef(type: TypeNode) {
    const key = type.pp();
    const existing = this.generatedFunctionsDef.get(key);
    if (existing !== undefined) {
      return existing;
    }

    const funcInfo = this.getOrCreate(type);

    const funcDef = createCairoGeneratedFunction(
      funcInfo,
      [['mem_loc', typeNameFromTypeNode(type, this.ast), DataLocation.Memory]],
      [['retData', typeNameFromTypeNode(type, this.ast), DataLocation.CallData]],
      this.ast,
      this.sourceUnit,
      { mutability: FunctionStateMutability.Pure },
    );

    this.generatedFunctionsDef.set(key, funcDef);
    return funcDef;
  }

  private getOrCreate(type: TypeNode): GeneratedFunctionInfo {
    const unexpectedTypeFunc = () => {
      throw new NotSupportedYetError(
        `Copying ${printTypeNode(type)} from memory to calldata not implemented yet`,
      );
    };

    return delegateBasedOnType<GeneratedFunctionInfo>(
      type,
      (type) => this.createDynamicArrayCopyFunction(type),
      (type) => this.createStaticArrayCopyFunction(type),
      (type) => this.createStructCopyFunction(type),
      unexpectedTypeFunc,
      unexpectedTypeFunc,
    );
  }

  private createStructCopyFunction(type: TypeNode): GeneratedFunctionInfo {
    assert(type instanceof UserDefinedType && type.definition instanceof StructDefinition);
    const structDef = type.definition;
    const outputType = CairoType.fromSol(type, this.ast, TypeConversionContext.CallDataRef);

    const [code, funcCalls] = structDef.vMembers
      .map((decl) => safeGetNodeType(decl, this.ast.inference))
      .reduce(
        ([code, funcCalls, offset], type, index) => {
          const [copyCode, copyFuncCalls, newOffset] = this.generateElementCopyCode(
            type,
            offset,
            index,
          );
          return [[...code, ...copyCode], [...funcCalls, ...copyFuncCalls], newOffset];
        },
        [new Array<string>(), new Array<CairoFunctionDefinition>(), 0],
      );

    const funcName = `wm_to_calldata${this.generatedFunctionsDef.size}_struct_${structDef.name}`;
    return {
      name: funcName,
      code: [
        `func ${funcName}${IMPLICITS}(mem_loc : felt) -> (ret_data: ${outputType.toString()}){`,
        `    alloc_locals;`,
<<<<<<< HEAD
        ...structDef.vMembers.map((decl, index) => {
          const memberType = generalizeType(safeGetNodeType(decl, this.ast.inference))[0];
          if (isReferenceType(memberType)) {
            this.requireImport('warplib.memory', 'wm_read_id');
            const allocSize = isDynamicArray(memberType)
              ? 2
              : CairoType.fromSol(memberType, this.ast, TypeConversionContext.Ref).width;
            const memberGetter = this.getOrCreate(memberType);
            return [
              `let (read_${index}) = wm_read_id(${add('mem_loc', offset++)}, ${uint256(
                allocSize,
              )});`,
              `let (member${index}) = ${memberGetter}(read_${index});`,
            ].join('\n');
          } else {
            const memberCairoType = CairoType.fromSol(memberType, this.ast);
            if (memberCairoType.width === 1) {
              const code = `let (member${index}) = wm_read_felt(${add('mem_loc', offset++)});`;
              this.requireImport('warplib.memory', 'wm_read_felt');
              return code;
            } else if (memberCairoType.width === 2) {
              const code = `let (member${index}) = wm_read_256(${add('mem_loc', offset)});`;
              this.requireImport('warplib.memory', 'wm_read_256');
              offset += 2;
              return code;
            }
          }
        }),
=======
        ...code,
>>>>>>> cb8d119b
        `    return (${outputType.toString()}(${mapRange(
          structDef.vMembers.length,
          (n) => `member${n}`,
        )}),);`,
        `}`,
      ].join('\n'),
      functionsCalled: funcCalls,
    };
  }

  // TODO: With big static arrays, this functions gets huge. Can that be fixed?!
  private createStaticArrayCopyFunction(type: ArrayType): GeneratedFunctionInfo {
    const outputType = CairoType.fromSol(type, this.ast, TypeConversionContext.CallDataRef);

    assert(type.size !== undefined);
    const length = narrowBigIntSafe(type.size);
    const elementT = type.elementT;

    const memberFeltSize = CairoType.fromSol(elementT, this.ast).width;
    const [copyCode, funcCalls] = mapRange(length, (n): [string[], CairoFunctionDefinition[]] => {
      const [memberCopyCode, memberCalls] = this.generateElementCopyCode(
        elementT,
        n * memberFeltSize,
        n,
      );
      return [memberCopyCode, memberCalls];
    }).reduce(([copyCode, funcCalls], [memberCode, memberCalls]) => [
      [...copyCode, ...memberCode],
      [...funcCalls, ...memberCalls],
    ]);

    const funcName = `wm_to_calldata_static_array${this.generatedFunctionsDef.size}`;
    return {
      name: funcName,
      code: [
        `func ${funcName}${IMPLICITS}(mem_loc : felt) -> (ret_data: ${outputType.toString()}){`,
        `    alloc_locals;`,
        ...copyCode,
        `    return ((${mapRange(length, (n) => `member${n}`)}),);`,
        `}`,
      ].join('\n'),
      functionsCalled: funcCalls,
    };
  }

  private createDynamicArrayCopyFunction(type: TypeNode): GeneratedFunctionInfo {
    const outputType = CairoType.fromSol(type, this.ast, TypeConversionContext.CallDataRef);
    assert(outputType instanceof CairoDynArray);

    assert(type instanceof ArrayType || type instanceof BytesType || type instanceof StringType);
    assert(getSize(type) === undefined);

    const elementT = getElementType(type);
    if (isDynamicArray(elementT)) {
      throw new NotSupportedYetError(
        `Copying dynamic arrays with element type ${printTypeNode(
          elementT,
        )} from memory to calldata is not supported yet`,
      );
    }

    const dynArrayReaderInfo = this.createDynArrayReader(elementT);
    const calldataDynArrayStruct = this.dynamicArrayStructGen.getOrCreateFuncDef(type);

    const funcName = `wm_to_calldata_dynamic_array${this.generatedFunctionsDef.size}`;
    const funcInfo: GeneratedFunctionInfo = {
      name: funcName,
      code: [
        dynArrayReaderInfo.code,
        `func ${funcName}${IMPLICITS}(mem_loc: felt) -> (retData: ${outputType.toString()}){`,
        `    alloc_locals;`,
        `    let (len_256) = wm_read_256(mem_loc);`,
        `    let (ptr : ${outputType.vPtr.toString()}) = alloc();`,
        `    let (len_felt) = narrow_safe(len_256);`,
        `    ${dynArrayReaderInfo.name}(len_felt, ptr, mem_loc + 2);`,
        `    return (${calldataDynArrayStruct.name}(len=len_felt, ptr=ptr),);`,
        `}`,
      ].join('\n'),
      functionsCalled: [
        this.requireImport('starkware.cairo.common.alloc', 'alloc'),
        this.requireImport('warplib.maths.utils', 'narrow_safe'),
        this.requireImport('warplib.memory', 'wm_read_256'),
        calldataDynArrayStruct,
        ...dynArrayReaderInfo.functionsCalled,
      ],
    };
    return funcInfo;
  }

  private createDynArrayReader(elementT: TypeNode): GeneratedFunctionInfo {
    const funcName = `wm_to_calldata_dynamic_array_reader${this.generatedFunctionsDef.size}`;

    const cairoType = CairoType.fromSol(elementT, this.ast, TypeConversionContext.CallDataRef);
    const memWidth = CairoType.fromSol(elementT, this.ast, TypeConversionContext.Ref).width;
    const ptrString = `${cairoType.toString()}`;

    const readFunc = this.memoryReadGen.getOrCreateFuncDef(elementT);
    let code: string[];
    let funcCalls: CairoFunctionDefinition[];
    if (isReferenceType(elementT)) {
      const allocSize = isDynamicArray(elementT)
        ? 2
        : CairoType.fromSol(elementT, this.ast, TypeConversionContext.Ref).width;

      const auxFunc = this.getOrCreateFuncDef(elementT);
      code = [
        `let (mem_read0) = ${readFunc.name}(mem_loc, ${uint256(allocSize)});`,
        `let (mem_read1) = ${auxFunc.name}(mem_read0);`,
        `assert ptr[0] = mem_read1;`,
      ];
      funcCalls = [
        this.requireImport('starkware.cairo.common.uint256', 'Uint256'),
        auxFunc,
        readFunc,
      ];
    } else {
      code = [`let (mem_read0) = ${readFunc.name}(mem_loc);`, 'assert ptr[0] = mem_read0;'];
      funcCalls = [readFunc];
    }

    return {
      name: funcName,
      code: [
        `func ${funcName}${IMPLICITS}(len: felt, ptr: ${ptrString}*, mem_loc: felt) -> (){`,
        `    alloc_locals;`,
        `    if (len == 0){`,
        `         return ();`,
        `    }`,
        ...code,
        `    ${funcName}(len=len - 1, ptr=ptr + ${cairoType.width}, mem_loc=mem_loc + ${memWidth});`,
        `    return ();`,
        `}`,
      ].join('\n'),
      functionsCalled: funcCalls,
    };
  }

  private generateElementCopyCode(
    type: TypeNode,
    offset: number,
    index: number,
  ): [string[], CairoFunctionDefinition[], number] {
    const readFunc = this.memoryReadGen.getOrCreateFuncDef(type);
    if (isReferenceType(type)) {
      const memberGetterFunc = this.getOrCreateFuncDef(type);
      const allocSize = isDynamicArray(type)
        ? 2
        : CairoType.fromSol(type, this.ast, TypeConversionContext.Ref).width;
      return [
        [
          `let (read_${index}) = ${readFunc.name}(${add('mem_loc', offset)}, ${uint256(
            allocSize,
          )});`,
          `let (member${index})= ${memberGetterFunc.name}(read_${index});`,
        ],
        [
          this.requireImport('starkware.cairo.common.uint256', 'Uint256'),
          memberGetterFunc,
          readFunc,
        ],
        offset + 1,
      ];
    }

    const memberFeltSize = CairoType.fromSol(type, this.ast).width;
    return [
      [`let (member${index}) = ${readFunc.name}(${add('mem_loc', offset)});`],
      [readFunc],
      offset + memberFeltSize,
    ];
  }
}<|MERGE_RESOLUTION|>--- conflicted
+++ resolved
@@ -115,38 +115,7 @@
       code: [
         `func ${funcName}${IMPLICITS}(mem_loc : felt) -> (ret_data: ${outputType.toString()}){`,
         `    alloc_locals;`,
-<<<<<<< HEAD
-        ...structDef.vMembers.map((decl, index) => {
-          const memberType = generalizeType(safeGetNodeType(decl, this.ast.inference))[0];
-          if (isReferenceType(memberType)) {
-            this.requireImport('warplib.memory', 'wm_read_id');
-            const allocSize = isDynamicArray(memberType)
-              ? 2
-              : CairoType.fromSol(memberType, this.ast, TypeConversionContext.Ref).width;
-            const memberGetter = this.getOrCreate(memberType);
-            return [
-              `let (read_${index}) = wm_read_id(${add('mem_loc', offset++)}, ${uint256(
-                allocSize,
-              )});`,
-              `let (member${index}) = ${memberGetter}(read_${index});`,
-            ].join('\n');
-          } else {
-            const memberCairoType = CairoType.fromSol(memberType, this.ast);
-            if (memberCairoType.width === 1) {
-              const code = `let (member${index}) = wm_read_felt(${add('mem_loc', offset++)});`;
-              this.requireImport('warplib.memory', 'wm_read_felt');
-              return code;
-            } else if (memberCairoType.width === 2) {
-              const code = `let (member${index}) = wm_read_256(${add('mem_loc', offset)});`;
-              this.requireImport('warplib.memory', 'wm_read_256');
-              offset += 2;
-              return code;
-            }
-          }
-        }),
-=======
         ...code,
->>>>>>> cb8d119b
         `    return (${outputType.toString()}(${mapRange(
           structDef.vMembers.length,
           (n) => `member${n}`,
