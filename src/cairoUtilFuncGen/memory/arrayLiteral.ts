import assert = require('assert');
import {
  ArrayType,
  BytesType,
  DataLocation,
  FunctionCall,
  generalizeType,
  Literal,
  LiteralKind,
  StringLiteralType,
  StringType,
  TupleExpression,
  TupleType,
  TypeNode,
} from 'solc-typed-ast';
import { printNode } from '../../utils/astPrinter';
import { CairoType } from '../../utils/cairoTypeSystem';
import { cloneASTNode } from '../../utils/cloning';
import { createCairoGeneratedFunction, createCallToFunction } from '../../utils/functionGeneration';
import {
  ARRAY,
  ARRAY_TRAIT,
  WARP_MEMORY_TRAIT,
  U32_TO_FELT,
  WARP_MEMORY,
  WARP_MEMORY_IMPL,
} from '../../utils/importPaths';
import { createNumberLiteral } from '../../utils/nodeTemplates';
import {
  getElementType,
  getSize,
  isDynamicArray,
  safeGetNodeType,
} from '../../utils/nodeTypeProcessing';
import { notNull } from '../../utils/typeConstructs';
import { mapRange, narrowBigIntSafe, typeNameFromTypeNode } from '../../utils/utils';
import { add, GeneratedFunctionInfo, locationIfComplexType, StringIndexedFuncGen } from '../base';
import endent from 'endent';

/*
  Converts [a,b,c] and "abc" into WM0_arr(a,b,c), which allocates new space in warp_memory
  and assigns the given values into that space, returning the location of the
  start of the array
*/
export class MemoryArrayLiteralGen extends StringIndexedFuncGen {
  public stringGen(node: Literal): FunctionCall {
    // Encode the literal to the uint-8 byte representation
    assert(
      node.kind === LiteralKind.String ||
        node.kind === LiteralKind.UnicodeString ||
        LiteralKind.HexString,
    );

    const size = node.hexValue.length / 2;
    const type = generalizeType(safeGetNodeType(node, this.ast.inference))[0];

    const funcDef = this.getOrCreateFuncDef(type, size);
    return createCallToFunction(
      funcDef,
      mapRange(size, (n) =>
        createNumberLiteral(parseInt(node.hexValue.slice(2 * n, 2 * n + 2), 16), this.ast),
      ),
      this.ast,
    );
  }

  public tupleGen(node: TupleExpression): FunctionCall {
    const elements = node.vOriginalComponents.filter(notNull);
    assert(elements.length === node.vOriginalComponents.length);

    const type = generalizeType(safeGetNodeType(node, this.ast.inference))[0];
    assert(
      type instanceof ArrayType ||
        type instanceof TupleType ||
        type instanceof BytesType ||
        type instanceof StringType,
    );

    const wideSize = getSize(type);
    const size =
      wideSize !== undefined
        ? narrowBigIntSafe(wideSize, `${printNode(node)} too long to process`)
        : elements.length;

    const funcDef = this.getOrCreateFuncDef(type, size);
    return createCallToFunction(funcDef, elements, this.ast);
  }

  public getOrCreateFuncDef(type: ArrayType | StringType, size: number) {
    const baseType = getElementType(type);

    const key = baseType.pp() + size;
    const value = this.generatedFunctionsDef.get(key);
    if (value !== undefined) {
      return value;
    }

    const baseTypeName = typeNameFromTypeNode(baseType, this.ast);
    const funcInfo = this.getOrCreate(baseType, size);
    const funcDef = createCairoGeneratedFunction(
      funcInfo,
      mapRange(size, (n) => [
        `arg_${n}`,
        cloneASTNode(baseTypeName, this.ast),
        locationIfComplexType(baseType, DataLocation.Memory),
      ]),
      [['arr', typeNameFromTypeNode(type, this.ast), DataLocation.Memory]],
      this.ast,
      this.sourceUnit,
    );
    this.generatedFunctionsDef.set(key, funcDef);
    return funcDef;
  }

  private getOrCreate(array_type: TypeNode, array_size: number): GeneratedFunctionInfo {
    const elementCairoType = CairoType.fromSol(array_type, this.ast);
    const dynamic = isDynamicArray(array_type) || array_type instanceof StringLiteralType;

    const funcName = `wm${this.generatedFunctionsDef.size}_${dynamic ? 'dynamic' : 'static'}_array`;
    const argString = mapRange(array_size, (n) => `e${n}: ${elementCairoType.toString()}`).join(
      ', ',
    );

    // If it's dynamic we need to include the length at the start
    // eslint-disable-next-line @typescript-eslint/no-unused-vars
    const alloc_len = dynamic
      ? array_size * elementCairoType.width + 2
      : array_size * elementCairoType.width;
    const writes = [
      dynamic ? `warp_memory.write(start, ${array_size});` : '',
      ...mapRange(array_size, (n) => elementCairoType.serialiseMembers(`e${n}`))
        .flat()
        .map(
<<<<<<< HEAD
          (name, index) => `warp_memory.write(
            ${add('start', index)},
=======
          // TODO: use create from WarpMemoryAccessor instead
          (name, index) => `warp_memory.insert(start,
            ${add('start', dynamic ? index + 2 : index)},
>>>>>>> bdc20745
            ${name}
          );`,
        ),
    ];

    return {
      name: funcName,
      code: endent`
<<<<<<< HEAD
        #[implicit(warp_memory: WarpMemory)]
        fn ${funcName}(${argString}) -> felt252 {
          let start = warp_memory.unsafe_alloc(${alloc_len});
=======
        #[implicits(warp_memory: WarpMemory)]
        fn ${funcName}(${argString}) -> felt252 {
          let start = warp_memory.pointer;
          warp_memory.alloc(${alloc_len})
>>>>>>> bdc20745
          ${writes.join('\n')}
          start
        }`,
      functionsCalled: [
        this.requireImport(...ARRAY),
        this.requireImport(...ARRAY_TRAIT),
        this.requireImport(...U32_TO_FELT),
        this.requireImport(...WARP_MEMORY),
        this.requireImport(...WARP_MEMORY_TRAIT),
        this.requireImport(...WARP_MEMORY_IMPL),
      ],
    };
  }
}<|MERGE_RESOLUTION|>--- conflicted
+++ resolved
@@ -23,7 +23,6 @@
   WARP_MEMORY_TRAIT,
   U32_TO_FELT,
   WARP_MEMORY,
-  WARP_MEMORY_IMPL,
 } from '../../utils/importPaths';
 import { createNumberLiteral } from '../../utils/nodeTemplates';
 import {
@@ -122,23 +121,16 @@
     );
 
     // If it's dynamic we need to include the length at the start
-    // eslint-disable-next-line @typescript-eslint/no-unused-vars
     const alloc_len = dynamic
-      ? array_size * elementCairoType.width + 2
+      ? array_size * elementCairoType.width + 1
       : array_size * elementCairoType.width;
     const writes = [
       dynamic ? `warp_memory.write(start, ${array_size});` : '',
       ...mapRange(array_size, (n) => elementCairoType.serialiseMembers(`e${n}`))
         .flat()
         .map(
-<<<<<<< HEAD
           (name, index) => `warp_memory.write(
             ${add('start', index)},
-=======
-          // TODO: use create from WarpMemoryAccessor instead
-          (name, index) => `warp_memory.insert(start,
-            ${add('start', dynamic ? index + 2 : index)},
->>>>>>> bdc20745
             ${name}
           );`,
         ),
@@ -147,16 +139,9 @@
     return {
       name: funcName,
       code: endent`
-<<<<<<< HEAD
         #[implicit(warp_memory: WarpMemory)]
         fn ${funcName}(${argString}) -> felt252 {
           let start = warp_memory.unsafe_alloc(${alloc_len});
-=======
-        #[implicits(warp_memory: WarpMemory)]
-        fn ${funcName}(${argString}) -> felt252 {
-          let start = warp_memory.pointer;
-          warp_memory.alloc(${alloc_len})
->>>>>>> bdc20745
           ${writes.join('\n')}
           start
         }`,
@@ -166,7 +151,6 @@
         this.requireImport(...U32_TO_FELT),
         this.requireImport(...WARP_MEMORY),
         this.requireImport(...WARP_MEMORY_TRAIT),
-        this.requireImport(...WARP_MEMORY_IMPL),
       ],
     };
   }
