--- conflicted
+++ resolved
@@ -22,11 +22,8 @@
   getElementType,
   isDynamicArray,
   isReferenceType,
-<<<<<<< HEAD
   isStruct,
-=======
   safeGetNodeType,
->>>>>>> 247cd672
 } from '../../utils/nodeTypeProcessing';
 import { mapRange, narrowBigIntSafe, typeNameFromTypeNode } from '../../utils/utils';
 import { uint256 } from '../../warplib/utils';
