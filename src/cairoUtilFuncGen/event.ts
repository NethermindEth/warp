import {
  DataLocation,
  EmitStatement,
  EventDefinition,
  FunctionCall,
  generalizeType,
  SourceUnit,
  TypeNode,
} from 'solc-typed-ast';
import {
  AbiEncode,
  AST,
  CairoType,
  createCairoFunctionStub,
  createCallToFunction,
  isValueType,
  IndexEncode,
  safeGetNodeType,
  TypeConversionContext,
  typeNameFromTypeNode,
<<<<<<< HEAD
  warpEventCanonicalSignaturehash,
  EMIT_PREFIX,
=======
>>>>>>> 4bb5441f
} from '../export';
import { StringIndexedFuncGen } from './base';
import { ABIEncoderVersion } from 'solc-typed-ast/dist/types/abi';
import createKeccakHash from 'keccak';

export const MASK_250 = BigInt('0x3ffffffffffffffffffffffffffffffffffffffffffffffffffffffffffffff');
export const BYTES_IN_FELT_PACKING = 31;
const BIG_ENDIAN = 1; // 0 for little endian, used for packing of bytes (31 byte felts -> a 248 bit felt)

const IMPLICITS =
  '{syscall_ptr: felt*, bitwise_ptr : BitwiseBuiltin*, range_check_ptr : felt, warp_memory : DictAccess*, keccak_ptr: felt*}';

function signatureHash(funcSignature: string): string {
  const funcSignatureHash = createKeccakHash('keccak256').update(funcSignature).digest('hex');

  return `0x${(
    BigInt(`0x${createKeccakHash('keccak256').update(funcSignatureHash).digest('hex')}`) & MASK_250
  ).toString(16)}`;
}

/**
 * Generates a cairo function that emits an event through a cairo syscall.
 * Then replace the emit statement with a call to the generated function.
 */
export class EventFunction extends StringIndexedFuncGen {
  private abiEncode: AbiEncode;
  private indexEncode: IndexEncode;

  constructor(abiEncode: AbiEncode, indexEcnode: IndexEncode, ast: AST, sourceUint: SourceUnit) {
    super(ast, sourceUint);
    this.abiEncode = abiEncode;
    this.indexEncode = indexEcnode;
  }

  public gen(node: EmitStatement, refEventDef: EventDefinition): FunctionCall {
    const argsTypes: TypeNode[] = node.vEventCall.vArguments.map(
      (arg) => generalizeType(safeGetNodeType(arg, this.ast.inference))[0],
    );

    const funcName = this.getOrCreate(refEventDef);

    const functionStub = createCairoFunctionStub(
      funcName,
      argsTypes.map((argT, index) =>
        isValueType(argT)
          ? [`param${index}`, typeNameFromTypeNode(argT, this.ast)]
          : [`param${index}`, typeNameFromTypeNode(argT, this.ast), DataLocation.Memory],
      ),
      [],
      ['bitwise_ptr', 'range_check_ptr', 'warp_memory', 'keccak_ptr'],
      this.ast,
      this.sourceUnit,
    );

    return createCallToFunction(functionStub, node.vEventCall.vArguments, this.ast);
  }

  private getOrCreate(node: EventDefinition): string {
    // Add the canonicalSignatureHash so that generated function names don't collide when overloaded
    const key = `${node.name}_${this.ast.inference.signatureHash(node, ABIEncoderVersion.V2)}`;
    const existing = this.generatedFunctions.get(key);

    if (existing !== undefined) {
      return existing.name;
    }

    const [params, keysInsertions, dataInsertions] = node.vParameters.vParameters.reduce(
      ([params, keysInsertions, dataInsertions], param, index) => {
        const paramType = generalizeType(safeGetNodeType(param, this.ast.inference))[0];
        const cairoType = CairoType.fromSol(paramType, this.ast, TypeConversionContext.Ref);

        params.push({ name: `param${index}`, type: cairoType.toString() });

        if (param.indexed) {
          // An indexed parameter should go to the keys array
          if (isValueType(paramType)) {
            // If the parameter is a value type, we can just add it to the keys array
            // as it is, as we do regular abi encoding
            keysInsertions.push(
              this.generateSimpleEncodingCode(paramType, 'keys', `param${index}`),
            );
          } else {
            // If the parameter is a reference type, we hash the with special encoding
            // function: more at:
            //   https://docs.soliditylang.org/en/v0.8.14/abi-spec.html#encoding-of-indexed-event-parameters
            keysInsertions.push(
              this.generateComplexEncodingCode(paramType, 'keys', `param${index}`),
            );
          }
        } else {
          // A non-indexed parameter should go to the data array
          dataInsertions.push(this.generateSimpleEncodingCode(paramType, 'data', `param${index}`));
        }

        return [params, keysInsertions, dataInsertions];
      },
      [new Array<{ name: string; type: string }>(), new Array<string>(), new Array<string>()],
    );

    const cairoParams = params.map((p) => `${p.name} : ${p.type}`).join(', ');

    const topic: string = signatureHash(this.ast.inference.signature(node, ABIEncoderVersion.V2));

    const code = [
      `func ${EMIT_PREFIX}${key}${IMPLICITS}(${cairoParams}){`,
      `   alloc_locals;`,
      `   // keys arrays`,
      `   let keys_len: felt = 0;`,
      `   let (keys: felt*) = alloc();`,
      `   //Insert topic`,
      this.generateAnonymizeCode(
        node.anonymous,
        topic,
        this.ast.inference.signature(node, ABIEncoderVersion.V2),
      ),
      ...keysInsertions,
      `   // keys: pack 31 byte felts into a single 248 bit felt`,
      `   let (keys_len: felt, keys: felt*) = pack_bytes_felt(${BYTES_IN_FELT_PACKING}, ${BIG_ENDIAN}, keys_len, keys);`,
      `   // data arrays`,
      `   let data_len: felt = 0;`,
      `   let (data: felt*) = alloc();`,
      ...dataInsertions,
      `   // data: pack 31 bytes felts into a single 248 bits felt`,
      `   let (data_len: felt, data: felt*) = pack_bytes_felt(${BYTES_IN_FELT_PACKING}, ${BIG_ENDIAN}, data_len, data);`,
      `   emit_event(keys_len, keys, data_len, data);`,
      `   return ();`,
      `}`,
    ].join('\n');

    this.requireImport('starkware.starknet.common.syscalls', 'emit_event');
    this.requireImport('starkware.cairo.common.alloc', 'alloc');
    this.requireImport('warplib.keccak', 'pack_bytes_felt');
    this.requireImport('starkware.cairo.common.cairo_builtins', 'BitwiseBuiltin');

    this.generatedFunctions.set(key, { name: `${EMIT_PREFIX}${key}`, code: code });
    return `${EMIT_PREFIX}${key}`;
  }

  private generateAnonymizeCode(isAnonymous: boolean, topic: string, eventSig: string): string {
    this.requireImport('starkware.cairo.common.uint256', 'Uint256');
    this.requireImport(`warplib.maths.utils`, 'felt_to_uint256');
    this.requireImport('warplib.dynamic_arrays_util', 'fixed_bytes256_to_felt_dynamic_array_spl');
    if (isAnonymous) {
      return [`// Event is anonymous, topic won't be added to keys`].join('\n');
    }
    return [
      `    let (topic256: Uint256) = felt_to_uint256(${topic});// keccak of event signature: ${eventSig}`,
      `    let (keys_len: felt) = fixed_bytes256_to_felt_dynamic_array_spl(keys_len, keys, 0, topic256);`,
    ].join('\n');
  }

  private generateSimpleEncodingCode(type: TypeNode, arrayName: string, argName: string): string {
    const abiFunc = this.abiEncode.getOrCreate([type]);

    this.requireImport('warplib.memory', 'wm_to_felt_array');
    this.requireImport('warplib.keccak', 'felt_array_concat');

    return [
      `   let (mem_encode: felt) = ${abiFunc}(${argName});`,
      `   let (encode_bytes_len: felt, encode_bytes: felt*) = wm_to_felt_array(mem_encode);`,
      `   let (${arrayName}_len: felt) = felt_array_concat(encode_bytes_len, 0, encode_bytes, ${arrayName}_len, ${arrayName});`,
    ].join('\n');
  }

  private generateComplexEncodingCode(type: TypeNode, arrayName: string, argName: string): string {
    const abiFunc = this.indexEncode.getOrCreate([type]);

    this.requireImport('starkware.cairo.common.uint256', 'Uint256');
    this.requireImport(`warplib.maths.utils`, 'felt_to_uint256');
    this.requireImport('warplib.keccak', 'warp_keccak_felt');
    this.requireImport('warplib.dynamic_arrays_util', 'fixed_bytes256_to_felt_dynamic_array_spl');

    return [
      `   let (mem_encode: felt) = ${abiFunc}(${argName});`,
      `   let (keccak_hash: felt) = warp_keccak_felt(mem_encode);`,
      `   let (keccak_hash256: Uint256) = felt_to_uint256(keccak_hash);`,
      `   let (${arrayName}_len: felt) = fixed_bytes256_to_felt_dynamic_array_spl(${arrayName}_len, ${arrayName}, 0, keccak_hash256);`,
    ].join('\n');
  }
}<|MERGE_RESOLUTION|>--- conflicted
+++ resolved
@@ -18,11 +18,8 @@
   safeGetNodeType,
   TypeConversionContext,
   typeNameFromTypeNode,
-<<<<<<< HEAD
   warpEventCanonicalSignaturehash,
   EMIT_PREFIX,
-=======
->>>>>>> 4bb5441f
 } from '../export';
 import { StringIndexedFuncGen } from './base';
 import { ABIEncoderVersion } from 'solc-typed-ast/dist/types/abi';
