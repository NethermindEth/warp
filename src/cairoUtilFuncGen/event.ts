--- conflicted
+++ resolved
@@ -18,10 +18,7 @@
   safeGetNodeType,
   TypeConversionContext,
   typeNameFromTypeNode,
-<<<<<<< HEAD
   warpEventCanonicalSignaturehash256,
-=======
->>>>>>> ce2ff602
 } from '../export';
 import { StringIndexedFuncGen } from './base';
 import { ABIEncoderVersion } from 'solc-typed-ast/dist/types/abi';
@@ -124,16 +121,12 @@
 
     const cairoParams = params.map((p) => `${p.name} : ${p.type}`).join(', ');
 
-<<<<<<< HEAD
     const topic: { low: string; high: string } = warpEventCanonicalSignaturehash256(
       node.name,
       node.vParameters.vParameters.map((param) =>
         param.canonicalSignatureType(ABIEncoderVersion.V2),
       ),
     );
-=======
-    const topic: string = signatureHash(this.ast.inference.signature(node, ABIEncoderVersion.V2));
->>>>>>> ce2ff602
 
     const code = [
       `func ${this.funcName}${key}${IMPLICITS}(${cairoParams}){`,
