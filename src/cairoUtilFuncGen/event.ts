import {
  DataLocation,
  EmitStatement,
  EventDefinition,
  FunctionCall,
  FunctionDefinition,
  generalizeType,
  SourceUnit,
  TypeNode,
} from 'solc-typed-ast';
import {
  AST,
  CairoType,
  createCallToFunction,
  isValueType,
  safeGetNodeType,
  TypeConversionContext,
  typeNameFromTypeNode,
<<<<<<< HEAD
  createCairoGeneratedFunction,
=======
  warpEventSignatureHash256FromString,
>>>>>>> 48498267
  EMIT_PREFIX,
} from '../export';
import { GeneratedFunctionInfo, StringIndexedFuncGen } from './base';
import { ABIEncoderVersion } from 'solc-typed-ast/dist/types/abi';
<<<<<<< HEAD
import createKeccakHash from 'keccak';
import { AbiEncode } from './abi/abiEncode';
import { IndexEncode } from './abi/indexEncode';
=======
>>>>>>> 48498267

export const BYTES_IN_FELT_PACKING = 31;
const BIG_ENDIAN = 1; // 0 for little endian, used for packing of bytes (31 byte felts -> a 248 bit felt)

const IMPLICITS =
  '{syscall_ptr: felt*, bitwise_ptr : BitwiseBuiltin*, range_check_ptr : felt, warp_memory : DictAccess*, keccak_ptr: felt*}';

/**
 * Generates a cairo function that emits an event through a cairo syscall.
 * Then replace the emit statement with a call to the generated function.
 */
export class EventFunction extends StringIndexedFuncGen {
  private abiEncode: AbiEncode;
  private indexEncode: IndexEncode;

  constructor(abiEncode: AbiEncode, indexEcnode: IndexEncode, ast: AST, sourceUint: SourceUnit) {
    super(ast, sourceUint);
    this.abiEncode = abiEncode;
    this.indexEncode = indexEcnode;
  }

  public gen(node: EmitStatement, refEventDef: EventDefinition): FunctionCall {
    const argsTypes: TypeNode[] = node.vEventCall.vArguments.map(
      (arg) => generalizeType(safeGetNodeType(arg, this.ast.inference))[0],
    );
    const funcDef = this.getOrCreateFuncDef(refEventDef, argsTypes);
    return createCallToFunction(funcDef, node.vEventCall.vArguments, this.ast);
  }
  private getOrCreateFuncDef(eventDef: EventDefinition, argsTypes: TypeNode[]) {
    const key = `${eventDef.name}_${this.ast.inference.signatureHash(
      eventDef,
      ABIEncoderVersion.V2,
    )}`;
    const value = this.generatedFunctionsDef.get(key);
    if (value !== undefined) {
      return value;
    }
    const funcInfo = this.getOrCreate(eventDef);
    const funcDef = createCairoGeneratedFunction(
      funcInfo,
      argsTypes.map((argT, index) =>
        isValueType(argT)
          ? [`param${index}`, typeNameFromTypeNode(argT, this.ast)]
          : [`param${index}`, typeNameFromTypeNode(argT, this.ast), DataLocation.Memory],
      ),
      [],
      this.ast,
      this.sourceUnit,
    );
    this.generatedFunctionsDef.set(key, funcDef);
    return funcDef;
  }

  private getOrCreate(node: EventDefinition) {
    // Add the canonicalSignatureHash so that generated function names don't collide when overloaded
    const funcsCalled: FunctionDefinition[] = [];
    funcsCalled.push(
      this.requireImport('starkware.starknet.common.syscalls', 'emit_event'),
      this.requireImport('starkware.cairo.common.alloc', 'alloc'),
      this.requireImport('warplib.keccak', 'pack_bytes_felt'),
      this.requireImport('starkware.cairo.common.cairo_builtins', 'BitwiseBuiltin'),
    );
    const [params, keysInsertions, dataInsertions] = node.vParameters.vParameters.reduce(
      ([params, keysInsertions, dataInsertions], param, index) => {
        const paramType = generalizeType(safeGetNodeType(param, this.ast.inference))[0];
        const cairoType = CairoType.fromSol(paramType, this.ast, TypeConversionContext.Ref);

        params.push({ name: `param${index}`, type: cairoType.toString() });

        if (param.indexed) {
          // An indexed parameter should go to the keys array
          if (isValueType(paramType)) {
            // If the parameter is a value type, we can just add it to the keys array
            // as it is, as we do regular abi encoding
            keysInsertions.push(
              this.generateSimpleEncodingCode(paramType, 'keys', `param${index}`),
            );
          } else {
            // If the parameter is a reference type, we hash the with special encoding
            // function: more at:
            //   https://docs.soliditylang.org/en/v0.8.14/abi-spec.html#encoding-of-indexed-event-parameters
            keysInsertions.push(
              this.generateComplexEncodingCode(paramType, 'keys', `param${index}`, funcsCalled),
            );
          }
        } else {
          // A non-indexed parameter should go to the data array
          dataInsertions.push(this.generateSimpleEncodingCode(paramType, 'data', `param${index}`));
        }

        return [params, keysInsertions, dataInsertions];
      },
      [new Array<{ name: string; type: string }>(), new Array<string>(), new Array<string>()],
    );

    const cairoParams = params.map((p) => `${p.name} : ${p.type}`).join(', ');

    const topic: { low: string; high: string } = warpEventSignatureHash256FromString(
      this.ast.inference.signature(node, ABIEncoderVersion.V2),
    );

    const suffix = `${node.name}_${this.ast.inference.signatureHash(node, ABIEncoderVersion.V2)}`;
    const code = [
      `func ${EMIT_PREFIX}${suffix}${IMPLICITS}(${cairoParams}){`,
      `   alloc_locals;`,
      `   // keys arrays`,
      `   let keys_len: felt = 0;`,
      `   let (keys: felt*) = alloc();`,
      `   //Insert topic`,
      this.generateAnonymizeCode(
        node.anonymous,
        topic,
        this.ast.inference.signature(node, ABIEncoderVersion.V2),
        funcsCalled,
      ),
      ...keysInsertions,
      `   // keys: pack 31 byte felts into a single 248 bit felt`,
      `   let (keys_len: felt, keys: felt*) = pack_bytes_felt(${BYTES_IN_FELT_PACKING}, ${BIG_ENDIAN}, keys_len, keys);`,
      `   // data arrays`,
      `   let data_len: felt = 0;`,
      `   let (data: felt*) = alloc();`,
      ...dataInsertions,
      `   // data: pack 31 bytes felts into a single 248 bits felt`,
      `   let (data_len: felt, data: felt*) = pack_bytes_felt(${BYTES_IN_FELT_PACKING}, ${BIG_ENDIAN}, data_len, data);`,
      `   emit_event(keys_len, keys, data_len, data);`,
      `   return ();`,
      `}`,
    ].join('\n');

    const funcInfo: GeneratedFunctionInfo = {
      name: `${EMIT_PREFIX}${suffix}`,
      code: code,
      functionsCalled: funcsCalled,
    };
    return funcInfo;
  }

  private generateAnonymizeCode(
    isAnonymous: boolean,
<<<<<<< HEAD
    topic: string,
    eventSig: string,
    funcsCalled: FunctionDefinition[],
  ): string {
    funcsCalled.push(
      this.requireImport('starkware.cairo.common.uint256', 'Uint256'),
      this.requireImport(`warplib.maths.utils`, 'felt_to_uint256'),
      this.requireImport('warplib.dynamic_arrays_util', 'fixed_bytes256_to_felt_dynamic_array_spl'),
    );
=======
    topic: { low: string; high: string },
    eventSig: string,
  ): string {
    this.requireImport('starkware.cairo.common.uint256', 'Uint256');
    this.requireImport(`warplib.maths.utils`, 'felt_to_uint256');
    this.requireImport('warplib.dynamic_arrays_util', 'fixed_bytes256_to_felt_dynamic_array_spl');
>>>>>>> 48498267
    if (isAnonymous) {
      return [`// Event is anonymous, topic won't be added to keys`].join('\n');
    }
    return [
      `    let topic256: Uint256 = Uint256(${topic.low}, ${topic.high});// keccak of event signature: ${eventSig}`,
      `    let (keys_len: felt) = fixed_bytes256_to_felt_dynamic_array_spl(keys_len, keys, 0, topic256);`,
    ].join('\n');
  }

  private generateSimpleEncodingCode(type: TypeNode, arrayName: string, argName: string): string {
    const abiFunc = this.abiEncode.getOrCreate([type]);

    this.requireImport('warplib.memory', 'wm_to_felt_array');
    this.requireImport('warplib.keccak', 'felt_array_concat');

    return [
      `   let (mem_encode: felt) = ${abiFunc}(${argName});`,
      `   let (encode_bytes_len: felt, encode_bytes: felt*) = wm_to_felt_array(mem_encode);`,
      `   let (${arrayName}_len: felt) = felt_array_concat(encode_bytes_len, 0, encode_bytes, ${arrayName}_len, ${arrayName});`,
    ].join('\n');
  }

  private generateComplexEncodingCode(
    type: TypeNode,
    arrayName: string,
    argName: string,
    funcsCalled: FunctionDefinition[],
  ): string {
    const abiFunc = this.indexEncode.getOrCreate([type]);

<<<<<<< HEAD
    funcsCalled.push(
      this.requireImport('starkware.cairo.common.uint256', 'Uint256'),
      this.requireImport(`warplib.maths.utils`, 'felt_to_uint256'),
      this.requireImport('warplib.keccak', 'warp_keccak_felt'),
      this.requireImport('warplib.dynamic_arrays_util', 'fixed_bytes256_to_felt_dynamic_array_spl'),
    );

    return [
      `   let (mem_encode: felt) = ${abiFunc.name}(${argName});`,
      `   let (keccak_hash: felt) = warp_keccak_felt(mem_encode);`,
      `   let (keccak_hash256: Uint256) = felt_to_uint256(keccak_hash);`,
=======
    this.requireImport('starkware.cairo.common.uint256', 'Uint256');
    this.requireImport(`warplib.maths.utils`, 'felt_to_uint256');
    this.requireImport('warplib.keccak', 'warp_keccak');
    this.requireImport('warplib.dynamic_arrays_util', 'fixed_bytes256_to_felt_dynamic_array_spl');

    return [
      `   let (mem_encode: felt) = ${abiFunc}(${argName});`,
      `   let (keccak_hash256: Uint256) = warp_keccak(mem_encode);`,
>>>>>>> 48498267
      `   let (${arrayName}_len: felt) = fixed_bytes256_to_felt_dynamic_array_spl(${arrayName}_len, ${arrayName}, 0, keccak_hash256);`,
    ].join('\n');
  }
}<|MERGE_RESOLUTION|>--- conflicted
+++ resolved
@@ -16,21 +16,14 @@
   safeGetNodeType,
   TypeConversionContext,
   typeNameFromTypeNode,
-<<<<<<< HEAD
   createCairoGeneratedFunction,
-=======
   warpEventSignatureHash256FromString,
->>>>>>> 48498267
   EMIT_PREFIX,
 } from '../export';
 import { GeneratedFunctionInfo, StringIndexedFuncGen } from './base';
 import { ABIEncoderVersion } from 'solc-typed-ast/dist/types/abi';
-<<<<<<< HEAD
-import createKeccakHash from 'keccak';
 import { AbiEncode } from './abi/abiEncode';
 import { IndexEncode } from './abi/indexEncode';
-=======
->>>>>>> 48498267
 
 export const BYTES_IN_FELT_PACKING = 31;
 const BIG_ENDIAN = 1; // 0 for little endian, used for packing of bytes (31 byte felts -> a 248 bit felt)
@@ -170,8 +163,7 @@
 
   private generateAnonymizeCode(
     isAnonymous: boolean,
-<<<<<<< HEAD
-    topic: string,
+    topic: { low: string; high: string },
     eventSig: string,
     funcsCalled: FunctionDefinition[],
   ): string {
@@ -180,14 +172,6 @@
       this.requireImport(`warplib.maths.utils`, 'felt_to_uint256'),
       this.requireImport('warplib.dynamic_arrays_util', 'fixed_bytes256_to_felt_dynamic_array_spl'),
     );
-=======
-    topic: { low: string; high: string },
-    eventSig: string,
-  ): string {
-    this.requireImport('starkware.cairo.common.uint256', 'Uint256');
-    this.requireImport(`warplib.maths.utils`, 'felt_to_uint256');
-    this.requireImport('warplib.dynamic_arrays_util', 'fixed_bytes256_to_felt_dynamic_array_spl');
->>>>>>> 48498267
     if (isAnonymous) {
       return [`// Event is anonymous, topic won't be added to keys`].join('\n');
     }
@@ -218,7 +202,6 @@
   ): string {
     const abiFunc = this.indexEncode.getOrCreate([type]);
 
-<<<<<<< HEAD
     funcsCalled.push(
       this.requireImport('starkware.cairo.common.uint256', 'Uint256'),
       this.requireImport(`warplib.maths.utils`, 'felt_to_uint256'),
@@ -227,19 +210,8 @@
     );
 
     return [
-      `   let (mem_encode: felt) = ${abiFunc.name}(${argName});`,
-      `   let (keccak_hash: felt) = warp_keccak_felt(mem_encode);`,
-      `   let (keccak_hash256: Uint256) = felt_to_uint256(keccak_hash);`,
-=======
-    this.requireImport('starkware.cairo.common.uint256', 'Uint256');
-    this.requireImport(`warplib.maths.utils`, 'felt_to_uint256');
-    this.requireImport('warplib.keccak', 'warp_keccak');
-    this.requireImport('warplib.dynamic_arrays_util', 'fixed_bytes256_to_felt_dynamic_array_spl');
-
-    return [
       `   let (mem_encode: felt) = ${abiFunc}(${argName});`,
       `   let (keccak_hash256: Uint256) = warp_keccak(mem_encode);`,
->>>>>>> 48498267
       `   let (${arrayName}_len: felt) = fixed_bytes256_to_felt_dynamic_array_spl(${arrayName}_len, ${arrayName}, 0, keccak_hash256);`,
     ].join('\n');
   }
