--- conflicted
+++ resolved
@@ -79,22 +79,9 @@
 
   private getOrCreate(node: EventDefinition) {
     // Add the canonicalSignatureHash so that generated function names don't collide when overloaded
-<<<<<<< HEAD
-    const [params, keysInsertions, dataInsertions, requiredFuncs] =
+    const [params, keysInsertions, dataParams, dataParamTypes, requiredFuncs] =
       node.vParameters.vParameters.reduce(
-        ([params, keysInsertions, dataInsertions, requiredFuncs], param, index) => {
-=======
-    const key = `${node.name}_${this.ast.inference.signatureHash(node, ABIEncoderVersion.V2)}`;
-    const existing = this.generatedFunctions.get(key);
-
-    if (existing !== undefined) {
-      return existing.name;
-    }
-
-    const [params, keysInsertions, dataParams, dataParamTypes] =
-      node.vParameters.vParameters.reduce(
-        ([params, keysInsertions, dataParams, dataParamTypes], param, index) => {
->>>>>>> fbc4acfc
+        ([params, keysInsertions, dataParams, dataParamTypes, requiredFuncs], param, index) => {
           const paramType = generalizeType(safeGetNodeType(param, this.ast.inference))[0];
           const cairoType = CairoType.fromSol(paramType, this.ast, TypeConversionContext.Ref);
 
@@ -105,48 +92,20 @@
             if (isValueType(paramType)) {
               // If the parameter is a value type, we can just add it to the keys array
               // as it is, as we do regular abi encoding
-<<<<<<< HEAD
-              const [code, calledFuncs] = this.generateSimpleEncodingCode(
-                paramType,
-                'keys',
+              const [code, calledFuncs] = this.generateSimpleEncodingCode([paramType], 'keys', [
                 `param${index}`,
-              );
+              ]);
               keysInsertions.push(code);
               requiredFuncs.push(...calledFuncs);
-=======
-              keysInsertions.push(
-                this.generateSimpleEncodingCode([paramType], 'keys', [`param${index}`]),
-              );
->>>>>>> fbc4acfc
             } else {
               // If the parameter is a reference type, we hash the with special encoding
               // function: more at:
               //   https://docs.soliditylang.org/en/v0.8.14/abi-spec.html#encoding-of-indexed-event-parameters
-<<<<<<< HEAD
-              const [code, calledFuncs] = this.generateComplexEncodingCode(
-                paramType,
-                'keys',
+              const [code, calledFuncs] = this.generateComplexEncodingCode([paramType], 'keys', [
                 `param${index}`,
-              );
+              ]);
               keysInsertions.push(code);
               requiredFuncs.push(...calledFuncs);
-            }
-          } else {
-            // A non-indexed parameter should go to the data array
-            const [code, calledFuncs] = this.generateSimpleEncodingCode(
-              paramType,
-              'data',
-              `param${index}`,
-            );
-            dataInsertions.push(code);
-            requiredFuncs.push(...calledFuncs);
-          }
-
-          return [params, keysInsertions, dataInsertions, requiredFuncs];
-=======
-              keysInsertions.push(
-                this.generateComplexEncodingCode([paramType], 'keys', [`param${index}`]),
-              );
             }
           } else {
             // A non-indexed parameter should go to the data array
@@ -154,24 +113,22 @@
             dataParamTypes.push(paramType);
           }
 
-          return [params, keysInsertions, dataParams, dataParamTypes];
->>>>>>> fbc4acfc
+          return [params, keysInsertions, dataParams, dataParamTypes, requiredFuncs];
         },
         [
           new Array<{ name: string; type: string }>(),
           new Array<string>(),
           new Array<string>(),
-<<<<<<< HEAD
+          new Array<TypeNode>(),
           new Array<CairoFunctionDefinition>(),
         ],
       );
-=======
-          new Array<TypeNode>(),
-        ],
-      );
-
-    const dataInsertions = this.generateSimpleEncodingCode(dataParamTypes, 'data', dataParams);
->>>>>>> fbc4acfc
+
+    const [dataInsertions, dataInsertionsCalls] = this.generateSimpleEncodingCode(
+      dataParamTypes,
+      'data',
+      dataParams,
+    );
 
     const cairoParams = params.map((p) => `${p.name} : ${p.type}`).join(', ');
 
@@ -216,6 +173,7 @@
         this.requireImport('warplib.keccak', 'pack_bytes_felt'),
         this.requireImport('starkware.cairo.common.cairo_builtins', 'BitwiseBuiltin'),
         ...requiredFuncs,
+        ...dataInsertionsCalls,
         ...anonymousCalls,
       ],
     };
@@ -247,16 +205,18 @@
   }
 
   private generateSimpleEncodingCode(
-<<<<<<< HEAD
-    type: TypeNode,
+    types: TypeNode[],
     arrayName: string,
-    argName: string,
+    argNames: string[],
   ): [string, CairoFunctionDefinition[]] {
-    const abiFunc = this.abiEncode.getOrCreateFuncDef([type]);
+    const abiFunc = this.abiEncode.getOrCreateFuncDef(types);
+
+    this.requireImport('warplib.memory', 'wm_to_felt_array');
+    this.requireImport('warplib.keccak', 'felt_array_concat');
 
     return [
       [
-        `   let (mem_encode: felt) = ${abiFunc.name}(${argName});`,
+        `   let (mem_encode: felt) = ${abiFunc.name}(${argNames.join(',')});`,
         `   let (encode_bytes_len: felt, encode_bytes: felt*) = wm_to_felt_array(mem_encode);`,
         `   let (${arrayName}_len: felt) = felt_array_concat(encode_bytes_len, 0, encode_bytes, ${arrayName}_len, ${arrayName});`,
       ].join('\n'),
@@ -269,22 +229,22 @@
   }
 
   private generateComplexEncodingCode(
-    type: TypeNode,
+    types: TypeNode[],
     arrayName: string,
-    argName: string,
+    argNames: string[],
   ): [string, CairoFunctionDefinition[]] {
-    const abiFunc = this.indexEncode.getOrCreateFuncDef([type]);
+    const abiFunc = this.indexEncode.getOrCreateFuncDef(types);
 
     return [
       [
-        `   let (mem_encode: felt) = ${abiFunc.name}(${argName});`,
+        `   let (mem_encode: felt) = ${abiFunc.name}(${argNames.join(',')});`,
         `   let (keccak_hash256: Uint256) = warp_keccak(mem_encode);`,
         `   let (${arrayName}_len: felt) = fixed_bytes256_to_felt_dynamic_array_spl(${arrayName}_len, ${arrayName}, 0, keccak_hash256);`,
       ].join('\n'),
       [
         this.requireImport('starkware.cairo.common.uint256', 'Uint256'),
         this.requireImport(`warplib.maths.utils`, 'felt_to_uint256'),
-        this.requireImport('warplib.keccak', 'warp_keccak_felt'),
+        this.requireImport('warplib.keccak', 'warp_keccak'),
         this.requireImport(
           'warplib.dynamic_arrays_util',
           'fixed_bytes256_to_felt_dynamic_array_spl',
@@ -292,40 +252,5 @@
         abiFunc,
       ],
     ];
-=======
-    types: TypeNode[],
-    arrayName: string,
-    argNames: string[],
-  ): string {
-    const abiFunc = this.abiEncode.getOrCreate(types);
-
-    this.requireImport('warplib.memory', 'wm_to_felt_array');
-    this.requireImport('warplib.keccak', 'felt_array_concat');
-
-    return [
-      `   let (mem_encode: felt) = ${abiFunc}(${argNames.join(',')});`,
-      `   let (encode_bytes_len: felt, encode_bytes: felt*) = wm_to_felt_array(mem_encode);`,
-      `   let (${arrayName}_len: felt) = felt_array_concat(encode_bytes_len, 0, encode_bytes, ${arrayName}_len, ${arrayName});`,
-    ].join('\n');
-  }
-
-  private generateComplexEncodingCode(
-    types: TypeNode[],
-    arrayName: string,
-    argNames: string[],
-  ): string {
-    const abiFunc = this.indexEncode.getOrCreate(types);
-
-    this.requireImport('starkware.cairo.common.uint256', 'Uint256');
-    this.requireImport(`warplib.maths.utils`, 'felt_to_uint256');
-    this.requireImport('warplib.keccak', 'warp_keccak');
-    this.requireImport('warplib.dynamic_arrays_util', 'fixed_bytes256_to_felt_dynamic_array_spl');
-
-    return [
-      `   let (mem_encode: felt) = ${abiFunc}(${argNames.join(',')});`,
-      `   let (keccak_hash256: Uint256) = warp_keccak(mem_encode);`,
-      `   let (${arrayName}_len: felt) = fixed_bytes256_to_felt_dynamic_array_spl(${arrayName}_len, ${arrayName}, 0, keccak_hash256);`,
-    ].join('\n');
->>>>>>> fbc4acfc
   }
 }