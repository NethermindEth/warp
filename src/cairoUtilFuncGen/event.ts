import {
  DataLocation,
  EmitStatement,
  EventDefinition,
  FunctionCall,
  generalizeType,
  SourceUnit,
  TypeNode,
} from 'solc-typed-ast';
import {
  AbiEncode,
  AST,
  CairoType,
  createCairoFunctionStub,
  createCallToFunction,
  isValueType,
  IndexEncode,
  safeGetNodeType,
  TypeConversionContext,
  typeNameFromTypeNode,
  warpEventCanonicalSignaturehash,
} from '../export';
import { StringIndexedFuncGen } from './base';
import { ABIEncoderVersion } from 'solc-typed-ast/dist/types/abi';

export const MASK_250 = BigInt('0x3ffffffffffffffffffffffffffffffffffffffffffffffffffffffffffffff');
export const BYTES_IN_FELT_PACKING = 31;
const BIG_ENDIAN = 1; // 0 for little endian, used for packing of bytes (31 byte felts -> a 248 bit felt)

const IMPLICITS =
  '{syscall_ptr: felt*, bitwise_ptr : BitwiseBuiltin*, range_check_ptr : felt, warp_memory : DictAccess*, keccak_ptr: felt*}';

/**
 * Generates a cairo function that emits an event through a cairo syscall.
 * Then replace the emit statement with a call to the generated function.
 */
export class EventFunction extends StringIndexedFuncGen {
  private funcName = '_emit_';
  private abiEncode: AbiEncode;
  private indexEncode: IndexEncode;

  constructor(abiEncode: AbiEncode, indexEcnode: IndexEncode, ast: AST, sourceUint: SourceUnit) {
    super(ast, sourceUint);
    this.abiEncode = abiEncode;
    this.indexEncode = indexEcnode;
  }

  public gen(node: EmitStatement, refEventDef: EventDefinition): FunctionCall {
    const argsTypes: TypeNode[] = node.vEventCall.vArguments.map(
      (arg) => generalizeType(safeGetNodeType(arg, this.ast.inference))[0],
    );

    const funcName = this.getOrCreate(refEventDef);

    const functionStub = createCairoFunctionStub(
      funcName,
      argsTypes.map((argT, index) =>
        isValueType(argT)
          ? [`param${index}`, typeNameFromTypeNode(argT, this.ast)]
          : [`param${index}`, typeNameFromTypeNode(argT, this.ast), DataLocation.Memory],
      ),
      [],
      ['bitwise_ptr', 'range_check_ptr', 'warp_memory', 'keccak_ptr'],
      this.ast,
      this.sourceUnit,
    );

    return createCallToFunction(functionStub, node.vEventCall.vArguments, this.ast);
  }

  private getOrCreate(node: EventDefinition): string {
    // Add the canonicalSignatureHash so that generated function names don't collide when overloaded
    const key = `${node.name}_${node.canonicalSignatureHash(ABIEncoderVersion.V2)}`;
    const existing = this.generatedFunctions.get(key);

    if (existing !== undefined) {
      return existing.name;
    }

    const [params, keysInsertions, dataInsertions] = node.vParameters.vParameters.reduce(
      ([params, keysInsertions, dataInsertions], param, index) => {
        const paramType = generalizeType(safeGetNodeType(param, this.ast.inference))[0];
        const cairoType = CairoType.fromSol(paramType, this.ast, TypeConversionContext.Ref);

        params.push({ name: `param${index}`, type: cairoType.toString() });

        if (param.indexed) {
          // An indexed parameter should go to the keys array
          if (isValueType(paramType)) {
            // If the parameter is a value type, we can just add it to the keys array
            // as it is, as we do regular abi encoding
            keysInsertions.push(
              this.generateSimpleEncodingCode(paramType, 'keys', `param${index}`),
            );
          } else {
            // If the parameter is a reference type, we hash the with special encoding
            // function: more at:
            //   https://docs.soliditylang.org/en/v0.8.14/abi-spec.html#encoding-of-indexed-event-parameters
            keysInsertions.push(
              this.generateComplexEncodingCode(paramType, 'keys', `param${index}`),
            );
          }
        } else {
          // A non-indexed parameter should go to the data array
          dataInsertions.push(this.generateSimpleEncodingCode(paramType, 'data', `param${index}`));
        }

        return [params, keysInsertions, dataInsertions];
      },
      [new Array<{ name: string; type: string }>(), new Array<string>(), new Array<string>()],
    );

    const cairoParams = params.map((p) => `${p.name} : ${p.type}`).join(', ');

<<<<<<< HEAD
    const topic: BigInt =
      BigInt(
        `0x${keccak('keccak256')
          .update(this.ast.inference.signature(node, ABIEncoderVersion.V2))
          .digest('hex')}`,
      ) & BigInt(MASK_250);
=======
    const topic: string = warpEventCanonicalSignaturehash(
      node.name,
      node.vParameters.vParameters.map((param) =>
        param.canonicalSignatureType(ABIEncoderVersion.V2),
      ),
    );
>>>>>>> bd2ad06d

    const code = [
      `func ${this.funcName}${key}${IMPLICITS}(${cairoParams}){`,
      `   alloc_locals;`,
      `   // keys arrays`,
      `   let keys_len: felt = 0;`,
      `   let (keys: felt*) = alloc();`,
      `   //Insert topic`,
      this.generateAnonymizeCode(
        node.anonymous,
        topic,
        this.ast.inference.signature(node, ABIEncoderVersion.V2),
      ),
      ...keysInsertions,
      `   // keys: pack 31 byte felts into a single 248 bit felt`,
      `   let (keys_len: felt, keys: felt*) = pack_bytes_felt(${BYTES_IN_FELT_PACKING}, ${BIG_ENDIAN}, keys_len, keys);`,
      `   // data arrays`,
      `   let data_len: felt = 0;`,
      `   let (data: felt*) = alloc();`,
      ...dataInsertions,
      `   // data: pack 31 bytes felts into a single 248 bits felt`,
      `   let (data_len: felt, data: felt*) = pack_bytes_felt(${BYTES_IN_FELT_PACKING}, ${BIG_ENDIAN}, data_len, data);`,
      `   emit_event(keys_len, keys, data_len, data);`,
      `   return ();`,
      `}`,
    ].join('\n');

    this.requireImport('starkware.starknet.common.syscalls', 'emit_event');
    this.requireImport('starkware.cairo.common.alloc', 'alloc');
    this.requireImport('warplib.keccak', 'pack_bytes_felt');
    this.requireImport('starkware.cairo.common.cairo_builtins', 'BitwiseBuiltin');

    this.generatedFunctions.set(key, { name: `${this.funcName}${key}`, code: code });
    return `${this.funcName}${key}`;
  }

  private generateAnonymizeCode(isAnonymous: boolean, topic: string, eventSig: string): string {
    this.requireImport('starkware.cairo.common.uint256', 'Uint256');
    this.requireImport(`warplib.maths.utils`, 'felt_to_uint256');
    this.requireImport('warplib.dynamic_arrays_util', 'fixed_bytes256_to_felt_dynamic_array_spl');
    if (isAnonymous) {
      return [`// Event is anonymous, topic won't be added to keys`].join('\n');
    }
    return [
      `    let (topic256: Uint256) = felt_to_uint256(${topic});// keccak of event signature: ${eventSig}`,
      `    let (keys_len: felt) = fixed_bytes256_to_felt_dynamic_array_spl(keys_len, keys, 0, topic256);`,
    ].join('\n');
  }

  private generateSimpleEncodingCode(type: TypeNode, arrayName: string, argName: string): string {
    const abiFunc = this.abiEncode.getOrCreate([type]);

    this.requireImport('warplib.memory', 'wm_to_felt_array');
    this.requireImport('warplib.keccak', 'felt_array_concat');

    return [
      `   let (mem_encode: felt) = ${abiFunc}(${argName});`,
      `   let (encode_bytes_len: felt, encode_bytes: felt*) = wm_to_felt_array(mem_encode);`,
      `   let (${arrayName}_len: felt) = felt_array_concat(encode_bytes_len, 0, encode_bytes, ${arrayName}_len, ${arrayName});`,
    ].join('\n');
  }

  private generateComplexEncodingCode(type: TypeNode, arrayName: string, argName: string): string {
    const abiFunc = this.indexEncode.getOrCreate([type]);

    this.requireImport('starkware.cairo.common.uint256', 'Uint256');
    this.requireImport(`warplib.maths.utils`, 'felt_to_uint256');
    this.requireImport('warplib.keccak', 'warp_keccak_felt');
    this.requireImport('warplib.dynamic_arrays_util', 'fixed_bytes256_to_felt_dynamic_array_spl');

    return [
      `   let (mem_encode: felt) = ${abiFunc}(${argName});`,
      `   let (keccak_hash: felt) = warp_keccak_felt(mem_encode);`,
      `   let (keccak_hash256: Uint256) = felt_to_uint256(keccak_hash);`,
      `   let (${arrayName}_len: felt) = fixed_bytes256_to_felt_dynamic_array_spl(${arrayName}_len, ${arrayName}, 0, keccak_hash256);`,
    ].join('\n');
  }
}<|MERGE_RESOLUTION|>--- conflicted
+++ resolved
@@ -1,10 +1,13 @@
 import {
+  ArrayType,
   DataLocation,
   EmitStatement,
   EventDefinition,
   FunctionCall,
   generalizeType,
+  PointerType,
   SourceUnit,
+  TupleType,
   TypeNode,
 } from 'solc-typed-ast';
 import {
@@ -22,6 +25,7 @@
 } from '../export';
 import { StringIndexedFuncGen } from './base';
 import { ABIEncoderVersion } from 'solc-typed-ast/dist/types/abi';
+import createKeccakHash from 'keccak';
 
 export const MASK_250 = BigInt('0x3ffffffffffffffffffffffffffffffffffffffffffffffffffffffffffffff');
 export const BYTES_IN_FELT_PACKING = 31;
@@ -29,6 +33,14 @@
 
 const IMPLICITS =
   '{syscall_ptr: felt*, bitwise_ptr : BitwiseBuiltin*, range_check_ptr : felt, warp_memory : DictAccess*, keccak_ptr: felt*}';
+
+function signatureHash(funcSignature: string): string {
+  const funcSignatureHash = createKeccakHash('keccak256').update(funcSignature).digest('hex');
+
+  return `0x${(
+    BigInt(`0x${createKeccakHash('keccak256').update(funcSignatureHash).digest('hex')}`) & MASK_250
+  ).toString(16)}`;
+}
 
 /**
  * Generates a cairo function that emits an event through a cairo syscall.
@@ -70,7 +82,7 @@
 
   private getOrCreate(node: EventDefinition): string {
     // Add the canonicalSignatureHash so that generated function names don't collide when overloaded
-    const key = `${node.name}_${node.canonicalSignatureHash(ABIEncoderVersion.V2)}`;
+    const key = `${node.name}_${this.ast.inference.signatureHash(node, ABIEncoderVersion.V2)}`;
     const existing = this.generatedFunctions.get(key);
 
     if (existing !== undefined) {
@@ -112,21 +124,9 @@
 
     const cairoParams = params.map((p) => `${p.name} : ${p.type}`).join(', ');
 
-<<<<<<< HEAD
-    const topic: BigInt =
-      BigInt(
-        `0x${keccak('keccak256')
-          .update(this.ast.inference.signature(node, ABIEncoderVersion.V2))
-          .digest('hex')}`,
-      ) & BigInt(MASK_250);
-=======
-    const topic: string = warpEventCanonicalSignaturehash(
-      node.name,
-      node.vParameters.vParameters.map((param) =>
-        param.canonicalSignatureType(ABIEncoderVersion.V2),
-      ),
-    );
->>>>>>> bd2ad06d
+    // TODO: Replace signature hash with solc-typed-ast's version
+    // const topic: string = this.ast.inference.signatureHash(node, ABIEncoderVersion.V2);
+    const topic: string = signatureHash(this.ast.inference.signature(node, ABIEncoderVersion.V2));
 
     const code = [
       `func ${this.funcName}${key}${IMPLICITS}(${cairoParams}){`,
