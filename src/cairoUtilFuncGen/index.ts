--- conflicted
+++ resolved
@@ -15,13 +15,8 @@
 import { DynArrayPopGen } from './storage/dynArrayPop';
 import { DynArrayPushWithArgGen } from './storage/dynArrayPushWithArg';
 import { DynArrayPushWithoutArgGen } from './storage/dynArrayPushWithoutArg';
-<<<<<<< HEAD
-import { CallDataToMemoryGen, DynArrayLoader } from './calldata/calldataToMemory';
-import { ExternalDynArrayStructConstructor } from './memory/externalDynArray/externalDynArrayStructConstructor';
-=======
 import { CallDataToMemoryGen } from './calldata/calldataToMemory';
 import { ExternalDynArrayStructConstructor } from './calldata/externalDynArray/externalDynArrayStructConstructor';
->>>>>>> fa129283
 import { MappingIndexAccessGen } from './storage/mappingIndexAccess';
 import { StorageStaticArrayIndexAccessGen } from './storage/staticArrayIndexAccess';
 import { StorageDeleteGen } from './storage/storageDelete';
@@ -37,10 +32,6 @@
 
 export class CairoUtilFuncGen {
   calldata: {
-<<<<<<< HEAD
-    dynArrayLoader: DynArrayLoader; // DEPRECATED
-=======
->>>>>>> fa129283
     toMemory: CallDataToMemoryGen;
     toStorage: CalldataToStorageGen;
   };
@@ -141,10 +132,6 @@
       },
     };
     this.calldata = {
-<<<<<<< HEAD
-      dynArrayLoader: new DynArrayLoader(ast),
-=======
->>>>>>> fa129283
       toMemory: new CallDataToMemoryGen(ast),
       toStorage: new CalldataToStorageGen(this.implementation.dynArray, storageWrite, ast),
     };
