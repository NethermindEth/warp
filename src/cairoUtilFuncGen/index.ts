--- conflicted
+++ resolved
@@ -25,10 +25,7 @@
 import { StorageReadGen } from './storage/storageRead';
 import { StorageToMemoryGen } from './storage/storageToMemory';
 import { StorageWriteGen } from './storage/storageWrite';
-<<<<<<< HEAD
-=======
 import { MemoryToCallDataGen } from './memory/memoryToCalldata';
->>>>>>> f998e447
 import { MemoryToStorageGen } from './memory/memoryToStorage';
 
 export class CairoUtilFuncGen {
@@ -39,10 +36,7 @@
     read: MemoryReadGen;
     staticArrayIndexAccess: MemoryStaticArrayIndexAccessGen;
     struct: MemoryStructGen;
-<<<<<<< HEAD
-=======
     toCallData: MemoryToCallDataGen;
->>>>>>> f998e447
     toStorage: MemoryToStorageGen;
     write: MemoryWriteGen;
   };
@@ -90,12 +84,8 @@
       read: new MemoryReadGen(ast),
       staticArrayIndexAccess: new MemoryStaticArrayIndexAccessGen(ast),
       struct: new MemoryStructGen(ast),
-<<<<<<< HEAD
-      toStorage: new MemoryToStorageGen(this.implementation.dynArray, ast),
-=======
       toCallData: new MemoryToCallDataGen(ast),
       toStorage: memoryToStorage,
->>>>>>> f998e447
       write: new MemoryWriteGen(ast),
     };
     const storageReadGen = new StorageReadGen(ast);
