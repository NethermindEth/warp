--- conflicted
+++ resolved
@@ -95,18 +95,11 @@
     const memoryRead = new MemoryReadGen(ast, sourceUnit);
     const memoryWrite = new MemoryWriteGen(ast, sourceUnit);
     this.memory = {
-<<<<<<< HEAD
-      arrayLiteral: new MemoryArrayLiteralGen(ast),
-      concat: new MemoryConcat(ast),
-      convert: new MemoryImplicitConversionGen(memoryWrite, memoryRead, ast),
-      dynArrayLength: new MemoryDynArrayLengthGen(ast),
-      memberAccess: new MemoryMemberAccessGen(ast),
-=======
       arrayLiteral: new MemoryArrayLiteralGen(ast, sourceUnit),
+      concat: new MemoryConcat(ast, sourceUnit),
       convert: new MemoryImplicitConversionGen(memoryWrite, memoryRead, ast, sourceUnit),
       dynArrayLength: new MemoryDynArrayLengthGen(ast, sourceUnit),
       memberAccess: new MemoryMemberAccessGen(ast, sourceUnit),
->>>>>>> c949441e
       read: memoryRead,
       staticArrayIndexAccess: new MemoryStaticArrayIndexAccessGen(ast, sourceUnit),
       struct: new MemoryStructGen(ast, sourceUnit),
