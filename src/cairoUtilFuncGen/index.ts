--- conflicted
+++ resolved
@@ -25,11 +25,8 @@
 import { StorageReadGen } from './storage/storageRead';
 import { StorageToMemoryGen } from './storage/storageToMemory';
 import { StorageWriteGen } from './storage/storageWrite';
-<<<<<<< HEAD
 import { MemoryToCallDataGen } from './memory/memoryToCalldata';
-=======
 import { MemoryToStorageGen } from './memory/memoryToStorage';
->>>>>>> 47b4dceb
 
 export class CairoUtilFuncGen {
   memory: {
@@ -39,11 +36,8 @@
     read: MemoryReadGen;
     staticArrayIndexAccess: MemoryStaticArrayIndexAccessGen;
     struct: MemoryStructGen;
-<<<<<<< HEAD
     toCallData: MemoryToCallDataGen;
-=======
     toStorage: MemoryToStorageGen;
->>>>>>> 47b4dceb
     write: MemoryWriteGen;
   };
   storage: {
@@ -86,11 +80,8 @@
       read: new MemoryReadGen(ast),
       staticArrayIndexAccess: new MemoryStaticArrayIndexAccessGen(ast),
       struct: new MemoryStructGen(ast),
-<<<<<<< HEAD
       toCallData: new MemoryToCallDataGen(ast),
-=======
       toStorage: new MemoryToStorageGen(this.implementation.dynArray, ast),
->>>>>>> 47b4dceb
       write: new MemoryWriteGen(ast),
     };
     const storageReadGen = new StorageReadGen(ast);
