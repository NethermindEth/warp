--- conflicted
+++ resolved
@@ -153,18 +153,8 @@
         ast,
         sourceUnit,
       ),
-<<<<<<< HEAD
-      toMemory: new StorageToMemoryGen(
-        this.implementation.dynArray,
-        storageReadGen,
-        ast,
-        sourceUnit,
-      ),
-      toStorage: new StorageToStorageGen(this.implementation.dynArray, ast, sourceUnit),
-=======
       toMemory: new StorageToMemoryGen(this.implementation.dynArray, ast, sourceUnit),
       toStorage: storageToStorage,
->>>>>>> 6a0c9c6d
       write: storageWrite,
     };
     this.externalFunctions = {
