--- conflicted
+++ resolved
@@ -66,15 +66,11 @@
       .serialiseMembers('value')
       .map((name, index) => {
         if (cairoTypeToWrite.fullStringRepresentation === CairoUint256.fullStringRepresentation) {
-<<<<<<< HEAD
-          name = `u128_to_felt(${name})`;
+          name = `u128_to_felt252(${name})`;
           fnsToImport.push(U128_TO_FELT);
         } else if (cairoTypeToWrite instanceof CairoUint) {
-          name = `${cairoTypeString}_to_felt(${name})`;
+          name = `${cairoTypeString}_to_felt252(${name})`;
           fnsToImport.push(toFeltfromuXImport(cairoTypeToWrite));
-=======
-          name = `u128_to_felt252(${name})`;
->>>>>>> 383f05ca
         }
         return `  ${write(add('loc', index), name)}`;
       })
