import endent from 'endent';
<<<<<<< HEAD
import {
  Expression,
  FunctionCall,
  TypeNode,
  DataLocation,
  PointerType,
  FunctionDefinition,
} from 'solc-typed-ast';
import {
  CairoBool,
  CairoType,
=======
import { Expression, FunctionCall, TypeNode, DataLocation, PointerType } from 'solc-typed-ast';
import {
  CairoType,
  CairoUint,
>>>>>>> d0c89a13
  CairoUint256,
  TypeConversionContext,
} from '../../utils/cairoTypeSystem';
import { cloneASTNode } from '../../utils/cloning';
import { createCairoGeneratedFunction, createCallToFunction } from '../../utils/functionGeneration';
import { BOOL_INTO_FELT252, U128_TO_FELT } from '../../utils/importPaths';
import { safeGetNodeType } from '../../utils/nodeTypeProcessing';
import { typeNameFromTypeNode } from '../../utils/utils';
import { add, GeneratedFunctionInfo, StringIndexedFuncGen } from '../base';
import { toFeltfromuXImport } from '../utils/uNselector';

export class StorageWriteGen extends StringIndexedFuncGen {
  public gen(storageLocation: Expression, writeValue: Expression): FunctionCall {
    const typeToWrite = safeGetNodeType(storageLocation, this.ast.inference);
    const funcDef = this.getOrCreateFuncDef(typeToWrite);
    return createCallToFunction(funcDef, [storageLocation, writeValue], this.ast);
  }

  public getOrCreateFuncDef(typeToWrite: TypeNode) {
    const key = typeToWrite.pp();
    const value = this.generatedFunctionsDef.get(key);
    if (value !== undefined) {
      return value;
    }

    const funcInfo = this.getOrCreate(typeToWrite);
    const argTypeName = typeNameFromTypeNode(typeToWrite, this.ast);
    const funcDef = createCairoGeneratedFunction(
      funcInfo,
      [
        ['loc', argTypeName, DataLocation.Storage],
        [
          'value',
          cloneASTNode(argTypeName, this.ast),
          typeToWrite instanceof PointerType ? DataLocation.Storage : DataLocation.Default,
        ],
      ],
      [
        [
          'res',
          cloneASTNode(argTypeName, this.ast),
          typeToWrite instanceof PointerType ? DataLocation.Storage : DataLocation.Default,
        ],
      ],
      this.ast,
      this.sourceUnit,
    );
    this.generatedFunctionsDef.set(key, funcDef);
    return funcDef;
  }

  private getOrCreate(typeToWrite: TypeNode): GeneratedFunctionInfo {
    const functionsCalled: FunctionDefinition[] = [];
    const cairoTypeToWrite = CairoType.fromSol(
      typeToWrite,
      this.ast,
      TypeConversionContext.StorageAllocation,
    );
    const cairoTypeString = cairoTypeToWrite.toString();
    const fnsToImport: [string[], string][] = [];
    const writeCode = cairoTypeToWrite
      .serialiseMembers('value')
      .map((name, index) => {
        if (cairoTypeToWrite instanceof CairoBool) {
          functionsCalled.push(this.requireImport(...BOOL_INTO_FELT252));
          return endent`
            let intEncoded${index} = BoolIntoFelt252::into(${name});
            ${write(add('loc', index), `intEncoded${index}`)}
          `;
        }
        if (cairoTypeToWrite.fullStringRepresentation === CairoUint256.fullStringRepresentation) {
          functionsCalled.push(this.requireImport(...U128_TO_FELT));
          name = `u128_to_felt252(${name})`;
          fnsToImport.push(U128_TO_FELT);
        } else if (cairoTypeToWrite instanceof CairoUint) {
          name = `${cairoTypeString}_to_felt252(${name})`;
          fnsToImport.push(toFeltfromuXImport(cairoTypeToWrite));
        }
        return `  ${write(add('loc', index), name)}`;
      })
      .join('\n');

    const funcName = `WS${this.generatedFunctionsDef.size}_WRITE_${cairoTypeToWrite.typeName}`;
    const funcInfo: GeneratedFunctionInfo = {
      name: funcName,
      code: endent`
        fn ${funcName}(loc: felt252, value: ${cairoTypeString}) -> ${cairoTypeString}{
          ${writeCode}
          return value;
        }
      `,
<<<<<<< HEAD
      functionsCalled: functionsCalled,
=======
      functionsCalled: [...fnsToImport.map((imp) => this.requireImport(...imp))],
>>>>>>> d0c89a13
    };
    return funcInfo;
  }
}

function write(offset: string, value: string): string {
  return `WARP_STORAGE::write(${offset}, ${value});`;
}<|MERGE_RESOLUTION|>--- conflicted
+++ resolved
@@ -1,5 +1,4 @@
 import endent from 'endent';
-<<<<<<< HEAD
 import {
   Expression,
   FunctionCall,
@@ -11,12 +10,7 @@
 import {
   CairoBool,
   CairoType,
-=======
-import { Expression, FunctionCall, TypeNode, DataLocation, PointerType } from 'solc-typed-ast';
-import {
-  CairoType,
   CairoUint,
->>>>>>> d0c89a13
   CairoUint256,
   TypeConversionContext,
 } from '../../utils/cairoTypeSystem';
@@ -108,11 +102,7 @@
           return value;
         }
       `,
-<<<<<<< HEAD
-      functionsCalled: functionsCalled,
-=======
       functionsCalled: [...fnsToImport.map((imp) => this.requireImport(...imp))],
->>>>>>> d0c89a13
     };
     return funcInfo;
   }
