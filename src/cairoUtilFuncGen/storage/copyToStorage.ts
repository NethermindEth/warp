import assert from 'assert';
import {
  ArrayType,
  ASTNode,
  DataLocation,
  Expression,
  FunctionStateMutability,
  generalizeType,
  getNodeType,
  StructDefinition,
  TypeNode,
  UserDefinedType,
} from 'solc-typed-ast';
import { AST } from '../../ast/ast';
import { printTypeNode } from '../../utils/astPrinter';
import { CairoType, TypeConversionContext, WarpLocation } from '../../utils/cairoTypeSystem';
import { NotSupportedYetError } from '../../utils/errors';
import { createCairoFunctionStub, createCallToFunction } from '../../utils/functionGeneration';
import { mapRange, narrowBigIntSafe, typeNameFromTypeNode } from '../../utils/utils';
import { uint256 } from '../../warplib/utils';
import { add, CairoFunction, StringIndexedFuncGen } from '../base';
import { DynArrayGen } from './dynArray';

/*
  Generates functions to copy data from WARP_STORAGE to WARP_STORAGE
  The main point of care here is to copy dynamic arrays. Mappings and types containing them
  cannot be copied from storage to storage, and all types other than dynamic arrays can be
  copied by caring only about their width
*/

export class StorageToStorageGen extends StringIndexedFuncGen {
  constructor(private dynArrayGen: DynArrayGen, ast: AST) {
    super(ast);
  }
  gen(to: Expression, from: Expression, nodeInSourceUnit?: ASTNode): Expression {
    const toType = generalizeType(getNodeType(to, this.ast.compilerVersion))[0];
    const fromType = generalizeType(getNodeType(from, this.ast.compilerVersion))[0];

    const name = this.getOrCreate(toType, fromType);
    const functionStub = createCairoFunctionStub(
      name,
      [
        ['toLoc', typeNameFromTypeNode(toType, this.ast), DataLocation.Storage],
        ['fromLoc', typeNameFromTypeNode(fromType, this.ast), DataLocation.Storage],
      ],
      [['retLoc', typeNameFromTypeNode(toType, this.ast), DataLocation.Storage]],
      ['syscall_ptr', 'pedersen_ptr', 'range_check_ptr'],
      this.ast,
      nodeInSourceUnit ?? to,
      FunctionStateMutability.View,
    );
    return createCallToFunction(functionStub, [to, from], this.ast);
  }

<<<<<<< HEAD
  getOrCreate(fromType: TypeNode, toType: TypeNode): string {
=======
  private getOrCreate(toType: TypeNode, fromType: TypeNode): string {
>>>>>>> 21ca3a5d
    const key = `${fromType.pp()}->${toType.pp()}`;
    const existing = this.generatedFunctions.get(key);
    if (existing !== undefined) {
      return existing.name;
    }

    const funcName = `ws_copy${this.generatedFunctions.size}`;

    // Set an empty entry so recursive function generation doesn't clash
    this.generatedFunctions.set(key, { name: funcName, code: '' });

    let cairoFunction: CairoFunction;
    if (toType instanceof UserDefinedType && toType.definition instanceof StructDefinition) {
      assert(fromType.pp() === toType.pp());
      cairoFunction = this.createStructCopyFunction(funcName, toType);
    } else if (toType instanceof ArrayType) {
      assert(fromType instanceof ArrayType);
      if (toType.size === undefined) {
        if (fromType.size === undefined) {
          cairoFunction = this.createDynamicArrayCopyFunction(funcName, toType, fromType);
        } else {
          cairoFunction = this.createStaticToDynamicArrayCopyFunction(funcName, toType, fromType);
        }
      } else {
        cairoFunction = this.createStaticArrayCopyFunction(funcName, toType, fromType);
      }
    } else {
      cairoFunction = this.createValueTypeCopyFunction(funcName, toType);
    }
    this.generatedFunctions.set(key, cairoFunction);
    return cairoFunction.name;
  }

  private createStructCopyFunction(funcName: string, type: UserDefinedType): CairoFunction {
    const def = type.definition;
    assert(def instanceof StructDefinition);
    const members = def.vMembers.map((decl) => getNodeType(decl, this.ast.compilerVersion));

    let offset = 0;
    return {
      name: funcName,
      code: [
        `func ${funcName}${implicits}(toLoc: felt, fromLoc: felt) -> (retLoc: felt):`,
        `    alloc_locals`,
        ...members.map((memberType): string => {
          const width = CairoType.fromSol(
            memberType,
            this.ast,
            TypeConversionContext.StorageAllocation,
          ).width;
          let code: string;
          if (
            memberType instanceof ArrayType ||
            (memberType instanceof UserDefinedType &&
              memberType.definition instanceof StructDefinition)
          ) {
            const memberCopyFunc = this.getOrCreate(memberType, memberType);
            code = `${memberCopyFunc}(${add('toLoc', offset)}, ${add('fromLoc', offset)})`;
          } else {
            code = mapRange(width, (index) => copyAtOffset(index + offset)).join('\n');
          }
          offset += width;
          return code;
        }),
        `    return (toLoc)`,
        `end`,
      ].join('\n'),
    };
  }

  private createStaticArrayCopyFunction(
    funcName: string,
    toType: ArrayType,
    fromType: ArrayType,
  ): CairoFunction {
    assert(
      toType.size !== undefined,
      `Attempted to copy to storage dynamic array as static array in ${printTypeNode(
        fromType,
      )}->${printTypeNode(toType)}`,
    );
    assert(
      fromType.size !== undefined,
      `Attempted to copy from storage dynamic array as static array in ${printTypeNode(
        fromType,
      )}->${printTypeNode(toType)}`,
    );

    if (fromType.size !== toType.size) {
      throw new NotSupportedYetError(
        `Copying static arrays of mismatched size not implemented yet`,
      );
    }

    const elementCopyFunc = this.getOrCreate(toType.elementT, fromType.elementT);

    const toElemType = CairoType.fromSol(
      toType.elementT,
      this.ast,
      TypeConversionContext.StorageAllocation,
    );
    const fromElemType = CairoType.fromSol(
      fromType.elementT,
      this.ast,
      TypeConversionContext.StorageAllocation,
    );
    const copyCode = createElementCopy(toElemType, fromElemType, elementCopyFunc);

    return {
      name: funcName,
      code: [
        `func ${funcName}_elem${implicits}(toLoc: felt, fromLoc: felt, index: felt) -> ():`,
        `    if index == ${narrowBigIntSafe(toType.size)}:`,
        `        return ()`,
        `    end`,
        `    ${copyCode('toLoc', 'fromLoc')}`,
        `    return ${funcName}_elem(toLoc + ${toElemType.width}, fromLoc + ${fromElemType.width}, index + 1)`,
        `end`,
        `func ${funcName}${implicits}(toLoc: felt, fromLoc: felt) -> (retLoc: felt):`,
        `    ${funcName}_elem(toLoc, fromLoc, 0)`,
        `    return (toLoc)`,
        `end`,
      ].join('\n'),
    };
  }

  private createDynamicArrayCopyFunction(
    funcName: string,
    toType: ArrayType,
    fromType: ArrayType,
  ): CairoFunction {
    assert(toType.size === undefined, 'Attempted to copy to storage static array as dynamic array');
    assert(
      fromType.size === undefined,
      'Attempted to copy from storage static array as dynamic array',
    );

    this.requireImport('starkware.cairo.common.uint256', 'Uint256');
    this.requireImport('starkware.cairo.common.uint256', 'uint256_sub');

    const elementCopyFunc = this.getOrCreate(toType.elementT, fromType.elementT);
    const fromElementCairoType = CairoType.fromSol(
      fromType.elementT,
      this.ast,
      TypeConversionContext.StorageAllocation,
    );
    const toElementCairoType = CairoType.fromSol(
      fromType.elementT,
      this.ast,
      TypeConversionContext.StorageAllocation,
    );
    const [fromElementMapping, fromLengthMapping] = this.dynArrayGen.gen(fromElementCairoType);
    const [toElementMapping, toLengthMapping] = this.dynArrayGen.gen(fromElementCairoType);

    const copyCode = createElementCopy(toElementCairoType, fromElementCairoType, elementCopyFunc);

    return {
      name: funcName,
      code: [
        `func ${funcName}_elem${implicits}(toLoc: felt, fromLoc: felt, length: Uint256) -> ():`,
        `    alloc_locals`,
        `    if length.low == 0:`,
        `        if length.high == 0:`,
        `            return ()`,
        `        end`,
        `    end`,
        `    let (index) = uint256_sub(length, Uint256(1,0))`,
        `    let (fromElem) = ${fromElementMapping}.read(fromLoc, index)`,
        `    let (toElem) = ${toElementMapping}.read(toLoc, index)`,
        `    if toElem == 0:`,
        `        let (used) = WARP_USED_STORAGE.read()`,
        `        WARP_USED_STORAGE.write(used + ${toElementCairoType.width})`,
        `        ${toElementMapping}.write(toLoc, index, used)`,
        `        ${copyCode('used', 'fromElem')}`,
        `        return ${funcName}_elem(toLoc, fromLoc, index)`,
        `    else:`,
        `        ${elementCopyFunc}(toElem, fromElem)`,
        `        ${copyCode('toElem', 'fromElem')}`,
        `        return ${funcName}_elem(toLoc, fromLoc, index)`,
        `    end`,
        `end`,
        `func ${funcName}${implicits}(toLoc: felt, fromLoc: felt) -> (retLoc: felt):`,
        `    alloc_locals`,
        `    let (fromLength) = ${fromLengthMapping}.read(fromLoc)`,
        `    ${toLengthMapping}.write(toLoc, fromLength)`,
        `    ${funcName}_elem(toLoc, fromLoc, fromLength)`,
        `    return (toLoc)`,
        `end`,
      ].join('\n'),
    };
  }

  private createStaticToDynamicArrayCopyFunction(
    funcName: string,
    toType: ArrayType,
    fromType: ArrayType,
  ): CairoFunction {
    assert(fromType.size !== undefined);
    assert(toType.size === undefined);

    this.requireImport('starkware.cairo.common.uint256', 'Uint256');
    this.requireImport('starkware.cairo.common.uint256', 'uint256_add');

    const elementCopyFunc = this.getOrCreate(toType.elementT, fromType.elementT);
    const fromElementCairoType = CairoType.fromSol(
      fromType.elementT,
      this.ast,
      TypeConversionContext.StorageAllocation,
    );
    const toElementCairoType = CairoType.fromSol(
      toType.elementT,
      this.ast,
      TypeConversionContext.StorageAllocation,
    );
    const [toElementMapping, toLengthMapping] = this.dynArrayGen.gen(toElementCairoType);
    const copyCode = createElementCopy(toElementCairoType, fromElementCairoType, elementCopyFunc);

    return {
      name: funcName,
      code: [
        `func ${funcName}_elem${implicits}(toLoc: felt, fromElem: felt, length: Uint256, index: Uint256) -> ():`,
        `    alloc_locals`,
        `    if length.low == index.low:`,
        `        if length.high == index.high:`,
        `            return ()`,
        `        end`,
        `    end`,
        `    let (toElem) = ${toElementMapping}.read(toLoc, index)`,
        `    let (nextIndex, carry) = uint256_add(index, Uint256(1,0))`,
        `    assert carry = 0`,
        `    if toElem == 0:`,
        `        let (used) = WARP_USED_STORAGE.read()`,
        `        WARP_USED_STORAGE.write(used + ${toElementCairoType.width})`,
        `        ${toElementMapping}.write(toLoc, index, used)`,
        `        ${copyCode('used', 'fromElem')}`,
        `        return ${funcName}_elem(toLoc, fromElem + ${fromElementCairoType.width}, length, nextIndex)`,
        `    else:`,
        `        ${copyCode('toElem', 'fromElem')}`,
        `        return ${funcName}_elem(toLoc, fromElem + ${fromElementCairoType.width}, length, nextIndex)`,
        `    end`,
        `end`,
        `func ${funcName}${implicits}(toLoc: felt, fromLoc: felt) -> (retLoc: felt):`,
        `    alloc_locals`,
        `    let fromLength = ${uint256(narrowBigIntSafe(fromType.size))}`,
        `    ${toLengthMapping}.write(toLoc, fromLength)`,
        `    ${funcName}_elem(toLoc, fromLoc, fromLength, Uint256(0,0))`,
        `    return (toLoc)`,
        `end`,
      ].join('\n'),
    };
  }

  private createValueTypeCopyFunction(funcName: string, type: TypeNode): CairoFunction {
    const width = CairoType.fromSol(type, this.ast, TypeConversionContext.StorageAllocation).width;

    return {
      name: funcName,
      code: [
        `func ${funcName}${implicits}(toLoc : felt, fromLoc : felt) -> (retLoc : felt):`,
        `    alloc_locals`,
        ...mapRange(width, copyAtOffset),
        `    return (toLoc)`,
        `end`,
      ].join('\n'),
    };
  }
}

const implicits = '{syscall_ptr : felt*, pedersen_ptr : HashBuiltin*, range_check_ptr : felt}';

function copyAtOffset(n: number): string {
  return [
    `let (copy) = WARP_STORAGE.read(${add('fromLoc', n)})`,
    `WARP_STORAGE.write(${add('toLoc', n)}, copy)`,
  ].join('\n');
}

function createElementCopy(
  toElementCairoType: CairoType,
  fromElementCairoType: CairoType,
  elementCopyFunc: string,
): (to: string, from: string) => string {
  if (fromElementCairoType instanceof WarpLocation) {
    if (toElementCairoType instanceof WarpLocation) {
      return (to: string, from: string): string =>
        [
          `let (fromElemId) = readId(${from})`,
          `let (toElemId) = readId(${to})`,
          `${elementCopyFunc}(toElemId, fromElemId)`,
        ].join('\n');
    } else {
      return (to: string, from: string): string =>
        [`let (fromElemId) = readId(${from})`, `${elementCopyFunc}(${to}, fromElemId)`].join('\n');
    }
  } else {
    if (toElementCairoType instanceof WarpLocation) {
      return (to: string, from: string): string =>
        [`let (toElemId) = readId(${to})`, `${elementCopyFunc}(toElemId, ${from})`].join('\n');
    } else {
      return (to: string, from: string): string =>
        [`${elementCopyFunc}(${to}, ${from})`].join('\n');
    }
  }
}<|MERGE_RESOLUTION|>--- conflicted
+++ resolved
@@ -52,11 +52,7 @@
     return createCallToFunction(functionStub, [to, from], this.ast);
   }
 
-<<<<<<< HEAD
-  getOrCreate(fromType: TypeNode, toType: TypeNode): string {
-=======
-  private getOrCreate(toType: TypeNode, fromType: TypeNode): string {
->>>>>>> 21ca3a5d
+  getOrCreate(toType: TypeNode, fromType: TypeNode): string {
     const key = `${fromType.pp()}->${toType.pp()}`;
     const existing = this.generatedFunctions.get(key);
     if (existing !== undefined) {
