--- conflicted
+++ resolved
@@ -234,23 +234,6 @@
     const length = narrowBigIntSafe(type.size);
     const nextLoc = add('loc', elementTWidth);
 
-<<<<<<< HEAD
-    const deleteFunc = [
-      `func ${funcName}_elem${IMPLICITS}(loc : felt, index : felt){`,
-      `     alloc_locals;`,
-      `     if (index == ${length}){`,
-      `        return ();`,
-      `     }`,
-      `     let next_index = index + 1;`,
-      ...deleteCode,
-      `     return ${funcName}_elem(${nextLoc}, next_index);`,
-      `}`,
-      `func ${funcName}${IMPLICITS}(loc : felt){`,
-      `   alloc_locals;`,
-      `   return ${funcName}_elem(loc, 0);`,
-      `}`,
-    ].join('\n');
-=======
     const deleteFunc = endent`
       func ${funcName}_elem(loc : felt, index : felt){
         alloc_locals;
@@ -266,7 +249,6 @@
         return ${funcName}_elem(loc, 0);
       }
     `;
->>>>>>> 74c99be2
 
     const importedFuncs = [
       this.requireImport(...UINT256_EQ),
