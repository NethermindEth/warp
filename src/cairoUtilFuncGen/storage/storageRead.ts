import endent from 'endent';
import {
  Expression,
  FunctionCall,
  DataLocation,
  FunctionStateMutability,
  TypeNode,
  TypeName,
  FunctionDefinition,
} from 'solc-typed-ast';
import { typeNameFromTypeNode } from '../../export';
import {
  CairoContractAddress,
  CairoType,
  TypeConversionContext,
} from '../../utils/cairoTypeSystem';
import { cloneASTNode } from '../../utils/cloning';
import { createCairoGeneratedFunction, createCallToFunction } from '../../utils/functionGeneration';
import { safeGetNodeType } from '../../utils/nodeTypeProcessing';
import { add, GeneratedFunctionInfo, locationIfComplexType, StringIndexedFuncGen } from '../base';
import { serialiseReads } from '../serialisation';
import { createImport } from '../../utils/importFuncGenerator';
import {
  CONTRACT_ADDRESS,
  CONTRACT_ADDRESS_FROM_FELT,
  OPTION_TRAIT,
} from '../../utils/importPaths';

export class StorageReadGen extends StringIndexedFuncGen {
  // TODO: is typename safe to remove?
  public gen(storageLocation: Expression, typeName?: TypeName): FunctionCall {
    const valueType = safeGetNodeType(storageLocation, this.ast.inference);

    const funcDef = this.getOrCreateFuncDef(valueType, typeName);

    return createCallToFunction(funcDef, [storageLocation], this.ast);
  }

  public getOrCreateFuncDef(valueType: TypeNode, typeName?: TypeName) {
    typeName = typeName ?? typeNameFromTypeNode(valueType, this.ast);
    const resultCairoType = CairoType.fromSol(
      valueType,
      this.ast,
      TypeConversionContext.StorageAllocation,
    );

    const key = resultCairoType.fullStringRepresentation + typeName.typeString;
    const existing = this.generatedFunctionsDef.get(key);
    if (existing !== undefined) {
      return existing;
    }

    const funcInfo = this.getOrCreate(resultCairoType);
    const funcDef = createCairoGeneratedFunction(
      funcInfo,
      [['loc', cloneASTNode(typeName, this.ast), DataLocation.Storage]],
      [
        [
          'val',
          cloneASTNode(typeName, this.ast),
          locationIfComplexType(valueType, DataLocation.Storage),
        ],
      ],
      this.ast,
      this.sourceUnit,
      { mutability: FunctionStateMutability.View },
    );
    this.generatedFunctionsDef.set(key, funcDef);
    return funcDef;
  }

  private getOrCreate(typeToRead: CairoType): GeneratedFunctionInfo {
    const functionsCalled: FunctionDefinition[] = [];
<<<<<<< HEAD

    // register require imports
    if (typeToRead instanceof CairoContractAddress) {
      createImport(...OPTION_TRAIT, this.sourceUnit, this.ast, [], [], {
        isTrait: true,
      });
      createImport(...CONTRACT_ADDRESS, this.sourceUnit, this.ast);
      functionsCalled.push(createImport(...CONTRACT_ADDRESS_FROM_FELT, this.sourceUnit, this.ast));
    }

    const funcName = `WS${this.generatedFunctionsDef.size}_READ_${typeToRead.typeName}`;
    const resultCairoType = typeToRead.toString();
    const [reads, pack] = serialiseReads(typeToRead, readFelt, readId, readAddress, uNread);
=======
    const funcName = `WS${this.generatedFunctionsDef.size}_READ_${typeToRead.typeName}`;
    const resultCairoType = typeToRead.toString();

    const [reads, pack, requiredImports] = serialiseReads(typeToRead, readFelt, readId);

    requiredImports.map((i) => {
      const funcDef = this.requireImport(...i);
      if (!functionsCalled.includes(funcDef)) functionsCalled.push(funcDef);
    });

>>>>>>> 2a911fa0
    const funcInfo: GeneratedFunctionInfo = {
      name: funcName,
      code: endent`
        fn ${funcName}(loc: felt252) -> ${resultCairoType}{
          ${reads.map((s) => `  ${s}`).join('\n')}
          ${pack}
        }
      `,
      functionsCalled: functionsCalled,
    };
    return funcInfo;
  }
}

function readFelt(offset: number): string {
  return `let read${offset} = WARP_STORAGE::read(${add('loc', offset)});`;
}

function readAddress(offset: number): string {
  return `let read${offset} =  starknet::contract_address_try_from_felt252(WARP_STORAGE::read(${add(
    'loc',
    offset,
  )})).unwrap();`;
}

function readId(offset: number): string {
  return `let read${offset} = readId(${add('loc', offset)});`;
}

function uNread(offset: number, nBits: number) {
  return `let read${offset} = core::integer::u${nBits}_from_felt252(WARP_STORAGE::read(${add(
    'loc',
    offset,
  )}));`;
}<|MERGE_RESOLUTION|>--- conflicted
+++ resolved
@@ -9,22 +9,12 @@
   FunctionDefinition,
 } from 'solc-typed-ast';
 import { typeNameFromTypeNode } from '../../export';
-import {
-  CairoContractAddress,
-  CairoType,
-  TypeConversionContext,
-} from '../../utils/cairoTypeSystem';
+import { CairoType, TypeConversionContext } from '../../utils/cairoTypeSystem';
 import { cloneASTNode } from '../../utils/cloning';
 import { createCairoGeneratedFunction, createCallToFunction } from '../../utils/functionGeneration';
 import { safeGetNodeType } from '../../utils/nodeTypeProcessing';
 import { add, GeneratedFunctionInfo, locationIfComplexType, StringIndexedFuncGen } from '../base';
 import { serialiseReads } from '../serialisation';
-import { createImport } from '../../utils/importFuncGenerator';
-import {
-  CONTRACT_ADDRESS,
-  CONTRACT_ADDRESS_FROM_FELT,
-  OPTION_TRAIT,
-} from '../../utils/importPaths';
 
 export class StorageReadGen extends StringIndexedFuncGen {
   // TODO: is typename safe to remove?
@@ -71,32 +61,16 @@
 
   private getOrCreate(typeToRead: CairoType): GeneratedFunctionInfo {
     const functionsCalled: FunctionDefinition[] = [];
-<<<<<<< HEAD
-
-    // register require imports
-    if (typeToRead instanceof CairoContractAddress) {
-      createImport(...OPTION_TRAIT, this.sourceUnit, this.ast, [], [], {
-        isTrait: true,
-      });
-      createImport(...CONTRACT_ADDRESS, this.sourceUnit, this.ast);
-      functionsCalled.push(createImport(...CONTRACT_ADDRESS_FROM_FELT, this.sourceUnit, this.ast));
-    }
-
-    const funcName = `WS${this.generatedFunctionsDef.size}_READ_${typeToRead.typeName}`;
-    const resultCairoType = typeToRead.toString();
-    const [reads, pack] = serialiseReads(typeToRead, readFelt, readId, readAddress, uNread);
-=======
+    this.requireImport;
     const funcName = `WS${this.generatedFunctionsDef.size}_READ_${typeToRead.typeName}`;
     const resultCairoType = typeToRead.toString();
 
     const [reads, pack, requiredImports] = serialiseReads(typeToRead, readFelt, readId);
 
     requiredImports.map((i) => {
-      const funcDef = this.requireImport(...i);
-      if (!functionsCalled.includes(funcDef)) functionsCalled.push(funcDef);
+      functionsCalled.push(this.requireImport(...i.import, [], [], { isTrait: i.isTrait }));
     });
 
->>>>>>> 2a911fa0
     const funcInfo: GeneratedFunctionInfo = {
       name: funcName,
       code: endent`
@@ -115,20 +89,6 @@
   return `let read${offset} = WARP_STORAGE::read(${add('loc', offset)});`;
 }
 
-function readAddress(offset: number): string {
-  return `let read${offset} =  starknet::contract_address_try_from_felt252(WARP_STORAGE::read(${add(
-    'loc',
-    offset,
-  )})).unwrap();`;
-}
-
 function readId(offset: number): string {
   return `let read${offset} = readId(${add('loc', offset)});`;
-}
-
-function uNread(offset: number, nBits: number) {
-  return `let read${offset} = core::integer::u${nBits}_from_felt252(WARP_STORAGE::read(${add(
-    'loc',
-    offset,
-  )}));`;
 }