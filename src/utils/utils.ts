--- conflicted
+++ resolved
@@ -1,9 +1,11 @@
+import assert from 'assert';
 import {
   AddressType,
   ArrayType,
   ArrayTypeName,
   BoolType,
   CompileFailedError,
+  DataLocation,
   ElementaryTypeName,
   EtherUnit,
   Expression,
@@ -19,6 +21,7 @@
   MappingType,
   Mutability,
   PointerType,
+  StateVariableVisibility,
   StringType,
   StructDefinition,
   TimeUnit,
@@ -319,7 +322,6 @@
   return [FunctionKind.Constructor, FunctionKind.Fallback, FunctionKind.Receive].includes(
     node.kind,
   );
-<<<<<<< HEAD
 }
 
 export function splitDarray(
@@ -359,6 +361,4 @@
 
 export function isValueType(type: TypeNode): boolean {
   return !isReferenceType(type);
-=======
->>>>>>> 7edd46bc
 }