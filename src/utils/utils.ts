--- conflicted
+++ resolved
@@ -81,7 +81,6 @@
   return [div, rem];
 }
 
-<<<<<<< HEAD
 const cairoPrimitiveIntTypes = [
   'u8',
   'u16',
@@ -122,7 +121,11 @@
   return cairoPrimitiveIntTypes.includes(x as CairoPrimitiveIntType);
 };
 
-export function primitiveTypeToCairo(typeString: string): CairoPrimitiveIntType | 'felt' {
+export function primitiveTypeToCairo(
+  typeString: string,
+): CairoPrimitiveIntType | 'felt' | 'ContractAddress' {
+  if (typeString === 'address' || typeString === 'address payable') return 'ContractAddress';
+
   if (typeString === 'uint' || typeString === 'int') return 'u256';
 
   if (typeString === 'fixed' || typeString === 'ufixed') {
@@ -140,23 +143,6 @@
       throw new NotSupportedYetError('uint types larger than 256 bits not supported');
     }
     return `u${bits}` as CairoPrimitiveIntType;
-=======
-export function primitiveTypeToCairo(typeString: string): 'Uint256' | 'felt' | 'ContractAddress' {
-  switch (typeString) {
-    case 'address':
-    case 'address payable':
-      return 'ContractAddress';
-    case 'uint':
-    case 'uint256':
-    case 'int':
-    case 'int256':
-      return 'Uint256';
-    case 'fixed':
-    case 'ufixed':
-      throw new NotSupportedYetError('Fixed types not implemented');
-    default:
-      return 'felt';
->>>>>>> 02600e51
   }
 
   if (intMatch) {
