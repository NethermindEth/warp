import assert from 'assert';

import { AST } from '../ast/ast';
import {
  AddressType,
  ArrayType,
  ArrayTypeName,
  BoolType,
  CompileFailedError,
  DataLocation,
  ElementaryTypeName,
  EtherUnit,
  FunctionDefinition,
  FunctionVisibility,
  IdentifierPath,
  IntLiteralType,
  IntType,
  Literal,
  LiteralKind,
  Mapping,
  MappingType,
  Mutability,
  PointerType,
  TimeUnit,
  TypeName,
  TypeNode,
  UserDefinedType,
  UserDefinedTypeName,
  VariableDeclaration,
  VariableDeclarationStatement,
  getNodeType,
  StringLiteralType,
  StringType,
} from 'solc-typed-ast';
import { NotSupportedYetError, TranspileFailedError, logError } from './errors';
import { printNode, printTypeNode } from './astPrinter';

import { Class } from './typeConstructs';
import { isSane } from './astChecking';

export function divmod(x: bigint, y: bigint): [BigInt, BigInt] {
  const div: BigInt = BigInt(x / y);
  const rem: BigInt = BigInt(x % y);
  return [div, rem];
}

export function primitiveTypeToCairo(typeString: string): 'Uint256' | 'felt' {
  switch (typeString) {
    case 'uint':
    case 'uint256':
    case 'int':
    case 'int256':
      return 'Uint256';
    case 'fixed':
    case 'ufixed':
      throw new NotSupportedYetError('Fixed types not implemented');
    default:
      return 'felt';
  }
}

export function union<T>(setA: Set<T>, setB: Set<T>) {
  const _union = new Set(setA);
  for (const elem of setB) {
    _union.add(elem);
  }
  return _union;
}

export function sizeOfType(type: TypeNode): number {
  if (type instanceof IntType) return type.nBits;
  // We do not respect size of address type
  else if (type instanceof AddressType) return 251;
  else if (type instanceof BoolType) return 8;
  // We only support short-strings for now.
  // That is why all strings are just felts.
  else if (type instanceof StringLiteralType) return 251;
  else if (type instanceof StringType) return 251;

  throw new NotSupportedYetError(`Don't know the size of ${printTypeNode(type)}`);
}

export function compareTypeSize(typeA: TypeNode, typeB: TypeNode): number {
  if (typeA.pp() === typeB.pp()) return 0;

  // TODO handle or rule out implicit conversions involving pointers
  if (typeA instanceof PointerType && typeB instanceof PointerType) {
    if (
      typeA.location === typeB.location &&
      compareTypeSize(typeA.to, typeB.to) === 0 &&
      typeA.kind === typeB.kind
    ) {
      return 0;
    }
    console.log(
      `WARNING: Assuming ${typeA.pp()} and ${typeB.pp()} do not have an implicit conversion`,
    );
    return 0;
  }

  // Literals always need to be cast to match the other type
  if (typeA instanceof IntLiteralType) {
    if (typeB instanceof IntLiteralType) {
      return 0;
    } else {
      return -1;
    }
  } else if (typeB instanceof IntLiteralType) {
    return 1;
  }

  if (typeA instanceof UserDefinedType && typeB instanceof UserDefinedType) {
    console.log('WARNING: comparing sizes of user defined types');
    return 0;
  }
  const sizeOfTypeA = sizeOfType(typeA);
  const sizeOfTypeB = sizeOfType(typeB);
  return Math.sign(sizeOfTypeA - sizeOfTypeB);
}

export function* counterGenerator(start = 0): Generator<number, number, unknown> {
  let count = start;
  while (true) {
    yield count;
    count++;
  }
}

export function canonicalMangler(name: string) {
  return name.replaceAll('_', '__').replaceAll('.', '_');
}

export function toHexString(stringValue: string): string {
  return stringValue
    .split('')
    .map((c: string) => {
      // All expected characters have 2digit ascii hex codes,
      // so no need to set to fixed length
      return c.charCodeAt(0).toString(16);
    })
    .join('');
}

export function unitValue(unit?: EtherUnit | TimeUnit): number {
  if (unit === undefined) {
    return 1;
  }

  switch (unit) {
    case EtherUnit.Wei:
      return 1;
    case EtherUnit.GWei:
      return 10 ** 9;
    case EtherUnit.Szabo:
      return 10 ** 12;
    case EtherUnit.Finney:
      return 10 ** 15;
    case EtherUnit.Ether:
      return 10 ** 18;
    case TimeUnit.Seconds:
      return 1;
    case TimeUnit.Minutes:
      return 60;
    case TimeUnit.Hours:
      return 60 * 60;
    case TimeUnit.Days:
      return 24 * 60 * 60;
    case TimeUnit.Weeks:
      return 7 * 24 * 60 * 60;
    case TimeUnit.Years: // Removed since solidity 0.5.0, handled for completeness
      return 365 * 24 * 60 * 60;
    default:
      throw new TranspileFailedError('Encountered unknown unit');
  }
}

export function runSanityCheck(ast: AST, printResult: boolean): boolean {
  if (printResult) console.log('Running sanity check');
  if (isSane(ast)) {
    if (printResult) console.log('AST passed sanity check');
    return true;
  }
  if (printResult) console.log('AST failed sanity check');
  return false;
}

// Returns whether x is of type T but not any subclass of T
export function exactInstanceOf<T extends object>(x: unknown, typeName: Class<T>): x is T {
  return x instanceof typeName && !(Object.getPrototypeOf(x) instanceof typeName);
}

export function extractProperty(propName: string, obj: object): unknown {
  return extractDeepProperty(propName, obj, 0);
}

const MaxSearchDepth = 100;

function extractDeepProperty(propName: string, obj: object, currentDepth: number): unknown {
  // No non-adversarially created object should ever reach this, but since prototype loops are technically possible
  if (currentDepth > MaxSearchDepth) {
    return undefined;
  }
  const entry = Object.entries(obj).find(([name]) => name === propName);
  if (entry === undefined) {
    const prototype = Object.getPrototypeOf(obj);
    if (prototype !== null) {
      return extractDeepProperty(propName, Object.getPrototypeOf(obj), currentDepth + 1);
    } else {
      return undefined;
    }
  }
  return entry[1];
}

export function getDeclaredTypeString(declaration: VariableDeclarationStatement): string {
  if (declaration.assignments.length === 1) {
    return declaration.vDeclarations[0].typeString;
  }

  const assignmentTypes = declaration.assignments.map((id) => {
    if (id === null) return '';

    const variable = declaration.vDeclarations.find((n) => n.id === id);
    assert(
      variable !== undefined,
      `${printNode(declaration)} attempts to assign to id ${id}, which is not in its declarations`,
    );
    return variable.typeString;
  });

  return `tuple(${assignmentTypes.join(',')})`;
}

export function printCompileErrors(e: CompileFailedError): void {
  logError('---Compile Failed---');
  e.failures.forEach((failure) => {
    logError(`Compiler version ${failure.compilerVersion} reported errors:`);
    failure.errors.forEach((error, index) => {
      logError(`    --${index + 1}--`);
      const errorLines = error.split('\n');
      errorLines.forEach((line) => logError(`    ${line}`));
    });
  });
}

export function mapRange<T>(n: number, func: (n: number) => T): T[] {
  return [...Array(n).keys()].map(func);
}

export function typeNameFromTypeNode(node: TypeNode, ast: AST): TypeName {
  let result: TypeName | null = null;
  if (node instanceof AddressType) {
    result = new ElementaryTypeName(
      ast.reserveId(),
      '',
      node.pp(),
      node.pp(),
      node.payable ? 'payable' : 'nonpayable',
    );
  } else if (node instanceof ArrayType) {
    result = new ArrayTypeName(
      ast.reserveId(),
      '',
      node.pp(),
      typeNameFromTypeNode(node.elementT, ast),
      node.size === undefined
        ? undefined
        : new Literal(
            ast.reserveId(),
            '',
            `int_const ${node.size.toString()}`,
            LiteralKind.Number,
            toHexString(node.size.toString()),
            node.size.toString(),
          ),
    );
  } else if (node instanceof BoolType) {
    result = new ElementaryTypeName(ast.reserveId(), '', 'bool', 'bool');
  } else if (node instanceof IntLiteralType) {
    console.log(`WARNING: assigning int248 type to int literal ${node.pp()}`);
    return new ElementaryTypeName(ast.reserveId(), '', 'int248', 'int248');
  } else if (node instanceof IntType) {
    result = new ElementaryTypeName(ast.reserveId(), '', node.pp(), node.pp());
  } else if (node instanceof PointerType) {
    result = typeNameFromTypeNode(node.to, ast);
  } else if (node instanceof MappingType) {
    const key = typeNameFromTypeNode(node.keyType, ast);
    const value = typeNameFromTypeNode(node.valueType, ast);
    result = new Mapping(
      ast.reserveId(),
      '',
      `mapping(${key.typeString} => ${value.typeString})`,
      key,
      value,
    );
  } else if (node instanceof UserDefinedType) {
    return new UserDefinedTypeName(
      ast.reserveId(),
      '',
      node.pp(),
      node.definition.name,
      node.definition.id,
      new IdentifierPath(ast.reserveId(), '', node.definition.name, node.definition.id),
    );
  }

  if (result === null) {
    throw new NotSupportedYetError(`${printTypeNode(node)} to typename not implemented yet`);
  }

  ast.setContextRecursive(result);
  return result;
}

export function getFunctionTypeString(node: FunctionDefinition, compilerVersion: string): string {
  const inputs = node.vParameters.vParameters
    .map((decl) => {
      const baseType = getNodeType(decl, compilerVersion);
      if (baseType instanceof ArrayType || baseType instanceof UserDefinedType) {
        if (decl.storageLocation === DataLocation.Default) {
          throw new NotSupportedYetError(
            'Default location ref parameter to string not supported yet',
          );
        }
        return `${baseType.pp()} ${decl.storageLocation}`;
      }
      return baseType.pp();
    })
    .join(', ');
  const visibility =
    node.visibility === FunctionVisibility.Private || FunctionVisibility.Default
      ? ''
      : ` ${node.visibility}`;
  const outputs =
    node.vReturnParameters.vParameters.length === 0
      ? ''
      : `returns (${node.vReturnParameters.vParameters.map((decl) => decl.typeString).join(', ')})`;
  return `function (${inputs})${visibility} ${node.stateMutability} ${outputs}`;
}

export function getReturnTypeString(node: FunctionDefinition): string {
  const returns = node.vReturnParameters.vParameters;
  if (returns.length === 0) return 'tuple()';
  if (returns.length === 1) return returns[0].typeString;
  return `tuple(${returns.map((decl) => decl.typeString).join(',')})`;
}

export function generateLiteralTypeString(value: string): string {
  if (value.length > 32) {
    value = `${value.slice(4)}...(${value.length - 8} digits omitted)...${value.slice(-4)}`;
  }
  return `int_const ${value}`;
}

export function dereferenceType(typeNode: TypeNode): TypeNode {
  while (typeNode instanceof PointerType) {
    typeNode = typeNode.to;
  }
  return typeNode;
}

export function mergeImports(...maps: Map<string, Set<string>>[]): Map<string, Set<string>> {
  return maps.reduce((acc, curr) => {
    curr.forEach((importedSymbols, location) => {
      const accSet = acc.get(location) ?? new Set<string>();
      importedSymbols.forEach((s) => accSet.add(s));
      acc.set(location, accSet);
    });
    return acc;
  }, new Map<string, Set<string>>());
}

export function groupBy<V, K>(arr: V[], groupFunc: (arg: V) => K): Map<K, Set<V>> {
  const grouped = new Map<K, Set<V>>();
  arr.forEach((v) => {
    const key = groupFunc(v);
    const s = grouped.get(key) ?? new Set([]);
    grouped.set(key, new Set([...s, v]));
  });
  return grouped;
}

export function countNestedMapItems(map: Map<unknown, Map<unknown, unknown>>): number {
  return [...map.values()].reduce((acc, curr) => acc + curr.size, 0);
}

export function bigintToTwosComplement(val: bigint, width: number): bigint {
  if (val >= 0n) {
    // Non-negative values just need to be truncated to the given bitWidth
    const bits = val.toString(2);
    return BigInt(`0b${bits.slice(-width)}`);
  } else {
    // Negative values need to be converted to two's complement
    // This is done by flipping the bits, adding one, and truncating
    const absBits = (-val).toString(2);
    const allBits = `${'0'.repeat(Math.max(width - absBits.length, 0))}${absBits}`;
    const inverted = `0b${[...allBits].map((c) => (c === '0' ? '1' : '0')).join('')}`;
    const twosComplement = (BigInt(inverted) + 1n).toString(2).slice(-width);
    return BigInt(`0b${twosComplement}`);
  }
}

<<<<<<< HEAD
export function narrowBigInt(n: bigint): number | null {
  const narrowed = parseInt(n.toString());
  if (BigInt(narrowed) !== n) return null;
  return narrowed;
=======
export function isCairoConstant(node: VariableDeclaration): boolean {
  if (node.mutability === Mutability.Constant && node.vValue instanceof Literal) {
    if (node.vType instanceof ElementaryTypeName) {
      return primitiveTypeToCairo(node.vType.name) === 'felt';
    }
  }
  return false;
>>>>>>> 3fb80fc4
}<|MERGE_RESOLUTION|>--- conflicted
+++ resolved
@@ -400,12 +400,12 @@
   }
 }
 
-<<<<<<< HEAD
 export function narrowBigInt(n: bigint): number | null {
   const narrowed = parseInt(n.toString());
   if (BigInt(narrowed) !== n) return null;
   return narrowed;
-=======
+}
+
 export function isCairoConstant(node: VariableDeclaration): boolean {
   if (node.mutability === Mutability.Constant && node.vValue instanceof Literal) {
     if (node.vType instanceof ElementaryTypeName) {
@@ -413,5 +413,4 @@
     }
   }
   return false;
->>>>>>> 3fb80fc4
 }