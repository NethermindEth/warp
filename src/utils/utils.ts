--- conflicted
+++ resolved
@@ -485,7 +485,7 @@
   return [...previousLines, ...currentLine, ...followingLines].join('\n');
 }
 
-<<<<<<< HEAD
+
 export function callClassHashScript(filePath: string): string {
   const warpVenvPrefix = `PATH=${path.resolve(__dirname, '..', 'warp_venv', 'bin')}:$PATH`;
   const classHash = execSync(
@@ -497,7 +497,7 @@
     throw new Error(`Cannot calculate class hash.`);
   }
   return classHash;
-=======
+
 export function getContainingFunction(node: ASTNode): FunctionDefinition {
   const func = node.getClosestParentByType(FunctionDefinition);
   assert(func !== undefined, `Unable to find containing function for ${printNode(node)}`);
@@ -508,5 +508,3 @@
   const root = node.getClosestParentByType(SourceUnit);
   assert(root !== undefined, `Unable to find root source unit for ${printNode(node)}`);
   return root;
->>>>>>> 1b01c63a
-}