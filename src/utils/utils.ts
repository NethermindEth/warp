import assert from 'assert';
import {
  AddressType,
  ArrayType,
  ArrayTypeName,
  Assignment,
  BoolType,
  CompileFailedError,
  DataLocation,
  ElementaryTypeName,
  EtherUnit,
  Expression,
  FixedBytesType,
  FunctionCall,
  FunctionDefinition,
  FunctionKind,
  FunctionStateMutability,
  FunctionVisibility,
  generalizeType,
  IdentifierPath,
  IntLiteralType,
  IntType,
  Literal,
  Mapping,
  MappingType,
  Mutability,
  PointerType,
  StateVariableVisibility,
  StringType,
  TimeUnit,
  TupleExpression,
  TypeName,
  TypeNode,
  UserDefinedType,
  UserDefinedTypeName,
  VariableDeclaration,
} from 'solc-typed-ast';
import { AST } from '../ast/ast';
import { isSane } from './astChecking';
import { printTypeNode } from './astPrinter';
import {
  logError,
  NotSupportedYetError,
  TranspileFailedError,
  WillNotSupportError,
} from './errors';
import { createAddressTypeName, createBoolTypeName, createNumberLiteral } from './nodeTemplates';
import { Class } from './typeConstructs';

const uint128 = BigInt('0x100000000000000000000000000000000');

export function divmod(x: bigint, y: bigint): [bigint, bigint] {
  const div = BigInt(x / y);
  const rem = BigInt(x % y);
  return [div, rem];
}

export function primitiveTypeToCairo(typeString: string): 'Uint256' | 'felt' {
  switch (typeString) {
    case 'uint':
    case 'uint256':
    case 'int':
    case 'int256':
      return 'Uint256';
    case 'fixed':
    case 'ufixed':
      throw new NotSupportedYetError('Fixed types not implemented');
    default:
      return 'felt';
  }
}

export function union<T>(setA: Set<T>, setB: Set<T>) {
  const _union = new Set(setA);
  for (const elem of setB) {
    _union.add(elem);
  }
  return _union;
}

export function* counterGenerator(start = 0): Generator<number, number, unknown> {
  let count = start;
  while (true) {
    yield count;
    count++;
  }
}

export function canonicalMangler(name: string) {
  return name.replaceAll('_', '__').replaceAll('.', '_');
}

export function toHexString(stringValue: string): string {
  return stringValue
    .split('')
    .map((c: string) => {
      // All expected characters have 2digit ascii hex codes,
      // so no need to set to fixed length
      return c.charCodeAt(0).toString(16);
    })
    .join('');
}

export function unitValue(unit?: EtherUnit | TimeUnit): number {
  if (unit === undefined) {
    return 1;
  }

  switch (unit) {
    case EtherUnit.Wei:
      return 1;
    case EtherUnit.GWei:
      return 10 ** 9;
    case EtherUnit.Szabo:
      return 10 ** 12;
    case EtherUnit.Finney:
      return 10 ** 15;
    case EtherUnit.Ether:
      return 10 ** 18;
    case TimeUnit.Seconds:
      return 1;
    case TimeUnit.Minutes:
      return 60;
    case TimeUnit.Hours:
      return 60 * 60;
    case TimeUnit.Days:
      return 24 * 60 * 60;
    case TimeUnit.Weeks:
      return 7 * 24 * 60 * 60;
    case TimeUnit.Years: // Removed since solidity 0.5.0, handled for completeness
      return 365 * 24 * 60 * 60;
    default:
      throw new TranspileFailedError('Encountered unknown unit');
  }
}

export function runSanityCheck(ast: AST, printResult: boolean): boolean {
  if (printResult) console.log('Running sanity check');
  if (isSane(ast)) {
    if (printResult) console.log('AST passed sanity check');
    return true;
  }
  if (printResult) console.log('AST failed sanity check');
  return false;
}

// Returns whether x is of type T but not any subclass of T
export function exactInstanceOf<T extends object>(x: unknown, typeName: Class<T>): x is T {
  return x instanceof typeName && !(Object.getPrototypeOf(x) instanceof typeName);
}

export function extractProperty(propName: string, obj: object): unknown {
  return extractDeepProperty(propName, obj, 0);
}

const MaxSearchDepth = 100;

function extractDeepProperty(propName: string, obj: object, currentDepth: number): unknown {
  // No non-adversarially created object should ever reach this, but since prototype loops are technically possible
  if (currentDepth > MaxSearchDepth) {
    return undefined;
  }
  const entry = Object.entries(obj).find(([name]) => name === propName);
  if (entry === undefined) {
    const prototype = Object.getPrototypeOf(obj);
    if (prototype !== null) {
      return extractDeepProperty(propName, Object.getPrototypeOf(obj), currentDepth + 1);
    } else {
      return undefined;
    }
  }
  return entry[1];
}

export function printCompileErrors(e: CompileFailedError): void {
  logError('---Compile Failed---');
  e.failures.forEach((failure) => {
    logError(`Compiler version ${failure.compilerVersion} reported errors:`);
    failure.errors.forEach((error, index) => {
      logError(`    --${index + 1}--`);
      const errorLines = error.split('\n');
      errorLines.forEach((line) => logError(`    ${line}`));
    });
  });
}

export function mapRange<T>(n: number, func: (n: number) => T): T[] {
  return [...Array(n).keys()].map(func);
}

export function typeNameFromTypeNode(node: TypeNode, ast: AST): TypeName {
  node = generalizeType(node)[0];
  let result: TypeName | null = null;
  if (node instanceof AddressType) {
    result = createAddressTypeName(node.payable, ast);
  } else if (node instanceof ArrayType) {
    result = new ArrayTypeName(
      ast.reserveId(),
      '',
      node.pp(),
      typeNameFromTypeNode(node.elementT, ast),
      node.size === undefined ? undefined : createNumberLiteral(node.size, ast),
    );
  } else if (node instanceof BoolType) {
    result = createBoolTypeName(ast);
  } else if (node instanceof FixedBytesType) {
    result = new ElementaryTypeName(ast.reserveId(), '', node.pp(), node.pp());
  } else if (node instanceof IntLiteralType) {
    throw new TranspileFailedError(`Attempted to create typename for int literal`);
  } else if (node instanceof IntType) {
    result = new ElementaryTypeName(ast.reserveId(), '', node.pp(), node.pp());
  } else if (node instanceof PointerType) {
    result = typeNameFromTypeNode(node.to, ast);
  } else if (node instanceof MappingType) {
    const key = typeNameFromTypeNode(node.keyType, ast);
    const value = typeNameFromTypeNode(node.valueType, ast);
    result = new Mapping(
      ast.reserveId(),
      '',
      `mapping(${key.typeString} => ${value.typeString})`,
      key,
      value,
    );
  } else if (node instanceof UserDefinedType) {
    return new UserDefinedTypeName(
      ast.reserveId(),
      '',
      node.pp(),
      node.definition.name,
      node.definition.id,
      new IdentifierPath(ast.reserveId(), '', node.definition.name, node.definition.id),
    );
  } else if (node instanceof StringType) {
    return new ElementaryTypeName(ast.reserveId(), '', 'string', 'string', 'nonpayable');
  }

  if (result === null) {
    throw new NotSupportedYetError(`${printTypeNode(node)} to typename not implemented yet`);
  }

  ast.setContextRecursive(result);
  return result;
}

export function mergeImports(...maps: Map<string, Set<string>>[]): Map<string, Set<string>> {
  return maps.reduce((acc, curr) => {
    curr.forEach((importedSymbols, location) => {
      const accSet = acc.get(location) ?? new Set<string>();
      importedSymbols.forEach((s) => accSet.add(s));
      acc.set(location, accSet);
    });
    return acc;
  }, new Map<string, Set<string>>());
}

export function groupBy<V, K>(arr: V[], groupFunc: (arg: V) => K): Map<K, Set<V>> {
  const grouped = new Map<K, Set<V>>();
  arr.forEach((v) => {
    const key = groupFunc(v);
    const s = grouped.get(key) ?? new Set([]);
    grouped.set(key, new Set([...s, v]));
  });
  return grouped;
}

export function countNestedMapItems(map: Map<unknown, Map<unknown, unknown>>): number {
  return [...map.values()].reduce((acc, curr) => acc + curr.size, 0);
}

export function bigintToTwosComplement(val: bigint, width: number): bigint {
  if (val >= 0n) {
    // Non-negative values just need to be truncated to the given bitWidth
    const bits = val.toString(2);
    return BigInt(`0b${bits.slice(-width)}`);
  } else {
    // Negative values need to be converted to two's complement
    // This is done by flipping the bits, adding one, and truncating
    const absBits = (-val).toString(2);
    const allBits = `${'0'.repeat(Math.max(width - absBits.length, 0))}${absBits}`;
    const inverted = `0b${[...allBits].map((c) => (c === '0' ? '1' : '0')).join('')}`;
    const twosComplement = (BigInt(inverted) + 1n).toString(2).slice(-width);
    return BigInt(`0b${twosComplement}`);
  }
}

export function narrowBigInt(n: bigint): number | null {
  const narrowed = parseInt(n.toString());
  if (BigInt(narrowed) !== n) return null;
  return narrowed;
}

export function narrowBigIntSafe(n: bigint, errorMessage?: string): number {
  const narrowed = narrowBigInt(n);
  if (narrowed === null) {
    throw new WillNotSupportError(errorMessage ?? `Unable to accurately parse ${n.toString()}`);
  }
  return narrowed;
}

export function isCairoConstant(node: VariableDeclaration): boolean {
  if (node.mutability === Mutability.Constant && node.vValue instanceof Literal) {
    if (node.vType instanceof ElementaryTypeName) {
      return primitiveTypeToCairo(node.vType.name) === 'felt';
    }
  }
  return false;
}

export function isExternallyVisible(node: FunctionDefinition): boolean {
  return (
    node.visibility === FunctionVisibility.External || node.visibility === FunctionVisibility.Public
  );
}

export function toSingleExpression(expressions: Expression[], ast: AST): Expression {
  if (expressions.length === 1) return expressions[0];

  return new TupleExpression(
    ast.reserveId(),
    '',
    `tuple(${expressions.map((e) => e.typeString).join(',')})`,
    false,
    expressions,
  );
}

export function isNameless(node: FunctionDefinition) {
  return [FunctionKind.Constructor, FunctionKind.Fallback, FunctionKind.Receive].includes(
    node.kind,
  );
}

export function splitDarray(
  scope: number,
  dArrayVarDecl: VariableDeclaration,
  ast: AST,
): [arrayLen: VariableDeclaration, dArrayVarDecl: VariableDeclaration] {
  assert(dArrayVarDecl.vType !== undefined);
  const arrayLen = new VariableDeclaration(
    ast.reserveId(),
    '',
    true,
    false,
    dArrayVarDecl.name + '_len',
    scope,
    false,
    DataLocation.CallData,
    StateVariableVisibility.Internal,
    Mutability.Immutable,
    'uint248',
    undefined,
    new ElementaryTypeName(ast.reserveId(), '', 'uint248', 'uint248'),
    undefined,
  );

  return [arrayLen, dArrayVarDecl];
}

<<<<<<< HEAD
export function toUintOrFelt(value: bigint, nBits: number): bigint[] {
  const val = bigintToTwosComplement(BigInt(value.toString()), nBits);
  if (nBits > 251) {
    const [high, low] = divmod(val, uint128);
    return [low, high];
  } else {
    return [val];
  }
=======
export function expressionHasSideEffects(node: Expression): boolean {
  return (
    (node instanceof FunctionCall && functionAffectsState(node)) ||
    node instanceof Assignment ||
    node.children.some((child) => child instanceof Expression && expressionHasSideEffects(child))
  );
}

export function functionAffectsState(node: FunctionCall): boolean {
  const funcDef = node.vReferencedDeclaration;
  if (funcDef instanceof FunctionDefinition) {
    return (
      funcDef.stateMutability !== FunctionStateMutability.Pure &&
      funcDef.stateMutability !== FunctionStateMutability.View
    );
  }
  return true;
>>>>>>> af290d8c
}<|MERGE_RESOLUTION|>--- conflicted
+++ resolved
@@ -356,7 +356,6 @@
   return [arrayLen, dArrayVarDecl];
 }
 
-<<<<<<< HEAD
 export function toUintOrFelt(value: bigint, nBits: number): bigint[] {
   const val = bigintToTwosComplement(BigInt(value.toString()), nBits);
   if (nBits > 251) {
@@ -365,7 +364,8 @@
   } else {
     return [val];
   }
-=======
+}
+
 export function expressionHasSideEffects(node: Expression): boolean {
   return (
     (node instanceof FunctionCall && functionAffectsState(node)) ||
@@ -383,5 +383,4 @@
     );
   }
   return true;
->>>>>>> af290d8c
 }