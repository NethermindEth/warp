import { assert } from 'console';
import {
  ArrayTypeName,
  ASTNode,
  Block,
  ContractDefinition,
  DataLocation,
  ElementaryTypeName,
  Expression,
  ExpressionStatement,
  FunctionDefinition,
  FunctionKind,
  FunctionStateMutability,
  FunctionVisibility,
  getNodeTypeInCtx,
  Identifier,
  Literal,
  LiteralKind,
  ParameterList,
  Return,
  Statement,
  StructuredDocumentation,
  TupleExpression,
  TypeName,
  VariableDeclaration,
  VariableDeclarationStatement,
} from 'solc-typed-ast';
import { AST } from '../ast/ast';
import { generateExpressionTypeString, generateLiteralTypeString } from './getTypeString';
import { specializeType } from './nodeTypeProcessing';
import { notNull } from './typeConstructs';
import { toHexString, toSingleExpression } from './utils';

export function createAddressTypeName(payable: boolean, ast: AST): ElementaryTypeName {
  const node = new ElementaryTypeName(
    ast.reserveId(),
    '',
    payable ? 'address payable' : 'address',
    'address',
    payable ? 'payable' : 'nonpayable',
  );
  ast.setContextRecursive(node);
  return node;
}

export function createArrayTypeName(baseType: TypeName, ast: AST): ArrayTypeName {
  const node = new ArrayTypeName(ast.reserveId(), '', `${baseType.typeString}[]`, baseType);
  ast.setContextRecursive(node);
  return node;
}

export function createBlock(
  statements: Statement[],
  ast: AST,
  documentation?: StructuredDocumentation | string,
): Block {
  const block = new Block(ast.reserveId(), '', statements, documentation);
  ast.setContextRecursive(block);
  return block;
}

export function createBoolLiteral(value: boolean, ast: AST): Literal {
  const valueString = value ? 'true' : 'false';
  const node = new Literal(
    ast.reserveId(),
    '',
    'bool',
    LiteralKind.Bool,
    toHexString(valueString),
    valueString,
  );
  ast.setContextRecursive(node);
  return node;
}

export function createBoolTypeName(ast: AST): ElementaryTypeName {
  const node = new ElementaryTypeName(ast.reserveId(), '', 'bool', 'bool');
  ast.setContextRecursive(node);
  return node;
}

export function createBytesTypeName(ast: AST): ElementaryTypeName {
  const node = new ElementaryTypeName(ast.reserveId(), '', 'bytes', 'bytes');
  ast.setContextRecursive(node);
  return node;
}

export function createEmptyTuple(ast: AST): TupleExpression {
  const node = new TupleExpression(ast.reserveId(), '', 'tuple()', false, []);
  ast.setContextRecursive(node);
  return node;
}

<<<<<<< HEAD
export function createExpressionStatement(ast: AST, expression: Expression) {
  return new ExpressionStatement(ast.reserveId(), '', expression);
=======
export function createExpressionStatement(ast: AST, expression: Expression): ExpressionStatement {
  const node = new ExpressionStatement(ast.reserveId(), '', expression);
  ast.setContextRecursive(node);
  return node;
>>>>>>> fa79c1a8
}

export function createIdentifier(
  variable: VariableDeclaration,
  ast: AST,
  dataLocation?: DataLocation,
  lookupNode?: ASTNode,
): Identifier {
  const type = specializeType(
    getNodeTypeInCtx(variable, ast.compilerVersion, lookupNode ?? variable),
    dataLocation ?? (variable.stateVariable ? DataLocation.Storage : variable.storageLocation),
  );
  const node = new Identifier(
    ast.reserveId(),
    '',
    generateExpressionTypeString(type),
    variable.name,
    variable.id,
  );
  ast.setContextRecursive(node);
  return node;
}

export function createNumberLiteral(
  value: number | bigint | string,
  ast: AST,
  typeString?: string,
): Literal {
  const stringValue = typeof value === 'string' ? value : BigInt(value).toString();
  typeString = typeString ?? generateLiteralTypeString(stringValue);
  const node = new Literal(
    ast.reserveId(),
    '',
    typeString,
    LiteralKind.Number,
    toHexString(stringValue),
    stringValue,
  );
  ast.setContextRecursive(node);
  return node;
}

export function createStringLiteral(value: string, ast: AST): Literal {
  const node = new Literal(
    ast.reserveId(),
    '',
    `literal_string "${value}"`,
    LiteralKind.String,
    toHexString(value),
    value,
  );
  ast.setContextRecursive(node);
  return node;
}

export function createParameterList(
  params: Iterable<VariableDeclaration>,
  ast: AST,
  scope?: number,
): ParameterList {
  const paramList = new ParameterList(ast.reserveId(), '', params);
  ast.setContextRecursive(paramList);
  if (scope !== undefined) {
    [...params].forEach((decl) => (decl.scope = scope));
  }

  [...params].forEach((decl) => {
    if (decl.stateVariable) {
      decl.stateVariable = false;
      decl.storageLocation = DataLocation.Storage;
    }
  });

  return paramList;
}

export function createReturn(
  toReturn: Expression | VariableDeclaration[] | undefined,
  retParamListId: number,
  ast: AST,
): Return {
  const retValue =
    toReturn === undefined || toReturn instanceof Expression
      ? toReturn
      : toSingleExpression(
          toReturn.map((decl) => createIdentifier(decl, ast)),
          ast,
        );
  const node = new Return(ast.reserveId(), '', retParamListId, retValue);
  ast.setContextRecursive(node);
  return node;
}

export function createUint256TypeName(ast: AST): ElementaryTypeName {
  const typeName = new ElementaryTypeName(ast.reserveId(), '', 'uint256', 'uint256');
  ast.setContextRecursive(typeName);
  return typeName;
}

export function createUint8TypeName(ast: AST): ElementaryTypeName {
  const typeName = new ElementaryTypeName(ast.reserveId(), '', 'uint8', 'uint8');
  ast.setContextRecursive(typeName);
  return typeName;
}

export function createDefaultConstructor(node: ContractDefinition, ast: AST): FunctionDefinition {
  const newFunc = new FunctionDefinition(
    ast.reserveId(),
    '',
    node.id,
    FunctionKind.Constructor,
    '',
    false,
    FunctionVisibility.Public,
    FunctionStateMutability.NonPayable,
    true,
    createParameterList([], ast),
    createParameterList([], ast),
    [],
  );
  ast.setContextRecursive(node);
  return newFunc;
}

export function createVariableDeclarationStatement(
  varDecls: (VariableDeclaration | null)[],
  intitalValue: Expression,
  ast: AST,
): VariableDeclarationStatement {
  assert(
    varDecls.some(notNull),
    `Attempted to create variable declaration statement with no variables`,
  );
  const node = new VariableDeclarationStatement(
    ast.reserveId(),
    '',
    varDecls.map((v) => (v === null ? null : v.id)),
    varDecls.filter(notNull),
    intitalValue,
  );
  ast.setContextRecursive(node);
  return node;
}<|MERGE_RESOLUTION|>--- conflicted
+++ resolved
@@ -91,16 +91,12 @@
   return node;
 }
 
-<<<<<<< HEAD
-export function createExpressionStatement(ast: AST, expression: Expression) {
-  return new ExpressionStatement(ast.reserveId(), '', expression);
-=======
+
 export function createExpressionStatement(ast: AST, expression: Expression): ExpressionStatement {
   const node = new ExpressionStatement(ast.reserveId(), '', expression);
   ast.setContextRecursive(node);
   return node;
->>>>>>> fa79c1a8
-}
+
 
 export function createIdentifier(
   variable: VariableDeclaration,
