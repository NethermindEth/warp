--- conflicted
+++ resolved
@@ -44,10 +44,9 @@
   }
   // If the file does have dependencies then we need to make sure that the dependencies of
   // those files have been calculated and inserted.
-<<<<<<< HEAD
   await Promise.all(
     filesToHash.map((file) =>
-      hashDependacies(file, outputDir, debugInfo, dependencyGraph, contractHashToClassHash),
+      hashDependencies(file, outputDir, debugInfo, dependencyGraph, contractHashToClassHash),
     ),
   );
 
@@ -55,17 +54,7 @@
   return contractPath;
 }
 
-async function hashDependacies(
-=======
-  filesToHash.forEach((file) => {
-    hashDependencies(file, outputDir, debugInfo, dependencyGraph, contractHashToClassHash);
-  });
-  setDeclaredAddresses(path.join(outputDir, contractPath), contractHashToClassHash);
-  return contractPath;
-}
-
 function hashDependencies(
->>>>>>> 2aa4d956
   contractPath: string,
   outputDir: string,
   debugInfo: boolean,
@@ -81,26 +70,14 @@
     return;
   }
 
-<<<<<<< HEAD
   await Promise.all(
     filesToHash.map(async (file) => {
-      await hashDependacies(file, outputDir, debugInfo, dependencyGraph, contractHashToClassHash);
+      await hashDependencies(file, outputDir, debugInfo, dependencyGraph, contractHashToClassHash);
       await setDeclaredAddresses(path.join(outputDir, file), contractHashToClassHash);
     }),
   );
 
   await addClassHash(contractPath, outputDir, debugInfo, contractHashToClassHash);
-=======
-  filesToHash
-    .map((file) => {
-      hashDependencies(file, outputDir, debugInfo, dependencyGraph, contractHashToClassHash);
-      return file;
-    })
-    .forEach((file) => {
-      setDeclaredAddresses(path.join(outputDir, file), contractHashToClassHash);
-    });
-  addClassHash(contractPath, outputDir, debugInfo, contractHashToClassHash);
->>>>>>> 2aa4d956
 }
 
 /**
