/* 
  Stores all prefix/infix/suffix of solidity variables generated/modified by
  the transpiler.
  Every new generation should be added accordingly. 
*/

// Used in TupleFiller in TupleFixes
export const TUPLE_FILLER_PREFIX = '__warp_tf';

<<<<<<< HEAD
// Used in LibrariesConverter
export const LIBRARY_CONTRACT_PREFIX = 'library__';

=======
>>>>>>> 0e091862
// Used in SourceUnitSplitter
export const FREE_FILE_SUFFIX = '__WC_FREE';
export const CONTRACT_INFIX = '__WC__';

// Used in IdentifierManglerPass and CairoStubProcessor
export const MANGLED_INTERNAL_USER_FUNCTION = '__warp_usrfn_';
export const MANGLED_TYPE_NAME = '__warp_usrTp_';
export const MANGLED_LOCAL_VAR = '__warp_usrid_';

// Used in StaticArrayIndexer
export const CALLDATA_TO_MEMORY_PREFIX = 'cd_to_wm_';

// Used in StorageAllocator
export const CONSTANT_STRING_TO_MEMORY_PREFIX = 'memory_string';

// Used in ModifierHandler in FunctionModifierHandler
export const MANGLED_PARAMETER = '__warp_parameter_';
export const MANGLED_RETURN_PARAMETER = '__warp_ret_parameter_';
export const MODIFIER_PREFIX = '__warp_modifier_';
export const ORIGINAL_FUNCTION_PREFIX = '__warp_original_';

// Used in ExternalArgModifier in MemoryRefInputModifier
export const CALLDATA_TO_MEMORY_FUNCTION_PARAMETER_PREFIX = 'cd_to_wm_param_';

// Used in IfFunctionaliser
export const IF_FUNCTIONALISER_INFIX = '_if_part';

// Used in PublicFunctionSplitter in ExternalFunctionCreator
export const INTERNAL_FUNCTION_SUFFIX = '_internal';

// Used in LoopFunctionaliser
//  - Used in ReturnToBreak
export const RETURN_FLAG_PREFIX = '__warp_rf';
export const RETURN_VALUE_PREFIX = '__warp_rv';
//  - Used in utils
export const WHILE_PREFIX = '__warp_while';

// Used in  VariableDeclarationExpressionSplitter
export const SPLIT_VARIABLE_PREFIX = '__warp_td_';

// Used in Expression Splitter
export const SPLIT_EXPRESSION_PREFIX = '__warp_se_';

// Used in Conditional Splitter
export const PRE_SPLIT_EXPRESSION_PREFIX = '__warp_pse_';
export const CONDITIONAL_FUNCTION_PREFIX = '__warp_conditional_';
export const CONDITIONAL_RETURN_VARIABLE = '__warp_rc_';
export const TUPLE_VALUE_PREFIX = '__warp_tv_';

// Used in UnloadingAssignment
export const COMPOUND_ASSIGNMENT_SUBEXPRESSION_PREFIX = '__warp_cs_';

// Used in StorageAllocator and InheritanceInliner in ConstructorInheritance
export const INIT_FUNCTION_PREFIX = '__warp_init_';<|MERGE_RESOLUTION|>--- conflicted
+++ resolved
@@ -7,12 +7,6 @@
 // Used in TupleFiller in TupleFixes
 export const TUPLE_FILLER_PREFIX = '__warp_tf';
 
-<<<<<<< HEAD
-// Used in LibrariesConverter
-export const LIBRARY_CONTRACT_PREFIX = 'library__';
-
-=======
->>>>>>> 0e091862
 // Used in SourceUnitSplitter
 export const FREE_FILE_SUFFIX = '__WC_FREE';
 export const CONTRACT_INFIX = '__WC__';
