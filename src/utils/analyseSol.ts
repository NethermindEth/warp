import { PrintOptions } from '..';
import { isValidSolFile } from '../io';
import { compileSolFiles } from '../solCompile';
import { DefaultASTPrinter } from './astPrinter';

export function analyseSol(file: string, options: PrintOptions) {
  if (!isValidSolFile(file)) {
    console.log(`${file} is not a valid solidity file`);
  }

  DefaultASTPrinter.applyOptions(options);

<<<<<<< HEAD
  compileSolFiles([file], true).roots.forEach((root) => {
=======
  compileSolFile(file, { warnings: true }).roots.forEach((root) => {
>>>>>>> 2fc7793c
    console.log(`---${root.absolutePath}---`);
    console.log(DefaultASTPrinter.print(root));
  });
}<|MERGE_RESOLUTION|>--- conflicted
+++ resolved
@@ -10,11 +10,7 @@
 
   DefaultASTPrinter.applyOptions(options);
 
-<<<<<<< HEAD
-  compileSolFiles([file], true).roots.forEach((root) => {
-=======
-  compileSolFile(file, { warnings: true }).roots.forEach((root) => {
->>>>>>> 2fc7793c
+  compileSolFiles([file], { warnings: true }).roots.forEach((root) => {
     console.log(`---${root.absolutePath}---`);
     console.log(DefaultASTPrinter.print(root));
   });
