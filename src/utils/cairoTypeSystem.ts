--- conflicted
+++ resolved
@@ -169,21 +169,27 @@
   }
 }
 
-<<<<<<< HEAD
 export class CairoBool extends CairoType {
   get fullStringRepresentation(): string {
     return '[Bool]';
   }
   toString(): string {
     return 'bool';
-=======
+  }
+  get width(): number {
+    return 1;
+  }
+  serialiseMembers(name: string): string[] {
+    return [name];
+  }
+}
+
 export class CairoContractAddress extends CairoType {
   get fullStringRepresentation(): string {
     return '[ContractAddress]';
   }
   toString(): string {
     return 'ContractAddress';
->>>>>>> f528d1b1
   }
   get width(): number {
     return 1;
