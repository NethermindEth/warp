--- conflicted
+++ resolved
@@ -81,16 +81,12 @@
     } else if (tp instanceof BytesType) {
       switch (context) {
         case TypeConversionContext.CallDataRef:
-<<<<<<< HEAD
-          return new CairoDynArray('Bytes', new CairoFelt());
-        case TypeConversionContext.Ref:
-          return new MemoryLocation();
-=======
           return new CairoDynArray(
             generateCallDataDynArrayStructName(new FixedBytesType(1), ast),
             new CairoFelt(),
           );
->>>>>>> c314e685
+        case TypeConversionContext.Ref:
+          return new MemoryLocation();
         default:
           return new WarpLocation();
       }
