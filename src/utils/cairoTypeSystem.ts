--- conflicted
+++ resolved
@@ -169,7 +169,6 @@
   }
 }
 
-<<<<<<< HEAD
 export class CairoUint extends CairoType {
   constructor(public nBits: number = 256) {
     super();
@@ -186,7 +185,10 @@
   }
   serialiseMembers(name: string): string[] {
     if (this.nBits === 256) return [`${name}.low`, `${name}.high`];
-=======
+    return [name];
+  }
+}
+
 export class CairoContractAddress extends CairoType {
   get fullStringRepresentation(): string {
     return '[ContractAddress]';
@@ -198,7 +200,6 @@
     return 1;
   }
   serialiseMembers(name: string): string[] {
->>>>>>> 02600e51
     return [name];
   }
 }
