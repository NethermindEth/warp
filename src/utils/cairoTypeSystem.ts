--- conflicted
+++ resolved
@@ -102,11 +102,8 @@
       if (context !== TypeConversionContext.Ref) {
         return CairoType.fromSol(tp.to, ast, context);
       }
-<<<<<<< HEAD
       return new MemoryLocation();
     } else if (tp instanceof StringType) {
-=======
->>>>>>> 42a99a36
       return new CairoFelt();
     } else if (tp instanceof UserDefinedType) {
       if (tp.definition instanceof EnumDefinition) {
