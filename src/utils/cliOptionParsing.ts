--- conflicted
+++ resolved
@@ -2,8 +2,6 @@
 import { InvalidArgumentError } from 'commander';
 import { ASTMapper } from '../ast/mapper';
 import { error } from './formatting';
-<<<<<<< HEAD
-=======
 
 class PassOrderParseError extends InvalidArgumentError {
   constructor(passOrder: string, remainingPassOrder: string, validOptions: string[]) {
@@ -13,7 +11,6 @@
     super(error(`${errorMessage}\n${validOptionList}\n${example}`));
   }
 }
->>>>>>> 22a12995
 
 export function parsePassOrder(
   order: string | undefined,
