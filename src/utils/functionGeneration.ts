import {
  ASTNode,
  DataLocation,
  Expression,
  FunctionCall,
  FunctionCallKind,
  FunctionDefinition,
  FunctionKind,
  FunctionStateMutability,
  FunctionVisibility,
  Identifier,
  Mutability,
  StateVariableVisibility,
  TypeName,
  VariableDeclaration,
} from 'solc-typed-ast';
import { AST } from '../ast/ast';
import { CairoFunctionDefinition } from '../ast/cairoNodes';
import { getFunctionTypeString, getReturnTypeString } from './getTypeString';
import { Implicits } from './implicits';
import { createParameterList } from './nodeTemplates';

export function createCallToFunction(
  functionDef: FunctionDefinition,
  argList: Expression[],
  ast: AST,
): FunctionCall {
  return new FunctionCall(
    ast.reserveId(),
    '',
    getReturnTypeString(functionDef),
    FunctionCallKind.FunctionCall,
    new Identifier(
      ast.reserveId(),
      '',
      getFunctionTypeString(functionDef, ast.compilerVersion),
      functionDef.name,
      functionDef.id,
    ),
    argList,
  );
}

export function createCairoFunctionStub(
  name: string,
  inputs: ([string, TypeName] | [string, TypeName, DataLocation])[],
  returns: ([string, TypeName] | [string, TypeName, DataLocation])[],
  implicits: Implicits[],
  ast: AST,
  nodeInSourceUnit: ASTNode,
<<<<<<< HEAD
  isStructDefStub = false,
=======
  mutability: FunctionStateMutability = FunctionStateMutability.NonPayable,
>>>>>>> 0cd4a67f
): CairoFunctionDefinition {
  const sourceUnit = ast.getContainingRoot(nodeInSourceUnit);
  const funcDefId = ast.reserveId();
  const createParameters = (inputs: ([string, TypeName] | [string, TypeName, DataLocation])[]) =>
    inputs.map(
      ([name, type, location]) =>
        new VariableDeclaration(
          ast.reserveId(),
          '',
          false,
          false,
          name,
          funcDefId,
          false,
          location ?? DataLocation.Default,
          StateVariableVisibility.Private,
          Mutability.Mutable,
          type.typeString,
          undefined,
          type,
        ),
    );

  const funcDef = new CairoFunctionDefinition(
    funcDefId,
    '',
    sourceUnit.id,
    FunctionKind.Function,
    name,
    false,
    FunctionVisibility.Private,
    mutability,
    false,
    createParameterList(createParameters(inputs), ast),
    createParameterList(createParameters(returns), ast),
    [],
    new Set(implicits),
    true,
    isStructDefStub,
  );

  ast.setContextRecursive(funcDef);
  sourceUnit.insertAtBeginning(funcDef);

  return funcDef;
}<|MERGE_RESOLUTION|>--- conflicted
+++ resolved
@@ -48,11 +48,8 @@
   implicits: Implicits[],
   ast: AST,
   nodeInSourceUnit: ASTNode,
-<<<<<<< HEAD
   isStructDefStub = false,
-=======
   mutability: FunctionStateMutability = FunctionStateMutability.NonPayable,
->>>>>>> 0cd4a67f
 ): CairoFunctionDefinition {
   const sourceUnit = ast.getContainingRoot(nodeInSourceUnit);
   const funcDefId = ast.reserveId();
