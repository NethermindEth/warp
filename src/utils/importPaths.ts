const CAIRO_COMMON_PATH = ['starkware', 'cairo', 'common'];

export const ALLOC: [string[], string] = [[...CAIRO_COMMON_PATH, 'alloc'], 'alloc'];
export const BITWISE_BUILTIN: [string[], string] = [
  [...CAIRO_COMMON_PATH, 'cairo_builtins'],
  'BitwiseBuiltin',
];
export const DEFAULT_DICT_FINALIZE: [string[], string] = [
  [...CAIRO_COMMON_PATH, 'default_dict'],
  'default_dict_finalize',
];
export const DEFAULT_DICT_NEW: [string[], string] = [
  [...CAIRO_COMMON_PATH, 'default_dict'],
  'default_dict_new',
];
export const DICT_ACCESS: [string[], string] = [
  [...CAIRO_COMMON_PATH, 'dict_access'],
  'DictAccess',
];
export const DICT_READ: [string[], string] = [[...CAIRO_COMMON_PATH, 'dict'], 'dict_read'];
export const DICT_WRITE: [string[], string] = [[...CAIRO_COMMON_PATH, 'dict'], 'dict_write'];
export const FINALIZE_KECCAK: [string[], string] = [
  [...CAIRO_COMMON_PATH, 'cairo_keccak', 'keccak'],
  'finalize_keccak',
];
export const IS_LE: [string[], string] = [[...CAIRO_COMMON_PATH, 'math_cmp'], 'is_le'];
export const IS_LE_FELT: [string[], string] = [[...CAIRO_COMMON_PATH, 'math_cmp'], 'is_le_felt'];
export const SPLIT_FELT: [string[], string] = [[...CAIRO_COMMON_PATH, 'math'], 'split_felt'];
export const UINT256_ADD: [string[], string] = [[...CAIRO_COMMON_PATH, 'uint256'], 'uint256_add'];
export const UINT256_EQ: [string[], string] = [[...CAIRO_COMMON_PATH, 'uint256'], 'uint256_eq'];
export const UINT256_LE: [string[], string] = [[...CAIRO_COMMON_PATH, 'uint256'], 'uint256_le'];
export const UINT256_LT: [string[], string] = [[...CAIRO_COMMON_PATH, 'uint256'], 'uint256_lt'];
export const UINT256_MUL: [string[], string] = [[...CAIRO_COMMON_PATH, 'uint256'], 'uint256_mul'];
export const UINT256_SUB: [string[], string] = [[...CAIRO_COMMON_PATH, 'uint256'], 'uint256_sub'];

//------------------------------------------------------

const STARKWARE_SYSCALL_PATH = ['starkware', 'starknet', 'common', 'syscalls'];

export const DEPLOY: [string[], string] = [[...STARKWARE_SYSCALL_PATH], 'deploy'];
export const EMIT_EVENT: [string[], string] = [[...STARKWARE_SYSCALL_PATH], 'emit_event'];
export const GET_CONTRACT_ADDRESS: [string[], string] = [
  [...STARKWARE_SYSCALL_PATH],
  'get_contract_address',
];

//------------------------------------------------------

export const WARPLIB_MEMORY = ['warplib', 'memory'];
export const WARPLIB_KECCAK = ['warplib', 'keccak'];
export const WARPLIB_MATHS = ['warplib', 'maths'];
export const WARPLIB_INTEGER = ['warplib', 'integer'];

export const DYNAMIC_ARRAYS_UTIL = ['warplib', 'dynamic_arrays_util'];
export const BYTES_CONVERSIONS = [...WARPLIB_MATHS, 'bytes_conversions'];
export const INT_CONVERSIONS = [...WARPLIB_MATHS, 'int_conversions'];

export const BYTE256_AT_INDEX: [string[], string] = [
  [...WARPLIB_MATHS, 'bytes_access'],
  'byte256_at_index',
];
export const BYTE_ARRAY_TO_FELT_VALUE: [string[], string] = [
  [...DYNAMIC_ARRAYS_UTIL],
  'byte256_at_index',
];
export const BYTE_ARRAY_LENGTH: [string[], string] = [[...DYNAMIC_ARRAYS_UTIL], 'byte256_at_index'];
export const FELT_ARRAY_CONCAT: [string[], string] = [[...WARPLIB_KECCAK], 'felt_array_concat'];
export const FELT_ARRAY_TO_WARP_MEMORY_ARRAY: [string[], string] = [
  [...DYNAMIC_ARRAYS_UTIL],
  'felt_array_to_warp_memory_array',
];
export const FELT_TO_UINT256: [string[], string] = [[...WARPLIB_MATHS, 'utils'], 'felt_to_uint256'];
export const FIXED_BYTES256_TO_FELT_DYNAMIC_ARRAY: [string[], string] = [
  [...DYNAMIC_ARRAYS_UTIL],
  'fixed_bytes256_to_felt_dynamic_array',
];
export const FIXED_BYTES256_TO_FELT_DYNAMIC_ARRAY_SPL: [string[], string] = [
  [...DYNAMIC_ARRAYS_UTIL],
  'fixed_bytes256_to_felt_dynamic_array_spl',
];
export const NARROW_SAFE: [string[], string] = [[...WARPLIB_MATHS, 'utils'], 'narrow_safe'];
export const PACK_BYTES_FELT: [string[], string] = [[...WARPLIB_KECCAK], 'pack_bytes_felt'];
export const STRING_HASH: [string[], string] = [['warplib', 'string_hash'], 'string_hash'];
export const WARP_KECCAK: [string[], string] = [[...WARPLIB_KECCAK], 'warp_keccak'];
export const WARP_UINT256: [string[], string] = [[...INT_CONVERSIONS], 'warp_uint256'];
export const WM_DYN_ARRAY_LENGTH: [string[], string] = [[...WARPLIB_MEMORY], 'wm_dyn_array_length'];
export const WM_INDEX_DYN: [string[], string] = [[...WARPLIB_MEMORY], 'wm_index_dyn'];
export const WM_INDEX_STATIC: [string[], string] = [[...WARPLIB_MEMORY], 'wm_index_static'];
export const WM_NEW: [string[], string] = [[...WARPLIB_MEMORY], 'wm_new'];
export const WM_READ_FELT: [string[], string] = [[...WARPLIB_MEMORY], 'wm_read_felt'];
export const WM_READ_ID: [string[], string] = [[...WARPLIB_MEMORY], 'wm_read_id'];
export const WM_TO_FELT_ARRAY: [string[], string] = [[...WARPLIB_MEMORY], 'wm_to_felt_array'];
export const WM_ALLOC: [string[], string] = [[...WARPLIB_MEMORY], 'wm_alloc'];
export const WM_WRITE_FELT: [string[], string] = [[...WARPLIB_MEMORY], 'wm_write_felt'];
export const ARRAY: [string[], string] = [['array'], 'Array'];
export const ARRAY_TRAIT: [string[], string] = [['array'], 'ArrayTrait'];
export const U256_FROM_FELTS: [string[], string] = [[...WARPLIB_INTEGER], 'u256_from_felts'];
export const FELT252_INTO_BOOL: [string[], string] = [[...WARPLIB_INTEGER], 'felt252_into_bool'];
export const BOOL_INTO_FELT252: [string[], string] = [[...WARPLIB_INTEGER], 'bool_into_felt252'];

/**  cairo1 uX <-> felt conversions */

// u8 <-> felt
export const U8_FROM_FELT: [string[], string] = [['integer'], 'u8_from_felt252'];
export const U8_TO_FELT: [string[], string] = [['integer'], 'u8_to_felt252'];

// u16 <-> felt
export const U16_FROM_FELT: [string[], string] = [['integer'], 'u16_from_felt252'];
export const U16_TO_FELT: [string[], string] = [['integer'], 'u16_to_felt252'];

// u24 <-> felt
export const U24_FROM_FELT: [string[], string] = [['integer'], 'u24_from_felt252'];
export const U24_TO_FELT: [string[], string] = [['integer'], 'u24_to_felt252'];

// u32 <-> felt
export const U32_FROM_FELT: [string[], string] = [['integer'], 'u32_from_felt252'];
export const U32_TO_FELT: [string[], string] = [['integer'], 'u32_to_felt252'];

// u40 <-> felt
export const U40_FROM_FELT: [string[], string] = [['integer'], 'u40_from_felt252'];
export const U40_TO_FELT: [string[], string] = [['integer'], 'u40_to_felt252'];

// u48 <-> felt
export const U48_FROM_FELT: [string[], string] = [['integer'], 'u48_from_felt252'];
export const U48_TO_FELT: [string[], string] = [['integer'], 'u48_to_felt252'];

// u56 <-> felt
export const U56_FROM_FELT: [string[], string] = [['integer'], 'u56_from_felt252'];
export const U56_TO_FELT: [string[], string] = [['integer'], 'u56_to_felt252'];

// u64 <-> felt
export const U64_FROM_FELT: [string[], string] = [['integer'], 'u64_from_felt252'];
export const U64_TO_FELT: [string[], string] = [['integer'], 'u64_to_felt252'];

// u72 <-> felt
export const U72_FROM_FELT: [string[], string] = [['integer'], 'u72_from_felt252'];
export const U72_TO_FELT: [string[], string] = [['integer'], 'u72_to_felt252'];

// u80 <-> felt
export const U80_FROM_FELT: [string[], string] = [['integer'], 'u80_from_felt252'];
export const U80_TO_FELT: [string[], string] = [['integer'], 'u80_to_felt252'];

// u88 <-> felt
export const U88_FROM_FELT: [string[], string] = [['integer'], 'u88_from_felt252'];
export const U88_TO_FELT: [string[], string] = [['integer'], 'u88_to_felt252'];

// u96 <-> felt
export const U96_FROM_FELT: [string[], string] = [['integer'], 'u96_from_felt252'];
export const U96_TO_FELT: [string[], string] = [['integer'], 'u96_to_felt252'];

// u104 <-> felt
export const U104_FROM_FELT: [string[], string] = [['integer'], 'u104_from_felt252'];
export const U104_TO_FELT: [string[], string] = [['integer'], 'u104_to_felt252'];

// u112 <-> felt
export const U112_FROM_FELT: [string[], string] = [['integer'], 'u112_from_felt252'];
export const U112_TO_FELT: [string[], string] = [['integer'], 'u112_to_felt252'];

// u120 <-> felt
export const U120_FROM_FELT: [string[], string] = [['integer'], 'u120_from_felt252'];
export const U120_TO_FELT: [string[], string] = [['integer'], 'u120_to_felt252'];

// u128 <-> felt
export const U128_FROM_FELT: [string[], string] = [['integer'], 'u128_from_felt252'];
export const U128_TO_FELT: [string[], string] = [['integer'], 'u128_to_felt252'];

// u136 <-> felt
export const U136_FROM_FELT: [string[], string] = [['integer'], 'u136_from_felt252'];
export const U136_TO_FELT: [string[], string] = [['integer'], 'u136_to_felt252'];

// u144 <-> felt
export const U144_FROM_FELT: [string[], string] = [['integer'], 'u144_from_felt252'];
export const U144_TO_FELT: [string[], string] = [['integer'], 'u144_to_felt252'];

// u152 <-> felt
export const U152_FROM_FELT: [string[], string] = [['integer'], 'u152_from_felt252'];
export const U152_TO_FELT: [string[], string] = [['integer'], 'u152_to_felt252'];

// u160 <-> felt
export const U160_FROM_FELT: [string[], string] = [['integer'], 'u160_from_felt252'];
export const U160_TO_FELT: [string[], string] = [['integer'], 'u160_to_felt252'];

// u168 <-> felt
export const U168_FROM_FELT: [string[], string] = [['integer'], 'u168_from_felt252'];
export const U168_TO_FELT: [string[], string] = [['integer'], 'u168_to_felt252'];

// u176 <-> felt
export const U176_FROM_FELT: [string[], string] = [['integer'], 'u176_from_felt252'];
export const U176_TO_FELT: [string[], string] = [['integer'], 'u176_to_felt252'];

// u184 <-> felt
export const U184_FROM_FELT: [string[], string] = [['integer'], 'u184_from_felt252'];
export const U184_TO_FELT: [string[], string] = [['integer'], 'u184_to_felt252'];

// u192 <-> felt
export const U192_FROM_FELT: [string[], string] = [['integer'], 'u192_from_felt252'];
export const U192_TO_FELT: [string[], string] = [['integer'], 'u192_to_felt252'];

// u200 <-> felt
export const U200_FROM_FELT: [string[], string] = [['integer'], 'u200_from_felt252'];
export const U200_TO_FELT: [string[], string] = [['integer'], 'u200_to_felt252'];

// u208 <-> felt
export const U208_FROM_FELT: [string[], string] = [['integer'], 'u208_from_felt252'];
export const U208_TO_FELT: [string[], string] = [['integer'], 'u208_to_felt252'];

// u216 <-> felt
export const U216_FROM_FELT: [string[], string] = [['integer'], 'u216_from_felt252'];
export const U216_TO_FELT: [string[], string] = [['integer'], 'u216_to_felt252'];

// u224 <-> felt
export const U224_FROM_FELT: [string[], string] = [['integer'], 'u224_from_felt252'];
export const U224_TO_FELT: [string[], string] = [['integer'], 'u224_to_felt252'];

// u232 <-> felt
export const U232_FROM_FELT: [string[], string] = [['integer'], 'u232_from_felt252'];
export const U232_TO_FELT: [string[], string] = [['integer'], 'u232_to_felt252'];

// u240 <-> felt
export const U240_FROM_FELT: [string[], string] = [['integer'], 'u240_from_felt252'];
export const U240_TO_FELT: [string[], string] = [['integer'], 'u240_to_felt252'];

// u248 <-> felt
export const U248_FROM_FELT: [string[], string] = [['integer'], 'u248_from_felt252'];
export const U248_TO_FELT: [string[], string] = [['integer'], 'u248_to_felt252'];

/**  ------------------------------ */

export const GET_CALLER_ADDRESS: [string[], string] = [['starknet'], 'get_caller_address'];
export const CONTRACT_ADDRESS: [string[], string] = [['starknet'], 'ContractAddress'];

export const CONTRACT_ADDRESS_FROM_FELT: [string[], string] = [
  ['starknet'],
  'contract_address_try_from_felt252',
];

export const INTO: [string[], string] = [['traits'], 'Into'];

<<<<<<< HEAD
export const MEMORY_MODULE = ['warplib', 'warp_memory'];
export const WARP_MEMORY: [string[], string] = [MEMORY_MODULE, 'WarpMemory'];
export const WARP_MEMORY_TRAIT: [string[], string] = [MEMORY_MODULE, 'WarpMemoryTrait'];
export const WARP_MEMORY_IMPL: [string[], string] = [MEMORY_MODULE, 'WarpMemoryImpl'];
export const ACCESSOR: [string[], string] = [MEMORY_MODULE, 'WarpMemoryAccesssor'];
export const ACCESSOR_TRAIT: [string[], string] = [MEMORY_MODULE, 'WarpMemoryAccesssorTrait'];
=======
export const OPTION_TRAIT: [string[], string] = [['option'], 'OptionTrait'];

export const WARP_MEMORY: [string[], string] = [['warplib', 'warp_memory'], 'WarpMemory'];
export const MEMORY_TRAIT: [string[], string] = [['warplib', 'warp_memory'], 'MemoryTrait'];

export const SUPER: string[] = ['super'];
>>>>>>> 7b26520f
<|MERGE_RESOLUTION|>--- conflicted
+++ resolved
@@ -235,19 +235,13 @@
 ];
 
 export const INTO: [string[], string] = [['traits'], 'Into'];
-
-<<<<<<< HEAD
+export const OPTION_TRAIT: [string[], string] = [['option'], 'OptionTrait'];
+
 export const MEMORY_MODULE = ['warplib', 'warp_memory'];
 export const WARP_MEMORY: [string[], string] = [MEMORY_MODULE, 'WarpMemory'];
 export const WARP_MEMORY_TRAIT: [string[], string] = [MEMORY_MODULE, 'WarpMemoryTrait'];
 export const WARP_MEMORY_IMPL: [string[], string] = [MEMORY_MODULE, 'WarpMemoryImpl'];
 export const ACCESSOR: [string[], string] = [MEMORY_MODULE, 'WarpMemoryAccesssor'];
 export const ACCESSOR_TRAIT: [string[], string] = [MEMORY_MODULE, 'WarpMemoryAccesssorTrait'];
-=======
-export const OPTION_TRAIT: [string[], string] = [['option'], 'OptionTrait'];
-
-export const WARP_MEMORY: [string[], string] = [['warplib', 'warp_memory'], 'WarpMemory'];
-export const MEMORY_TRAIT: [string[], string] = [['warplib', 'warp_memory'], 'MemoryTrait'];
-
-export const SUPER: string[] = ['super'];
->>>>>>> 7b26520f
+
+export const SUPER: string[] = ['super'];