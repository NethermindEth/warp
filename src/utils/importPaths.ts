const CAIRO_COMMON_PATH = ['starkware', 'cairo', 'common'];

export const ALLOC: [string[], string] = [[...CAIRO_COMMON_PATH, 'alloc'], 'alloc'];
export const BITWISE_BUILTIN: [string[], string] = [
  [...CAIRO_COMMON_PATH, 'cairo_builtins'],
  'BitwiseBuiltin',
];
export const DEFAULT_DICT_FINALIZE: [string[], string] = [
  [...CAIRO_COMMON_PATH, 'default_dict'],
  'default_dict_finalize',
];
export const DEFAULT_DICT_NEW: [string[], string] = [
  [...CAIRO_COMMON_PATH, 'default_dict'],
  'default_dict_new',
];
export const DICT_ACCESS: [string[], string] = [
  [...CAIRO_COMMON_PATH, 'dict_access'],
  'DictAccess',
];
export const DICT_READ: [string[], string] = [[...CAIRO_COMMON_PATH, 'dict'], 'dict_read'];
export const DICT_WRITE: [string[], string] = [[...CAIRO_COMMON_PATH, 'dict'], 'dict_write'];
export const FINALIZE_KECCAK: [string[], string] = [
  [...CAIRO_COMMON_PATH, 'cairo_keccak', 'keccak'],
  'finalize_keccak',
];
export const IS_LE: [string[], string] = [[...CAIRO_COMMON_PATH, 'math_cmp'], 'is_le'];
export const IS_LE_FELT: [string[], string] = [[...CAIRO_COMMON_PATH, 'math_cmp'], 'is_le_felt'];
export const SPLIT_FELT: [string[], string] = [[...CAIRO_COMMON_PATH, 'math'], 'split_felt'];
export const UINT256_ADD: [string[], string] = [[...CAIRO_COMMON_PATH, 'uint256'], 'uint256_add'];
export const UINT256_EQ: [string[], string] = [[...CAIRO_COMMON_PATH, 'uint256'], 'uint256_eq'];
export const UINT256_LE: [string[], string] = [[...CAIRO_COMMON_PATH, 'uint256'], 'uint256_le'];
export const UINT256_LT: [string[], string] = [[...CAIRO_COMMON_PATH, 'uint256'], 'uint256_lt'];
export const UINT256_MUL: [string[], string] = [[...CAIRO_COMMON_PATH, 'uint256'], 'uint256_mul'];
export const UINT256_SUB: [string[], string] = [[...CAIRO_COMMON_PATH, 'uint256'], 'uint256_sub'];

//------------------------------------------------------

const STARKWARE_SYSCALL_PATH = ['starkware', 'starknet', 'common', 'syscalls'];

export const DEPLOY: [string[], string] = [[...STARKWARE_SYSCALL_PATH], 'deploy'];
export const EMIT_EVENT: [string[], string] = [[...STARKWARE_SYSCALL_PATH], 'emit_event'];
export const GET_CONTRACT_ADDRESS: [string[], string] = [
  [...STARKWARE_SYSCALL_PATH],
  'get_contract_address',
];

//------------------------------------------------------

export const WARPLIB_MEMORY = ['warplib', 'memory'];
export const WARPLIB_KECCAK = ['warplib', 'keccak'];
export const WARPLIB_MATHS = ['warplib', 'maths'];

export const DYNAMIC_ARRAYS_UTIL = ['warplib', 'dynamic_arrays_util'];
export const BYTES_CONVERSIONS = [...WARPLIB_MATHS, 'bytes_conversions'];
export const INT_CONVERSIONS = [...WARPLIB_MATHS, 'int_conversions'];

export const BYTE256_AT_INDEX: [string[], string] = [
  [...WARPLIB_MATHS, 'bytes_access'],
  'byte256_at_index',
];
export const BYTE_ARRAY_TO_FELT_VALUE: [string[], string] = [
  [...DYNAMIC_ARRAYS_UTIL],
  'byte256_at_index',
];
export const BYTE_ARRAY_LENGTH: [string[], string] = [[...DYNAMIC_ARRAYS_UTIL], 'byte256_at_index'];
export const FELT_ARRAY_CONCAT: [string[], string] = [[...WARPLIB_KECCAK], 'felt_array_concat'];
export const FELT_ARRAY_TO_WARP_MEMORY_ARRAY: [string[], string] = [
  [...DYNAMIC_ARRAYS_UTIL],
  'felt_array_to_warp_memory_array',
];
export const FELT_TO_UINT256: [string[], string] = [[...WARPLIB_MATHS, 'utils'], 'felt_to_uint256'];
export const FIXED_BYTES256_TO_FELT_DYNAMIC_ARRAY: [string[], string] = [
  [...DYNAMIC_ARRAYS_UTIL],
  'fixed_bytes256_to_felt_dynamic_array',
];
export const FIXED_BYTES256_TO_FELT_DYNAMIC_ARRAY_SPL: [string[], string] = [
  [...DYNAMIC_ARRAYS_UTIL],
  'fixed_bytes256_to_felt_dynamic_array_spl',
];
export const NARROW_SAFE: [string[], string] = [[...WARPLIB_MATHS, 'utils'], 'narrow_safe'];
export const PACK_BYTES_FELT: [string[], string] = [[...WARPLIB_KECCAK], 'pack_bytes_felt'];
export const STRING_HASH: [string[], string] = [['warplib', 'string_hash'], 'string_hash'];
export const WARP_KECCAK: [string[], string] = [[...WARPLIB_KECCAK], 'warp_keccak'];
export const WARP_UINT256: [string[], string] = [[...INT_CONVERSIONS], 'warp_uint256'];
export const WM_DYN_ARRAY_LENGTH: [string[], string] = [[...WARPLIB_MEMORY], 'wm_dyn_array_length'];
export const WM_INDEX_DYN: [string[], string] = [[...WARPLIB_MEMORY], 'wm_index_dyn'];
export const WM_INDEX_STATIC: [string[], string] = [[...WARPLIB_MEMORY], 'wm_index_static'];
export const WM_NEW: [string[], string] = [[...WARPLIB_MEMORY], 'wm_new'];
export const WM_READ_FELT: [string[], string] = [[...WARPLIB_MEMORY], 'wm_read_felt'];
export const WM_READ_ID: [string[], string] = [[...WARPLIB_MEMORY], 'wm_read_id'];
export const WM_TO_FELT_ARRAY: [string[], string] = [[...WARPLIB_MEMORY], 'wm_to_felt_array'];
export const WM_ALLOC: [string[], string] = [[...WARPLIB_MEMORY], 'wm_alloc'];
export const WM_WRITE_FELT: [string[], string] = [[...WARPLIB_MEMORY], 'wm_write_felt'];

/** cairo1 uX memory read */
export const WM_READ8: [string[], string] = [[...WARPLIB_MEMORY], 'wm_read_8'];
export const WM_READ16: [string[], string] = [[...WARPLIB_MEMORY], 'wm_read_16'];
export const WM_READ24: [string[], string] = [[...WARPLIB_MEMORY], 'wm_read_24'];
export const WM_READ32: [string[], string] = [[...WARPLIB_MEMORY], 'wm_read_32'];
export const WM_READ40: [string[], string] = [[...WARPLIB_MEMORY], 'wm_read_40'];
export const WM_READ48: [string[], string] = [[...WARPLIB_MEMORY], 'wm_read_48'];
export const WM_READ56: [string[], string] = [[...WARPLIB_MEMORY], 'wm_read_56'];
export const WM_READ64: [string[], string] = [[...WARPLIB_MEMORY], 'wm_read_64'];
export const WM_READ72: [string[], string] = [[...WARPLIB_MEMORY], 'wm_read_72'];
export const WM_READ80: [string[], string] = [[...WARPLIB_MEMORY], 'wm_read_80'];
export const WM_READ88: [string[], string] = [[...WARPLIB_MEMORY], 'wm_read_88'];
export const WM_READ96: [string[], string] = [[...WARPLIB_MEMORY], 'wm_read_96'];
export const WM_READ104: [string[], string] = [[...WARPLIB_MEMORY], 'wm_read_104'];
export const WM_READ112: [string[], string] = [[...WARPLIB_MEMORY], 'wm_read_112'];
export const WM_READ120: [string[], string] = [[...WARPLIB_MEMORY], 'wm_read_120'];
export const WM_READ128: [string[], string] = [[...WARPLIB_MEMORY], 'wm_read_128'];
export const WM_READ136: [string[], string] = [[...WARPLIB_MEMORY], 'wm_read_136'];
export const WM_READ144: [string[], string] = [[...WARPLIB_MEMORY], 'wm_read_144'];
export const WM_READ152: [string[], string] = [[...WARPLIB_MEMORY], 'wm_read_152'];
export const WM_READ160: [string[], string] = [[...WARPLIB_MEMORY], 'wm_read_160'];
export const WM_READ168: [string[], string] = [[...WARPLIB_MEMORY], 'wm_read_168'];
export const WM_READ176: [string[], string] = [[...WARPLIB_MEMORY], 'wm_read_176'];
export const WM_READ184: [string[], string] = [[...WARPLIB_MEMORY], 'wm_read_184'];
export const WM_READ192: [string[], string] = [[...WARPLIB_MEMORY], 'wm_read_192'];
export const WM_READ200: [string[], string] = [[...WARPLIB_MEMORY], 'wm_read_200'];
export const WM_READ208: [string[], string] = [[...WARPLIB_MEMORY], 'wm_read_208'];
export const WM_READ216: [string[], string] = [[...WARPLIB_MEMORY], 'wm_read_216'];
export const WM_READ224: [string[], string] = [[...WARPLIB_MEMORY], 'wm_read_224'];
export const WM_READ232: [string[], string] = [[...WARPLIB_MEMORY], 'wm_read_232'];
export const WM_READ240: [string[], string] = [[...WARPLIB_MEMORY], 'wm_read_240'];
export const WM_READ248: [string[], string] = [[...WARPLIB_MEMORY], 'wm_read_248'];
export const WM_READ256: [string[], string] = [[...WARPLIB_MEMORY], 'wm_read_256'];
/** --------------------- */

/** cairo1 uX memory write */
export const WM_WRITE8: [string[], string] = [[...WARPLIB_MEMORY], 'wm_write_8'];
export const WM_WRITE16: [string[], string] = [[...WARPLIB_MEMORY], 'wm_write_16'];
export const WM_WRITE24: [string[], string] = [[...WARPLIB_MEMORY], 'wm_write_24'];
export const WM_WRITE32: [string[], string] = [[...WARPLIB_MEMORY], 'wm_write_32'];
export const WM_WRITE40: [string[], string] = [[...WARPLIB_MEMORY], 'wm_write_40'];
export const WM_WRITE48: [string[], string] = [[...WARPLIB_MEMORY], 'wm_write_48'];
export const WM_WRITE56: [string[], string] = [[...WARPLIB_MEMORY], 'wm_write_56'];
export const WM_WRITE64: [string[], string] = [[...WARPLIB_MEMORY], 'wm_write_64'];
export const WM_WRITE72: [string[], string] = [[...WARPLIB_MEMORY], 'wm_write_72'];
export const WM_WRITE80: [string[], string] = [[...WARPLIB_MEMORY], 'wm_write_80'];
export const WM_WRITE88: [string[], string] = [[...WARPLIB_MEMORY], 'wm_write_88'];
export const WM_WRITE96: [string[], string] = [[...WARPLIB_MEMORY], 'wm_write_96'];
export const WM_WRITE104: [string[], string] = [[...WARPLIB_MEMORY], 'wm_write_104'];
export const WM_WRITE112: [string[], string] = [[...WARPLIB_MEMORY], 'wm_write_112'];
export const WM_WRITE120: [string[], string] = [[...WARPLIB_MEMORY], 'wm_write_120'];
export const WM_WRITE128: [string[], string] = [[...WARPLIB_MEMORY], 'wm_write_128'];
export const WM_WRITE136: [string[], string] = [[...WARPLIB_MEMORY], 'wm_write_136'];
export const WM_WRITE144: [string[], string] = [[...WARPLIB_MEMORY], 'wm_write_144'];
export const WM_WRITE152: [string[], string] = [[...WARPLIB_MEMORY], 'wm_write_152'];
export const WM_WRITE160: [string[], string] = [[...WARPLIB_MEMORY], 'wm_write_160'];
export const WM_WRITE168: [string[], string] = [[...WARPLIB_MEMORY], 'wm_write_168'];
export const WM_WRITE176: [string[], string] = [[...WARPLIB_MEMORY], 'wm_write_176'];
export const WM_WRITE184: [string[], string] = [[...WARPLIB_MEMORY], 'wm_write_184'];
export const WM_WRITE192: [string[], string] = [[...WARPLIB_MEMORY], 'wm_write_192'];
export const WM_WRITE200: [string[], string] = [[...WARPLIB_MEMORY], 'wm_write_200'];
export const WM_WRITE208: [string[], string] = [[...WARPLIB_MEMORY], 'wm_write_208'];
export const WM_WRITE216: [string[], string] = [[...WARPLIB_MEMORY], 'wm_write_216'];
export const WM_WRITE224: [string[], string] = [[...WARPLIB_MEMORY], 'wm_write_224'];
export const WM_WRITE232: [string[], string] = [[...WARPLIB_MEMORY], 'wm_write_232'];
export const WM_WRITE240: [string[], string] = [[...WARPLIB_MEMORY], 'wm_write_240'];
export const WM_WRITE248: [string[], string] = [[...WARPLIB_MEMORY], 'wm_write_248'];
export const WM_WRITE256: [string[], string] = [[...WARPLIB_MEMORY], 'wm_write_256'];
/** --------------------- */

//------------------------------------------------------

export const ARRAY: [string[], string] = [['array'], 'Array'];
export const ARRAY_TRAIT: [string[], string] = [['array'], 'ArrayTrait'];
export const U256_FROM_FELTS: [string[], string] = [['warplib', 'integer'], 'u256_from_felts'];
<<<<<<< HEAD

/**  cairo1 uX <-> felt conversions */

// u8 <-> felt
export const U8_FROM_FELT: [string[], string] = [['integer'], 'u8_from_felt'];
export const U8_TO_FELT: [string[], string] = [['integer'], 'u8_to_felt'];

// u16 <-> felt
export const U16_FROM_FELT: [string[], string] = [['integer'], 'u16_from_felt'];
export const U16_TO_FELT: [string[], string] = [['integer'], 'u16_to_felt'];

// u24 <-> felt
export const U24_FROM_FELT: [string[], string] = [['integer'], 'u24_from_felt'];
export const U24_TO_FELT: [string[], string] = [['integer'], 'u24_to_felt'];

// u32 <-> felt
export const U32_FROM_FELT: [string[], string] = [['integer'], 'u32_from_felt'];
export const U32_TO_FELT: [string[], string] = [['integer'], 'u32_to_felt'];
=======
export const U128_FROM_FELT: [string[], string] = [['integer'], 'u128_from_felt252'];
export const U128_TO_FELT: [string[], string] = [['integer'], 'u128_to_felt252'];
export const U32_FROM_FELT: [string[], string] = [['integer'], 'u32_from_felt252'];
export const U32_TO_FELT: [string[], string] = [['integer'], 'u32_to_felt252'];
>>>>>>> 383f05ca

// u40 <-> felt
export const U40_FROM_FELT: [string[], string] = [['integer'], 'u40_from_felt'];
export const U40_TO_FELT: [string[], string] = [['integer'], 'u40_to_felt'];

// u48 <-> felt
export const U48_FROM_FELT: [string[], string] = [['integer'], 'u48_from_felt'];
export const U48_TO_FELT: [string[], string] = [['integer'], 'u48_to_felt'];

// u56 <-> felt
export const U56_FROM_FELT: [string[], string] = [['integer'], 'u56_from_felt'];
export const U56_TO_FELT: [string[], string] = [['integer'], 'u56_to_felt'];

// u64 <-> felt
export const U64_FROM_FELT: [string[], string] = [['integer'], 'u64_from_felt'];
export const U64_TO_FELT: [string[], string] = [['integer'], 'u64_to_felt'];

// u72 <-> felt
export const U72_FROM_FELT: [string[], string] = [['integer'], 'u72_from_felt'];
export const U72_TO_FELT: [string[], string] = [['integer'], 'u72_to_felt'];

// u80 <-> felt
export const U80_FROM_FELT: [string[], string] = [['integer'], 'u80_from_felt'];
export const U80_TO_FELT: [string[], string] = [['integer'], 'u80_to_felt'];

// u88 <-> felt
export const U88_FROM_FELT: [string[], string] = [['integer'], 'u88_from_felt'];
export const U88_TO_FELT: [string[], string] = [['integer'], 'u88_to_felt'];

// u96 <-> felt
export const U96_FROM_FELT: [string[], string] = [['integer'], 'u96_from_felt'];
export const U96_TO_FELT: [string[], string] = [['integer'], 'u96_to_felt'];

// u104 <-> felt
export const U104_FROM_FELT: [string[], string] = [['integer'], 'u104_from_felt'];
export const U104_TO_FELT: [string[], string] = [['integer'], 'u104_to_felt'];

// u112 <-> felt
export const U112_FROM_FELT: [string[], string] = [['integer'], 'u112_from_felt'];
export const U112_TO_FELT: [string[], string] = [['integer'], 'u112_to_felt'];

// u120 <-> felt
export const U120_FROM_FELT: [string[], string] = [['integer'], 'u120_from_felt'];
export const U120_TO_FELT: [string[], string] = [['integer'], 'u120_to_felt'];

// u128 <-> felt
export const U128_FROM_FELT: [string[], string] = [['integer'], 'u128_from_felt'];
export const U128_TO_FELT: [string[], string] = [['integer'], 'u128_to_felt'];

// u136 <-> felt
export const U136_FROM_FELT: [string[], string] = [['integer'], 'u136_from_felt'];
export const U136_TO_FELT: [string[], string] = [['integer'], 'u136_to_felt'];

// u144 <-> felt
export const U144_FROM_FELT: [string[], string] = [['integer'], 'u144_from_felt'];
export const U144_TO_FELT: [string[], string] = [['integer'], 'u144_to_felt'];

// u152 <-> felt
export const U152_FROM_FELT: [string[], string] = [['integer'], 'u152_from_felt'];
export const U152_TO_FELT: [string[], string] = [['integer'], 'u152_to_felt'];

// u160 <-> felt
export const U160_FROM_FELT: [string[], string] = [['integer'], 'u160_from_felt'];
export const U160_TO_FELT: [string[], string] = [['integer'], 'u160_to_felt'];

// u168 <-> felt
export const U168_FROM_FELT: [string[], string] = [['integer'], 'u168_from_felt'];
export const U168_TO_FELT: [string[], string] = [['integer'], 'u168_to_felt'];

// u176 <-> felt
export const U176_FROM_FELT: [string[], string] = [['integer'], 'u176_from_felt'];
export const U176_TO_FELT: [string[], string] = [['integer'], 'u176_to_felt'];

// u184 <-> felt
export const U184_FROM_FELT: [string[], string] = [['integer'], 'u184_from_felt'];
export const U184_TO_FELT: [string[], string] = [['integer'], 'u184_to_felt'];

// u192 <-> felt
export const U192_FROM_FELT: [string[], string] = [['integer'], 'u192_from_felt'];
export const U192_TO_FELT: [string[], string] = [['integer'], 'u192_to_felt'];

// u200 <-> felt
export const U200_FROM_FELT: [string[], string] = [['integer'], 'u200_from_felt'];
export const U200_TO_FELT: [string[], string] = [['integer'], 'u200_to_felt'];

// u208 <-> felt
export const U208_FROM_FELT: [string[], string] = [['integer'], 'u208_from_felt'];
export const U208_TO_FELT: [string[], string] = [['integer'], 'u208_to_felt'];

// u216 <-> felt
export const U216_FROM_FELT: [string[], string] = [['integer'], 'u216_from_felt'];
export const U216_TO_FELT: [string[], string] = [['integer'], 'u216_to_felt'];

// u224 <-> felt
export const U224_FROM_FELT: [string[], string] = [['integer'], 'u224_from_felt'];
export const U224_TO_FELT: [string[], string] = [['integer'], 'u224_to_felt'];

// u232 <-> felt
export const U232_FROM_FELT: [string[], string] = [['integer'], 'u232_from_felt'];
export const U232_TO_FELT: [string[], string] = [['integer'], 'u232_to_felt'];

// u240 <-> felt
export const U240_FROM_FELT: [string[], string] = [['integer'], 'u240_from_felt'];
export const U240_TO_FELT: [string[], string] = [['integer'], 'u240_to_felt'];

// u248 <-> felt
export const U248_FROM_FELT: [string[], string] = [['integer'], 'u248_from_felt'];
export const U248_TO_FELT: [string[], string] = [['integer'], 'u248_to_felt'];

/**  ------------------------------ */

export const GET_CALLER_ADDRESS: [string[], string] = [['starknet'], 'get_caller_address'];
export const ADDRESS_INTO_FELT: [string[], string] = [['starknet'], 'ContractAddressIntoFelt252'];
export const INTO: [string[], string] = [['traits'], 'Into'];<|MERGE_RESOLUTION|>--- conflicted
+++ resolved
@@ -167,139 +167,132 @@
 export const ARRAY: [string[], string] = [['array'], 'Array'];
 export const ARRAY_TRAIT: [string[], string] = [['array'], 'ArrayTrait'];
 export const U256_FROM_FELTS: [string[], string] = [['warplib', 'integer'], 'u256_from_felts'];
-<<<<<<< HEAD
 
 /**  cairo1 uX <-> felt conversions */
 
 // u8 <-> felt
-export const U8_FROM_FELT: [string[], string] = [['integer'], 'u8_from_felt'];
-export const U8_TO_FELT: [string[], string] = [['integer'], 'u8_to_felt'];
+export const U8_FROM_FELT: [string[], string] = [['integer'], 'u8_from_felt252'];
+export const U8_TO_FELT: [string[], string] = [['integer'], 'u8_to_felt252'];
 
 // u16 <-> felt
-export const U16_FROM_FELT: [string[], string] = [['integer'], 'u16_from_felt'];
-export const U16_TO_FELT: [string[], string] = [['integer'], 'u16_to_felt'];
+export const U16_FROM_FELT: [string[], string] = [['integer'], 'u16_from_felt252'];
+export const U16_TO_FELT: [string[], string] = [['integer'], 'u16_to_felt252'];
 
 // u24 <-> felt
-export const U24_FROM_FELT: [string[], string] = [['integer'], 'u24_from_felt'];
-export const U24_TO_FELT: [string[], string] = [['integer'], 'u24_to_felt'];
+export const U24_FROM_FELT: [string[], string] = [['integer'], 'u24_from_felt252'];
+export const U24_TO_FELT: [string[], string] = [['integer'], 'u24_to_felt252'];
 
 // u32 <-> felt
-export const U32_FROM_FELT: [string[], string] = [['integer'], 'u32_from_felt'];
-export const U32_TO_FELT: [string[], string] = [['integer'], 'u32_to_felt'];
-=======
+export const U32_FROM_FELT: [string[], string] = [['integer'], 'u32_from_felt252'];
+export const U32_TO_FELT: [string[], string] = [['integer'], 'u32_to_felt252'];
+
+// u40 <-> felt
+export const U40_FROM_FELT: [string[], string] = [['integer'], 'u40_from_felt252'];
+export const U40_TO_FELT: [string[], string] = [['integer'], 'u40_to_felt252'];
+
+// u48 <-> felt
+export const U48_FROM_FELT: [string[], string] = [['integer'], 'u48_from_felt252'];
+export const U48_TO_FELT: [string[], string] = [['integer'], 'u48_to_felt252'];
+
+// u56 <-> felt
+export const U56_FROM_FELT: [string[], string] = [['integer'], 'u56_from_felt252'];
+export const U56_TO_FELT: [string[], string] = [['integer'], 'u56_to_felt252'];
+
+// u64 <-> felt
+export const U64_FROM_FELT: [string[], string] = [['integer'], 'u64_from_felt252'];
+export const U64_TO_FELT: [string[], string] = [['integer'], 'u64_to_felt252'];
+
+// u72 <-> felt
+export const U72_FROM_FELT: [string[], string] = [['integer'], 'u72_from_felt252'];
+export const U72_TO_FELT: [string[], string] = [['integer'], 'u72_to_felt252'];
+
+// u80 <-> felt
+export const U80_FROM_FELT: [string[], string] = [['integer'], 'u80_from_felt252'];
+export const U80_TO_FELT: [string[], string] = [['integer'], 'u80_to_felt252'];
+
+// u88 <-> felt
+export const U88_FROM_FELT: [string[], string] = [['integer'], 'u88_from_felt252'];
+export const U88_TO_FELT: [string[], string] = [['integer'], 'u88_to_felt252'];
+
+// u96 <-> felt
+export const U96_FROM_FELT: [string[], string] = [['integer'], 'u96_from_felt252'];
+export const U96_TO_FELT: [string[], string] = [['integer'], 'u96_to_felt252'];
+
+// u104 <-> felt
+export const U104_FROM_FELT: [string[], string] = [['integer'], 'u104_from_felt252'];
+export const U104_TO_FELT: [string[], string] = [['integer'], 'u104_to_felt252'];
+
+// u112 <-> felt
+export const U112_FROM_FELT: [string[], string] = [['integer'], 'u112_from_felt252'];
+export const U112_TO_FELT: [string[], string] = [['integer'], 'u112_to_felt252'];
+
+// u120 <-> felt
+export const U120_FROM_FELT: [string[], string] = [['integer'], 'u120_from_felt252'];
+export const U120_TO_FELT: [string[], string] = [['integer'], 'u120_to_felt252'];
+
+// u128 <-> felt
 export const U128_FROM_FELT: [string[], string] = [['integer'], 'u128_from_felt252'];
 export const U128_TO_FELT: [string[], string] = [['integer'], 'u128_to_felt252'];
-export const U32_FROM_FELT: [string[], string] = [['integer'], 'u32_from_felt252'];
-export const U32_TO_FELT: [string[], string] = [['integer'], 'u32_to_felt252'];
->>>>>>> 383f05ca
-
-// u40 <-> felt
-export const U40_FROM_FELT: [string[], string] = [['integer'], 'u40_from_felt'];
-export const U40_TO_FELT: [string[], string] = [['integer'], 'u40_to_felt'];
-
-// u48 <-> felt
-export const U48_FROM_FELT: [string[], string] = [['integer'], 'u48_from_felt'];
-export const U48_TO_FELT: [string[], string] = [['integer'], 'u48_to_felt'];
-
-// u56 <-> felt
-export const U56_FROM_FELT: [string[], string] = [['integer'], 'u56_from_felt'];
-export const U56_TO_FELT: [string[], string] = [['integer'], 'u56_to_felt'];
-
-// u64 <-> felt
-export const U64_FROM_FELT: [string[], string] = [['integer'], 'u64_from_felt'];
-export const U64_TO_FELT: [string[], string] = [['integer'], 'u64_to_felt'];
-
-// u72 <-> felt
-export const U72_FROM_FELT: [string[], string] = [['integer'], 'u72_from_felt'];
-export const U72_TO_FELT: [string[], string] = [['integer'], 'u72_to_felt'];
-
-// u80 <-> felt
-export const U80_FROM_FELT: [string[], string] = [['integer'], 'u80_from_felt'];
-export const U80_TO_FELT: [string[], string] = [['integer'], 'u80_to_felt'];
-
-// u88 <-> felt
-export const U88_FROM_FELT: [string[], string] = [['integer'], 'u88_from_felt'];
-export const U88_TO_FELT: [string[], string] = [['integer'], 'u88_to_felt'];
-
-// u96 <-> felt
-export const U96_FROM_FELT: [string[], string] = [['integer'], 'u96_from_felt'];
-export const U96_TO_FELT: [string[], string] = [['integer'], 'u96_to_felt'];
-
-// u104 <-> felt
-export const U104_FROM_FELT: [string[], string] = [['integer'], 'u104_from_felt'];
-export const U104_TO_FELT: [string[], string] = [['integer'], 'u104_to_felt'];
-
-// u112 <-> felt
-export const U112_FROM_FELT: [string[], string] = [['integer'], 'u112_from_felt'];
-export const U112_TO_FELT: [string[], string] = [['integer'], 'u112_to_felt'];
-
-// u120 <-> felt
-export const U120_FROM_FELT: [string[], string] = [['integer'], 'u120_from_felt'];
-export const U120_TO_FELT: [string[], string] = [['integer'], 'u120_to_felt'];
-
-// u128 <-> felt
-export const U128_FROM_FELT: [string[], string] = [['integer'], 'u128_from_felt'];
-export const U128_TO_FELT: [string[], string] = [['integer'], 'u128_to_felt'];
 
 // u136 <-> felt
-export const U136_FROM_FELT: [string[], string] = [['integer'], 'u136_from_felt'];
-export const U136_TO_FELT: [string[], string] = [['integer'], 'u136_to_felt'];
+export const U136_FROM_FELT: [string[], string] = [['integer'], 'u136_from_felt252'];
+export const U136_TO_FELT: [string[], string] = [['integer'], 'u136_to_felt252'];
 
 // u144 <-> felt
-export const U144_FROM_FELT: [string[], string] = [['integer'], 'u144_from_felt'];
-export const U144_TO_FELT: [string[], string] = [['integer'], 'u144_to_felt'];
+export const U144_FROM_FELT: [string[], string] = [['integer'], 'u144_from_felt252'];
+export const U144_TO_FELT: [string[], string] = [['integer'], 'u144_to_felt252'];
 
 // u152 <-> felt
-export const U152_FROM_FELT: [string[], string] = [['integer'], 'u152_from_felt'];
-export const U152_TO_FELT: [string[], string] = [['integer'], 'u152_to_felt'];
+export const U152_FROM_FELT: [string[], string] = [['integer'], 'u152_from_felt252'];
+export const U152_TO_FELT: [string[], string] = [['integer'], 'u152_to_felt252'];
 
 // u160 <-> felt
-export const U160_FROM_FELT: [string[], string] = [['integer'], 'u160_from_felt'];
-export const U160_TO_FELT: [string[], string] = [['integer'], 'u160_to_felt'];
+export const U160_FROM_FELT: [string[], string] = [['integer'], 'u160_from_felt252'];
+export const U160_TO_FELT: [string[], string] = [['integer'], 'u160_to_felt252'];
 
 // u168 <-> felt
-export const U168_FROM_FELT: [string[], string] = [['integer'], 'u168_from_felt'];
-export const U168_TO_FELT: [string[], string] = [['integer'], 'u168_to_felt'];
+export const U168_FROM_FELT: [string[], string] = [['integer'], 'u168_from_felt252'];
+export const U168_TO_FELT: [string[], string] = [['integer'], 'u168_to_felt252'];
 
 // u176 <-> felt
-export const U176_FROM_FELT: [string[], string] = [['integer'], 'u176_from_felt'];
-export const U176_TO_FELT: [string[], string] = [['integer'], 'u176_to_felt'];
+export const U176_FROM_FELT: [string[], string] = [['integer'], 'u176_from_felt252'];
+export const U176_TO_FELT: [string[], string] = [['integer'], 'u176_to_felt252'];
 
 // u184 <-> felt
-export const U184_FROM_FELT: [string[], string] = [['integer'], 'u184_from_felt'];
-export const U184_TO_FELT: [string[], string] = [['integer'], 'u184_to_felt'];
+export const U184_FROM_FELT: [string[], string] = [['integer'], 'u184_from_felt252'];
+export const U184_TO_FELT: [string[], string] = [['integer'], 'u184_to_felt252'];
 
 // u192 <-> felt
-export const U192_FROM_FELT: [string[], string] = [['integer'], 'u192_from_felt'];
-export const U192_TO_FELT: [string[], string] = [['integer'], 'u192_to_felt'];
+export const U192_FROM_FELT: [string[], string] = [['integer'], 'u192_from_felt252'];
+export const U192_TO_FELT: [string[], string] = [['integer'], 'u192_to_felt252'];
 
 // u200 <-> felt
-export const U200_FROM_FELT: [string[], string] = [['integer'], 'u200_from_felt'];
-export const U200_TO_FELT: [string[], string] = [['integer'], 'u200_to_felt'];
+export const U200_FROM_FELT: [string[], string] = [['integer'], 'u200_from_felt252'];
+export const U200_TO_FELT: [string[], string] = [['integer'], 'u200_to_felt252'];
 
 // u208 <-> felt
-export const U208_FROM_FELT: [string[], string] = [['integer'], 'u208_from_felt'];
-export const U208_TO_FELT: [string[], string] = [['integer'], 'u208_to_felt'];
+export const U208_FROM_FELT: [string[], string] = [['integer'], 'u208_from_felt252'];
+export const U208_TO_FELT: [string[], string] = [['integer'], 'u208_to_felt252'];
 
 // u216 <-> felt
-export const U216_FROM_FELT: [string[], string] = [['integer'], 'u216_from_felt'];
-export const U216_TO_FELT: [string[], string] = [['integer'], 'u216_to_felt'];
+export const U216_FROM_FELT: [string[], string] = [['integer'], 'u216_from_felt252'];
+export const U216_TO_FELT: [string[], string] = [['integer'], 'u216_to_felt252'];
 
 // u224 <-> felt
-export const U224_FROM_FELT: [string[], string] = [['integer'], 'u224_from_felt'];
-export const U224_TO_FELT: [string[], string] = [['integer'], 'u224_to_felt'];
+export const U224_FROM_FELT: [string[], string] = [['integer'], 'u224_from_felt252'];
+export const U224_TO_FELT: [string[], string] = [['integer'], 'u224_to_felt252'];
 
 // u232 <-> felt
-export const U232_FROM_FELT: [string[], string] = [['integer'], 'u232_from_felt'];
-export const U232_TO_FELT: [string[], string] = [['integer'], 'u232_to_felt'];
+export const U232_FROM_FELT: [string[], string] = [['integer'], 'u232_from_felt252'];
+export const U232_TO_FELT: [string[], string] = [['integer'], 'u232_to_felt252'];
 
 // u240 <-> felt
-export const U240_FROM_FELT: [string[], string] = [['integer'], 'u240_from_felt'];
-export const U240_TO_FELT: [string[], string] = [['integer'], 'u240_to_felt'];
+export const U240_FROM_FELT: [string[], string] = [['integer'], 'u240_from_felt252'];
+export const U240_TO_FELT: [string[], string] = [['integer'], 'u240_to_felt252'];
 
 // u248 <-> felt
-export const U248_FROM_FELT: [string[], string] = [['integer'], 'u248_from_felt'];
-export const U248_TO_FELT: [string[], string] = [['integer'], 'u248_to_felt'];
+export const U248_FROM_FELT: [string[], string] = [['integer'], 'u248_from_felt252'];
+export const U248_TO_FELT: [string[], string] = [['integer'], 'u248_to_felt252'];
 
 /**  ------------------------------ */
 
