const CAIRO_COMMON_PATH = ['starkware', 'cairo', 'common'];

export const ALLOC: [string[], string] = [[...CAIRO_COMMON_PATH, 'alloc'], 'alloc'];
export const BITWISE_BUILTIN: [string[], string] = [
  [...CAIRO_COMMON_PATH, 'cairo_builtins'],
  'BitwiseBuiltin',
];
export const DEFAULT_DICT_FINALIZE: [string[], string] = [
  [...CAIRO_COMMON_PATH, 'default_dict'],
  'default_dict_finalize',
];
export const DEFAULT_DICT_NEW: [string[], string] = [
  [...CAIRO_COMMON_PATH, 'default_dict'],
  'default_dict_new',
];
export const DICT_ACCESS: [string[], string] = [
  [...CAIRO_COMMON_PATH, 'dict_access'],
  'DictAccess',
];
export const DICT_READ: [string[], string] = [[...CAIRO_COMMON_PATH, 'dict'], 'dict_read'];
export const DICT_WRITE: [string[], string] = [[...CAIRO_COMMON_PATH, 'dict'], 'dict_write'];
export const FINALIZE_KECCAK: [string[], string] = [
  [...CAIRO_COMMON_PATH, 'cairo_keccak', 'keccak'],
  'finalize_keccak',
];
export const IS_LE: [string[], string] = [[...CAIRO_COMMON_PATH, 'math_cmp'], 'is_le'];
export const IS_LE_FELT: [string[], string] = [[...CAIRO_COMMON_PATH, 'math_cmp'], 'is_le_felt'];
export const SPLIT_FELT: [string[], string] = [[...CAIRO_COMMON_PATH, 'math'], 'split_felt'];
export const UINT256_ADD: [string[], string] = [[...CAIRO_COMMON_PATH, 'uint256'], 'uint256_add'];
export const UINT256_EQ: [string[], string] = [[...CAIRO_COMMON_PATH, 'uint256'], 'uint256_eq'];
export const UINT256_LE: [string[], string] = [[...CAIRO_COMMON_PATH, 'uint256'], 'uint256_le'];
export const UINT256_LT: [string[], string] = [[...CAIRO_COMMON_PATH, 'uint256'], 'uint256_lt'];
export const UINT256_MUL: [string[], string] = [[...CAIRO_COMMON_PATH, 'uint256'], 'uint256_mul'];
export const UINT256_SUB: [string[], string] = [[...CAIRO_COMMON_PATH, 'uint256'], 'uint256_sub'];

//------------------------------------------------------

const STARKWARE_SYSCALL_PATH = ['starkware', 'starknet', 'common', 'syscalls'];

export const DEPLOY: [string[], string] = [[...STARKWARE_SYSCALL_PATH], 'deploy'];
export const EMIT_EVENT: [string[], string] = [[...STARKWARE_SYSCALL_PATH], 'emit_event'];
export const GET_CONTRACT_ADDRESS: [string[], string] = [
  [...STARKWARE_SYSCALL_PATH],
  'get_contract_address',
];

//------------------------------------------------------

export const WARPLIB_MEMORY = ['warplib', 'memory'];
export const WARPLIB_KECCAK = ['warplib', 'keccak'];
export const WARPLIB_MATHS = ['warplib', 'maths'];
export const WARPLIB_INTEGER = ['warplib', 'integer'];

export const DYNAMIC_ARRAYS_UTIL = ['warplib', 'dynamic_arrays_util'];
export const BYTES_CONVERSIONS = [...WARPLIB_MATHS, 'bytes_conversions'];
export const INT_CONVERSIONS = [...WARPLIB_MATHS, 'int_conversions'];

export const BYTE256_AT_INDEX: [string[], string] = [
  [...WARPLIB_MATHS, 'bytes_access'],
  'byte256_at_index',
];
export const BYTE_ARRAY_TO_FELT_VALUE: [string[], string] = [
  [...DYNAMIC_ARRAYS_UTIL],
  'byte256_at_index',
];
export const BYTE_ARRAY_LENGTH: [string[], string] = [[...DYNAMIC_ARRAYS_UTIL], 'byte256_at_index'];
export const FELT_ARRAY_CONCAT: [string[], string] = [[...WARPLIB_KECCAK], 'felt_array_concat'];
export const FELT_ARRAY_TO_WARP_MEMORY_ARRAY: [string[], string] = [
  [...DYNAMIC_ARRAYS_UTIL],
  'felt_array_to_warp_memory_array',
];
export const FELT_TO_UINT256: [string[], string] = [[...WARPLIB_MATHS, 'utils'], 'felt_to_uint256'];
export const FIXED_BYTES256_TO_FELT_DYNAMIC_ARRAY: [string[], string] = [
  [...DYNAMIC_ARRAYS_UTIL],
  'fixed_bytes256_to_felt_dynamic_array',
];
export const FIXED_BYTES256_TO_FELT_DYNAMIC_ARRAY_SPL: [string[], string] = [
  [...DYNAMIC_ARRAYS_UTIL],
  'fixed_bytes256_to_felt_dynamic_array_spl',
];
export const NARROW_SAFE: [string[], string] = [[...WARPLIB_MATHS, 'utils'], 'narrow_safe'];
export const PACK_BYTES_FELT: [string[], string] = [[...WARPLIB_KECCAK], 'pack_bytes_felt'];
export const STRING_HASH: [string[], string] = [['warplib', 'string_hash'], 'string_hash'];
export const WARP_KECCAK: [string[], string] = [[...WARPLIB_KECCAK], 'warp_keccak'];
export const WARP_UINT256: [string[], string] = [[...INT_CONVERSIONS], 'warp_uint256'];
export const WM_DYN_ARRAY_LENGTH: [string[], string] = [[...WARPLIB_MEMORY], 'wm_dyn_array_length'];
export const WM_INDEX_DYN: [string[], string] = [[...WARPLIB_MEMORY], 'wm_index_dyn'];
export const WM_INDEX_STATIC: [string[], string] = [[...WARPLIB_MEMORY], 'wm_index_static'];
export const WM_NEW: [string[], string] = [[...WARPLIB_MEMORY], 'wm_new'];
export const WM_READ_FELT: [string[], string] = [[...WARPLIB_MEMORY], 'wm_read_felt'];
export const WM_READ_ID: [string[], string] = [[...WARPLIB_MEMORY], 'wm_read_id'];
export const WM_TO_FELT_ARRAY: [string[], string] = [[...WARPLIB_MEMORY], 'wm_to_felt_array'];
export const WM_ALLOC: [string[], string] = [[...WARPLIB_MEMORY], 'wm_alloc'];
export const WM_WRITE_FELT: [string[], string] = [[...WARPLIB_MEMORY], 'wm_write_felt'];
export const ARRAY: [string[], string] = [['array'], 'Array'];
export const ARRAY_TRAIT: [string[], string] = [['array'], 'ArrayTrait'];
<<<<<<< HEAD
export const U256_FROM_FELTS: [string[], string] = [[...WARPLIB_INTEGER], 'u256_from_felts'];
export const FELT252_INTO_BOOL: [string[], string] = [[...WARPLIB_INTEGER], 'Felt252IntoBool'];
export const BOOL_INTO_FELT252: [string[], string] = [[...WARPLIB_INTEGER], 'BoolIntoFelt252'];
export const U128_FROM_FELT: [string[], string] = [['integer'], 'u128_from_felt252'];
export const U128_TO_FELT: [string[], string] = [['integer'], 'u128_to_felt252'];
=======
export const U256_FROM_FELTS: [string[], string] = [['warplib', 'integer'], 'u256_from_felts'];

/**  cairo1 uX <-> felt conversions */

// u8 <-> felt
export const U8_FROM_FELT: [string[], string] = [['integer'], 'u8_from_felt252'];
export const U8_TO_FELT: [string[], string] = [['integer'], 'u8_to_felt252'];

// u16 <-> felt
export const U16_FROM_FELT: [string[], string] = [['integer'], 'u16_from_felt252'];
export const U16_TO_FELT: [string[], string] = [['integer'], 'u16_to_felt252'];

// u24 <-> felt
export const U24_FROM_FELT: [string[], string] = [['integer'], 'u24_from_felt252'];
export const U24_TO_FELT: [string[], string] = [['integer'], 'u24_to_felt252'];

// u32 <-> felt
>>>>>>> d0c89a13
export const U32_FROM_FELT: [string[], string] = [['integer'], 'u32_from_felt252'];
export const U32_TO_FELT: [string[], string] = [['integer'], 'u32_to_felt252'];

// u40 <-> felt
export const U40_FROM_FELT: [string[], string] = [['integer'], 'u40_from_felt252'];
export const U40_TO_FELT: [string[], string] = [['integer'], 'u40_to_felt252'];

// u48 <-> felt
export const U48_FROM_FELT: [string[], string] = [['integer'], 'u48_from_felt252'];
export const U48_TO_FELT: [string[], string] = [['integer'], 'u48_to_felt252'];

// u56 <-> felt
export const U56_FROM_FELT: [string[], string] = [['integer'], 'u56_from_felt252'];
export const U56_TO_FELT: [string[], string] = [['integer'], 'u56_to_felt252'];

// u64 <-> felt
export const U64_FROM_FELT: [string[], string] = [['integer'], 'u64_from_felt252'];
export const U64_TO_FELT: [string[], string] = [['integer'], 'u64_to_felt252'];

// u72 <-> felt
export const U72_FROM_FELT: [string[], string] = [['integer'], 'u72_from_felt252'];
export const U72_TO_FELT: [string[], string] = [['integer'], 'u72_to_felt252'];

// u80 <-> felt
export const U80_FROM_FELT: [string[], string] = [['integer'], 'u80_from_felt252'];
export const U80_TO_FELT: [string[], string] = [['integer'], 'u80_to_felt252'];

// u88 <-> felt
export const U88_FROM_FELT: [string[], string] = [['integer'], 'u88_from_felt252'];
export const U88_TO_FELT: [string[], string] = [['integer'], 'u88_to_felt252'];

// u96 <-> felt
export const U96_FROM_FELT: [string[], string] = [['integer'], 'u96_from_felt252'];
export const U96_TO_FELT: [string[], string] = [['integer'], 'u96_to_felt252'];

// u104 <-> felt
export const U104_FROM_FELT: [string[], string] = [['integer'], 'u104_from_felt252'];
export const U104_TO_FELT: [string[], string] = [['integer'], 'u104_to_felt252'];

// u112 <-> felt
export const U112_FROM_FELT: [string[], string] = [['integer'], 'u112_from_felt252'];
export const U112_TO_FELT: [string[], string] = [['integer'], 'u112_to_felt252'];

// u120 <-> felt
export const U120_FROM_FELT: [string[], string] = [['integer'], 'u120_from_felt252'];
export const U120_TO_FELT: [string[], string] = [['integer'], 'u120_to_felt252'];

// u128 <-> felt
export const U128_FROM_FELT: [string[], string] = [['integer'], 'u128_from_felt252'];
export const U128_TO_FELT: [string[], string] = [['integer'], 'u128_to_felt252'];

// u136 <-> felt
export const U136_FROM_FELT: [string[], string] = [['integer'], 'u136_from_felt252'];
export const U136_TO_FELT: [string[], string] = [['integer'], 'u136_to_felt252'];

// u144 <-> felt
export const U144_FROM_FELT: [string[], string] = [['integer'], 'u144_from_felt252'];
export const U144_TO_FELT: [string[], string] = [['integer'], 'u144_to_felt252'];

// u152 <-> felt
export const U152_FROM_FELT: [string[], string] = [['integer'], 'u152_from_felt252'];
export const U152_TO_FELT: [string[], string] = [['integer'], 'u152_to_felt252'];

// u160 <-> felt
export const U160_FROM_FELT: [string[], string] = [['integer'], 'u160_from_felt252'];
export const U160_TO_FELT: [string[], string] = [['integer'], 'u160_to_felt252'];

// u168 <-> felt
export const U168_FROM_FELT: [string[], string] = [['integer'], 'u168_from_felt252'];
export const U168_TO_FELT: [string[], string] = [['integer'], 'u168_to_felt252'];

// u176 <-> felt
export const U176_FROM_FELT: [string[], string] = [['integer'], 'u176_from_felt252'];
export const U176_TO_FELT: [string[], string] = [['integer'], 'u176_to_felt252'];

// u184 <-> felt
export const U184_FROM_FELT: [string[], string] = [['integer'], 'u184_from_felt252'];
export const U184_TO_FELT: [string[], string] = [['integer'], 'u184_to_felt252'];

// u192 <-> felt
export const U192_FROM_FELT: [string[], string] = [['integer'], 'u192_from_felt252'];
export const U192_TO_FELT: [string[], string] = [['integer'], 'u192_to_felt252'];

// u200 <-> felt
export const U200_FROM_FELT: [string[], string] = [['integer'], 'u200_from_felt252'];
export const U200_TO_FELT: [string[], string] = [['integer'], 'u200_to_felt252'];

// u208 <-> felt
export const U208_FROM_FELT: [string[], string] = [['integer'], 'u208_from_felt252'];
export const U208_TO_FELT: [string[], string] = [['integer'], 'u208_to_felt252'];

// u216 <-> felt
export const U216_FROM_FELT: [string[], string] = [['integer'], 'u216_from_felt252'];
export const U216_TO_FELT: [string[], string] = [['integer'], 'u216_to_felt252'];

// u224 <-> felt
export const U224_FROM_FELT: [string[], string] = [['integer'], 'u224_from_felt252'];
export const U224_TO_FELT: [string[], string] = [['integer'], 'u224_to_felt252'];

// u232 <-> felt
export const U232_FROM_FELT: [string[], string] = [['integer'], 'u232_from_felt252'];
export const U232_TO_FELT: [string[], string] = [['integer'], 'u232_to_felt252'];

// u240 <-> felt
export const U240_FROM_FELT: [string[], string] = [['integer'], 'u240_from_felt252'];
export const U240_TO_FELT: [string[], string] = [['integer'], 'u240_to_felt252'];

// u248 <-> felt
export const U248_FROM_FELT: [string[], string] = [['integer'], 'u248_from_felt252'];
export const U248_TO_FELT: [string[], string] = [['integer'], 'u248_to_felt252'];

/**  ------------------------------ */

export const GET_CALLER_ADDRESS: [string[], string] = [['starknet'], 'get_caller_address'];
export const CONTRACT_ADDRESS: [string[], string] = [['starknet'], 'ContractAddress'];
export const INTO: [string[], string] = [['traits'], 'Into'];

export const WARP_MEMORY: [string[], string] = [['warplib', 'warp_memory'], 'WarpMemory'];
export const MEMORY_TRAIT: [string[], string] = [['warplib', 'warp_memory'], 'MemoryTrait'];<|MERGE_RESOLUTION|>--- conflicted
+++ resolved
@@ -94,14 +94,9 @@
 export const WM_WRITE_FELT: [string[], string] = [[...WARPLIB_MEMORY], 'wm_write_felt'];
 export const ARRAY: [string[], string] = [['array'], 'Array'];
 export const ARRAY_TRAIT: [string[], string] = [['array'], 'ArrayTrait'];
-<<<<<<< HEAD
 export const U256_FROM_FELTS: [string[], string] = [[...WARPLIB_INTEGER], 'u256_from_felts'];
 export const FELT252_INTO_BOOL: [string[], string] = [[...WARPLIB_INTEGER], 'Felt252IntoBool'];
 export const BOOL_INTO_FELT252: [string[], string] = [[...WARPLIB_INTEGER], 'BoolIntoFelt252'];
-export const U128_FROM_FELT: [string[], string] = [['integer'], 'u128_from_felt252'];
-export const U128_TO_FELT: [string[], string] = [['integer'], 'u128_to_felt252'];
-=======
-export const U256_FROM_FELTS: [string[], string] = [['warplib', 'integer'], 'u256_from_felts'];
 
 /**  cairo1 uX <-> felt conversions */
 
@@ -118,7 +113,6 @@
 export const U24_TO_FELT: [string[], string] = [['integer'], 'u24_to_felt252'];
 
 // u32 <-> felt
->>>>>>> d0c89a13
 export const U32_FROM_FELT: [string[], string] = [['integer'], 'u32_from_felt252'];
 export const U32_TO_FELT: [string[], string] = [['integer'], 'u32_to_felt252'];
 
