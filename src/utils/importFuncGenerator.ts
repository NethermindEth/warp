--- conflicted
+++ resolved
@@ -59,7 +59,6 @@
   U240_TO_FELT,
   U248_TO_FELT,
   U256_FROM_FELTS,
-<<<<<<< HEAD
   U8_FROM_FELT,
   U16_FROM_FELT,
   U24_FROM_FELT,
@@ -91,9 +90,6 @@
   U232_FROM_FELT,
   U240_FROM_FELT,
   U248_FROM_FELT,
-=======
-  U128_FROM_FELT,
->>>>>>> 61c54425
   UINT256_ADD,
   UINT256_EQ,
   UINT256_LE,
@@ -103,8 +99,6 @@
   INTO,
   ARRAY,
   ARRAY_TRAIT,
-  U32_FROM_FELT,
-  U32_TO_FELT,
 } from './importPaths';
 
 export function createImport(
@@ -169,7 +163,6 @@
       return createFuncImport('dict_ptr');
     case encodePath(DICT_ACCESS):
       return createStructImport();
-<<<<<<< HEAD
     case encodePath(U8_FROM_FELT):
     case encodePath(U16_FROM_FELT):
     case encodePath(U24_FROM_FELT):
@@ -201,9 +194,6 @@
     case encodePath(U232_FROM_FELT):
     case encodePath(U240_FROM_FELT):
     case encodePath(U248_FROM_FELT):
-=======
-    case encodePath(U128_FROM_FELT):
->>>>>>> 61c54425
       return createStructImport();
     case encodePath(SPLIT_FELT):
     case encodePath(IS_LE):
@@ -257,8 +247,6 @@
     case encodePath(U256_FROM_FELTS):
     case encodePath(ARRAY):
     case encodePath(ARRAY_TRAIT):
-    case encodePath(U32_FROM_FELT):
-    case encodePath(U32_TO_FELT):
       return createFuncImport();
     default:
       throw new TranspileFailedError(`Import ${name} from ${path} is not defined.`);
