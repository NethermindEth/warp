--- conflicted
+++ resolved
@@ -40,12 +40,9 @@
   ARRAY_TRAIT,
   U32_FROM_FELT,
   U32_TO_FELT,
-<<<<<<< HEAD
   WARP_MEMORY,
   MEMORY_TRAIT,
-=======
   CONTRACT_ADDRESS,
->>>>>>> 02600e51
 } from './importPaths';
 
 export function createImport(
