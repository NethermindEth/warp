--- conflicted
+++ resolved
@@ -98,13 +98,8 @@
   INTO,
   ARRAY,
   ARRAY_TRAIT,
-<<<<<<< HEAD
-=======
-  U32_FROM_FELT,
-  U32_TO_FELT,
   WARP_MEMORY,
   MEMORY_TRAIT,
->>>>>>> 29d09c01
   CONTRACT_ADDRESS,
 } from './importPaths';
 
@@ -254,13 +249,8 @@
     case encodePath(U256_FROM_FELTS):
     case encodePath(ARRAY):
     case encodePath(ARRAY_TRAIT):
-<<<<<<< HEAD
-=======
-    case encodePath(U32_FROM_FELT):
-    case encodePath(U32_TO_FELT):
     case encodePath(WARP_MEMORY):
     case encodePath(MEMORY_TRAIT):
->>>>>>> 29d09c01
       return createFuncImport();
     default:
       throw new TranspileFailedError(`Import ${name} from ${path} is not defined.`);
