import { existsSync, readFileSync } from 'fs';
import { ASTNode, parseSourceLocation, SourceUnit } from 'solc-typed-ast';
import { error } from './formatting';
import { getSourceFromLocations } from './utils';

export function logError(message: string): void {
  console.error(error(message));
}

export class CLIError extends Error {
  constructor(message: string) {
    super(error(message));
  }
}

export class InsaneASTError extends Error {}

export class TranspilationAbandonedError extends Error {
  constructor(message: string, node?: ASTNode, highlight = true) {
    message = highlight ? `${error(message)}${`\n\n${getSourceCode(node)}\n`}` : message;
    super(message);
  }
}

function getSourceCode(node: ASTNode | undefined): string {
  if (node === undefined) return '';
  const sourceUnit = node.getClosestParentByType(SourceUnit);
  if (sourceUnit === undefined) return '';
  const filePath = sourceUnit.absolutePath;
  if (existsSync(filePath)) {
    const content = readFileSync(filePath, { encoding: 'utf-8' });
    return [
      `File ${filePath}:\n`,
      ...getSourceFromLocations(content, [parseSourceLocation(node.src)], error, 3)
        .split('\n')
        .map((l) => `\t${l}`),
    ].join('\n');
  } else {
    return '';
  }
}

// For features that will not be supported unless Cairo changes to make implementing them feasible
export class WillNotSupportError extends TranspilationAbandonedError {}
export class NotSupportedYetError extends TranspilationAbandonedError {}
export class TranspileFailedError extends TranspilationAbandonedError {}
export class PassOrderError extends TranspilationAbandonedError {}

export function getErrorMessage(
  unsupportedPerSource: Map<string, [string, ASTNode][]>,
  initialMessage: string,
): string {
  const errorData = Array.from(unsupportedPerSource.entries());

<<<<<<< HEAD
  const sourceErrors = errorData.map(([filePath, errors]) => {
    const content = readFileSync(filePath, { encoding: 'utf8' });

    return {
      path: filePath,
      errors: errors.map(([message, node]) => ({
        message,
        code: getSourceFromLocations(content, [parseSourceLocation(node.src)], error, 4),
      })),
    };
  });

  let errorId = 0;

  return [
    error(initialMessage),
    sourceErrors.flatMap((source) => [
      `File: ${source.path}:`,
      ...source.errors.map((err) => `${error(`${++errorId}. ${err.message}`)}:\n\n${err.code}`),
    ]),
  ].join('\n');
=======
      return fullMsg + newMessage;
    },
    error(initialMessage + '\n'),
  );
  return errorMsg;
}

export interface ExecSyncError {
  // So far this is the only property from the execSync Error that is used
  // if some other is needed then just add it here
  stderr: Buffer | string;
}

// eslint-disable-next-line @typescript-eslint/no-explicit-any
export function instanceOfExecSyncError(object: any): object is ExecSyncError {
  return 'stderr' in object;
>>>>>>> 7a2e80e6
}<|MERGE_RESOLUTION|>--- conflicted
+++ resolved
@@ -1,5 +1,6 @@
 import { existsSync, readFileSync } from 'fs';
 import { ASTNode, parseSourceLocation, SourceUnit } from 'solc-typed-ast';
+import execa from 'execa';
 import { error } from './formatting';
 import { getSourceFromLocations } from './utils';
 
@@ -52,7 +53,6 @@
 ): string {
   const errorData = Array.from(unsupportedPerSource.entries());
 
-<<<<<<< HEAD
   const sourceErrors = errorData.map(([filePath, errors]) => {
     const content = readFileSync(filePath, { encoding: 'utf8' });
 
@@ -74,22 +74,9 @@
       ...source.errors.map((err) => `${error(`${++errorId}. ${err.message}`)}:\n\n${err.code}`),
     ]),
   ].join('\n');
-=======
-      return fullMsg + newMessage;
-    },
-    error(initialMessage + '\n'),
-  );
-  return errorMsg;
-}
-
-export interface ExecSyncError {
-  // So far this is the only property from the execSync Error that is used
-  // if some other is needed then just add it here
-  stderr: Buffer | string;
 }
 
 // eslint-disable-next-line @typescript-eslint/no-explicit-any
-export function instanceOfExecSyncError(object: any): object is ExecSyncError {
+export function instanceOfExecaError(object: any): object is execa.ExecaError {
   return 'stderr' in object;
->>>>>>> 7a2e80e6
 }