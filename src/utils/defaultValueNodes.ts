import {
  AddressType,
  ArrayType,
  BoolType,
  BytesType,
  ContractDefinition,
  DataLocation,
  ElementaryTypeNameExpression,
  EnumDefinition,
  Expression,
  FixedBytesType,
  FunctionCall,
  FunctionCallKind,
  Identifier,
  IntType,
  MemberAccess,
  NewExpression,
  PointerType,
  StringType,
  StructDefinition,
  TupleExpression,
  TypeNode,
  UserDefinedType,
  UserDefinedValueTypeDefinition,
  VariableDeclaration,
} from 'solc-typed-ast';
import { AST } from '../ast/ast';
import { printNode, printTypeNode } from './astPrinter';
import { NotSupportedYetError, TranspileFailedError } from './errors';
import { generateExpressionTypeString } from './getTypeString';
import {
  createAddressTypeName,
  createBoolLiteral,
  createNumberLiteral,
  createStringLiteral,
} from './nodeTemplates';
import { isStorageSpecificType, safeGetNodeType } from './nodeTypeProcessing';
import { typeNameFromTypeNode } from './utils';

export function getDefaultValue(
  nodeType: TypeNode,
  parentNode: Expression | VariableDeclaration,
  ast: AST,
): Expression {
  if (shouldUsePlaceholderLiteral(nodeType, parentNode, ast))
    return intDefault(nodeType, parentNode, ast);
  else if (nodeType instanceof AddressType) return addressDefault(nodeType, parentNode, ast);
  else if (nodeType instanceof ArrayType) return arrayDefault(nodeType, parentNode, ast);
  else if (nodeType instanceof BytesType) return bytesDefault(nodeType, parentNode, ast);
  else if (nodeType instanceof BoolType) return boolDefault(parentNode, ast);
  else if (nodeType instanceof FixedBytesType) return fixedBytesDefault(nodeType, parentNode, ast);
  else if (nodeType instanceof IntType) return intDefault(nodeType, parentNode, ast);
  else if (nodeType instanceof PointerType) return pointerDefault(nodeType, parentNode, ast);
  else if (nodeType instanceof StringType) return stringDefault(parentNode, ast);
  else if (nodeType instanceof UserDefinedType) return userDefDefault(nodeType, parentNode, ast);
  else
    throw new NotSupportedYetError(`Default value not implemented for ${printTypeNode(nodeType)}`);
}

function shouldUsePlaceholderLiteral(
  nodeType: TypeNode,
  parentNode: Expression | VariableDeclaration,
  ast: AST,
): boolean {
  if (isStorageSpecificType(nodeType, ast)) return true;

  if (
    parentNode instanceof VariableDeclaration &&
    !parentNode.stateVariable &&
    parentNode.storageLocation === DataLocation.Storage
  ) {
    return true;
  }

  return false;
}

function intDefault(
  node: TypeNode,
  parentNode: Expression | VariableDeclaration,
  ast: AST,
): Expression {
  return createNumberLiteral(0, ast, generateExpressionTypeString(node));
}

function fixedBytesDefault(
  node: TypeNode,
  parentNode: Expression | VariableDeclaration,
  ast: AST,
): Expression {
  return createNumberLiteral('0x0', ast, node.pp());
}

function boolDefault(node: Expression | VariableDeclaration, ast: AST): Expression {
  return createBoolLiteral(false, ast);
}

function addressDefault(
  nodeType: AddressType,
  node: Expression | VariableDeclaration,
  ast: AST,
): Expression {
  return new FunctionCall(
    ast.reserveId(),
    node.src,
    nodeType.pp(),
    FunctionCallKind.TypeConversion,
    new ElementaryTypeNameExpression(
      ast.reserveId(),
      '',
      `type(${nodeType.pp()})`,
      createAddressTypeName(nodeType.payable, ast),
    ),
    [intDefault(nodeType, node, ast)],
    undefined,
    node.raw,
  );
}

function arrayDefault(
  nodeType: ArrayType,
  parentNode: Expression | VariableDeclaration,
  ast: AST,
): Expression {
  const tString = nodeType.elementT.pp();
  if (nodeType.size === undefined) {
    // Dynamically-sized arrays
    return new FunctionCall(
      ast.reserveId(),
      parentNode.src,
      `${tString}[] memory`,
      FunctionCallKind.FunctionCall,
      new NewExpression(
        ast.reserveId(),
        '',
        `function (uint256) pure returns (${tString}[] memory)`,
        typeNameFromTypeNode(nodeType, ast),
      ),
      [intDefault(new IntType(256, false), parentNode, ast)],
      undefined,
      parentNode.raw,
    );
  } else {
    // Statically typed array
    const expList: Expression[] = [];
    for (let i = 0; i < nodeType.size; i++) {
      expList.push(getDefaultValue(nodeType.elementT, parentNode, ast));
    }
    return new TupleExpression(
      ast.reserveId(),
      parentNode.src,
      `${getTupleTypeString(nodeType)} memory`,
      true, // isInlineArray
      expList,
      parentNode.raw,
    );
  }
}

function bytesDefault(
  nodeType: BytesType,
  parentNode: Expression | VariableDeclaration,
  ast: AST,
): Expression {
  return new FunctionCall(
    ast.reserveId(),
    parentNode.src,
    `bytes memory`,
    FunctionCallKind.FunctionCall,
    new NewExpression(
      ast.reserveId(),
      '',
      `function (uint256) pure returns (bytes memory)`,
      typeNameFromTypeNode(nodeType, ast),
    ),
    [intDefault(new IntType(256, false), parentNode, ast)],
    undefined,
    parentNode.raw,
  );
}

function stringDefault(node: Expression | VariableDeclaration, ast: AST): Expression {
  return createStringLiteral('', ast);
}

function userDefDefault(
  nodeType: UserDefinedType,
  parentNode: Expression | VariableDeclaration,
  ast: AST,
): Expression {
  if (nodeType.definition instanceof StructDefinition)
    return structDefault(nodeType.definition, parentNode, ast);
  if (nodeType.definition instanceof EnumDefinition)
    return enumDefault(nodeType, nodeType.definition, parentNode, ast);
  if (nodeType.definition instanceof ContractDefinition)
    return new FunctionCall(
      ast.reserveId(),
      '',
      nodeType.pp(),
      FunctionCallKind.TypeConversion,
      new Identifier(
        ast.reserveId(),
        '',
        `type(${nodeType.pp()})`,
        nodeType.definition.name,
        nodeType.definition.id,
      ),
      [addressDefault(new AddressType(false), parentNode, ast)],
    );
  if (nodeType.definition instanceof UserDefinedValueTypeDefinition)
    return getDefaultValue(
      safeGetNodeType(nodeType.definition.underlyingType, ast.compilerVersion),
      parentNode,
      ast,
    );
  throw new TranspileFailedError(
    `Couldn't get a default value for user defined: ${printNode(nodeType.definition)}`,
  );
}

function enumDefault(
  node: TypeNode,
  definition: EnumDefinition,
  parentNode: Expression | VariableDeclaration,
  ast: AST,
): Expression {
  const defaultValue = definition.vMembers[0]; //Enums require at least one member
  return new MemberAccess(
    ast.reserveId(),
    parentNode.src,
    node.pp(),
    new Identifier(ast.reserveId(), '', `type(${node.pp()})`, definition.name, definition.id),
    defaultValue.name,
    defaultValue.id,
    parentNode.raw,
  );
}

function structDefault(
  structNode: StructDefinition,
  node: Expression | VariableDeclaration,
  ast: AST,
): Expression {
  const argsList: Expression[] = [];
  for (const member of structNode.vMembers) {
    const tNode = safeGetNodeType(member, ast.compilerVersion);
    argsList.push(getDefaultValue(tNode, node, ast));
  }
  return new FunctionCall(
    ast.reserveId(),
    node.src,
    `struct ${structNode.canonicalName} memory`,
    FunctionCallKind.StructConstructorCall,
    new Identifier(
      ast.reserveId(),
      '',
      `type(struct ${structNode.canonicalName} storage pointer)`,
      structNode.name,
      structNode.id,
    ),
    argsList,
    undefined,
    node.raw,
  );
}

function pointerDefault(
  nodeType: PointerType,
  parentNode: Expression | VariableDeclaration,
  ast: AST,
): Expression {
  if (nodeType.to instanceof ArrayType) return arrayDefault(nodeType.to, parentNode, ast);
  else if (nodeType.to instanceof UserDefinedType)
    return userDefDefault(nodeType.to, parentNode, ast);
<<<<<<< HEAD
  else if (nodeType.to instanceof StringType) return stringDefault(parentNode, ast);
  else
    throw new NotSupportedYetError(`Not supported operation delete on ${printTypeNode(nodeType)}`);
=======
  } else {
    throw new TranspileFailedError(
      `Couldn't get a default value for pointer: ${printTypeNode(nodeType)}`,
    );
  }
>>>>>>> badd769e
}

function getTupleTypeString(nodeType: ArrayType): string {
  const node = nodeType.elementT;
  if (node instanceof PointerType) {
    if (node.to instanceof ArrayType)
      return `${getTupleTypeString(node.to)} memory[${nodeType.size}]`;
    else
      throw new TranspileFailedError(
        `Couldn't get tuple type string, is not ArrayType: ${printTypeNode(node.to)}`,
      );
  } else {
    return nodeType.pp();
  }
}<|MERGE_RESOLUTION|>--- conflicted
+++ resolved
@@ -272,17 +272,12 @@
   if (nodeType.to instanceof ArrayType) return arrayDefault(nodeType.to, parentNode, ast);
   else if (nodeType.to instanceof UserDefinedType)
     return userDefDefault(nodeType.to, parentNode, ast);
-<<<<<<< HEAD
   else if (nodeType.to instanceof StringType) return stringDefault(parentNode, ast);
-  else
-    throw new NotSupportedYetError(`Not supported operation delete on ${printTypeNode(nodeType)}`);
-=======
-  } else {
+  else {
     throw new TranspileFailedError(
       `Couldn't get a default value for pointer: ${printTypeNode(nodeType)}`,
     );
   }
->>>>>>> badd769e
 }
 
 function getTupleTypeString(nodeType: ArrayType): string {
