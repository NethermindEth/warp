import assert from 'assert';
import {
  ArrayType,
  DataLocation,
  FunctionCall,
  FunctionCallKind,
  FunctionType,
  generalizeType,
  getNodeType,
  IntType,
  MappingType,
  PackedArrayType,
  PointerType,
  StructDefinition,
  TupleType,
  TypeName,
  typeNameToTypeNode,
  TypeNameType,
  TypeNode,
  UserDefinedType,
  variableDeclarationToTypeNode,
} from 'solc-typed-ast';
import { AST } from '../ast/ast';
import { printNode, printTypeNode } from './astPrinter';
import { TranspileFailedError } from './errors';
import { error } from './formatting';

/*
Normal function calls and struct constructors require different methods for
getting the expected types of their arguments, this centralises that process
Does not handle type conversion functions, as they don't have a specific input type
*/
export function getParameterTypes(functionCall: FunctionCall, ast: AST): TypeNode[] {
  const functionType = getNodeType(functionCall.vExpression, ast.compilerVersion);
  switch (functionCall.kind) {
    case FunctionCallKind.FunctionCall:
      assert(
        functionType instanceof FunctionType,
        `Expected ${printNode(functionCall.vExpression)} to be FunctionType, got ${printTypeNode(
          functionType,
        )}`,
      );
      return functionType.parameters;

    case FunctionCallKind.StructConstructorCall: {
      assert(
        functionType instanceof TypeNameType &&
          functionType.type instanceof PointerType &&
          functionType.type.to instanceof UserDefinedType,
        error(
          `TypeNode for ${printNode(
            functionCall.vExpression,
          )} was expected to be a TypeNameType(PointerType(UserDefinedType, _)), got ${printTypeNode(
            functionType,
            true,
          )}`,
        ),
      );
      const structDef = functionType.type.to.definition;
      assert(structDef instanceof StructDefinition);
      return structDef.vMembers.map(variableDeclarationToTypeNode);
    }

    case FunctionCallKind.TypeConversion:
      throw new TranspileFailedError(
        `Cannot determine specific expected input type to type conversion function ${printNode(
          functionCall,
        )}`,
      );
  }
}

export function typeNameToSpecializedTypeNode(typeName: TypeName, loc: DataLocation): TypeNode {
  return specializeType(typeNameToTypeNode(typeName), loc);
}

export function specializeType(typeNode: TypeNode, loc: DataLocation): TypeNode {
  if (typeNode instanceof PointerType) {
    assert(
      typeNode.location === loc,
      `Attempting to specialize ${typeNode.location} pointer type to ${loc}\nType:${printTypeNode(
        typeNode,
        true,
      )}`,
    );
    return typeNode;
  }
  assert(
    !(typeNode instanceof TupleType),
    'Unexpected tuple type ${printTypeNode(typeNode)} in concretization.',
  );

  if (typeNode instanceof PackedArrayType) {
    return new PointerType(typeNode, loc);
  }

  if (typeNode instanceof ArrayType) {
    const concreteElT = specializeType(typeNode.elementT, loc);

    return new PointerType(new ArrayType(concreteElT, typeNode.size), loc);
  }

  if (typeNode instanceof UserDefinedType) {
    const def = typeNode.definition;

    assert(
      def !== undefined,
      `Can't concretize user defined type ${printTypeNode(
        typeNode,
      )} with no corresponding definition.`,
    );

    if (def instanceof StructDefinition) {
      return new PointerType(typeNode, loc);
    }

    // Enums and contracts are value types
    return typeNode;
  }

  if (typeNode instanceof MappingType) {
    // Always treat map keys as in-memory copies
    const concreteKeyT = specializeType(typeNode.keyType, DataLocation.Memory);
    // The result of map indexing is always a pointer to a value that lives in storage
    const concreteValueT = specializeType(typeNode.valueType, DataLocation.Storage);
    // Maps always live in storage
    return new PointerType(new MappingType(concreteKeyT, concreteValueT), DataLocation.Storage);
  }

  // TODO: What to do about string literals?
  // All other types are "value" types.
  return typeNode;
}

export function intTypeForLiteral(typestring: string): IntType {
  assert(
    typestring.startsWith('int_const '),
    `Expected int literal typestring to start with "int_const ". Got ${typestring}`,
  );

  const value = BigInt(typestring.slice('int_const '.length));
  if (value >= 0) {
    const binaryLength = value.toString(2).length;
    const width = 8 * Math.ceil(binaryLength / 8);
    return new IntType(width, false);
  } else {
    // This is not the exact binary length in all cases, but it puts the values into the correct 8bit range
    const binaryLength = (-value - 1n).toString(2).length;
    const width = 8 * Math.ceil(binaryLength / 8);
    return new IntType(width, true);
  }
}

export function isDynamicCallDataArray(type: TypeNode): boolean {
  return (
    type instanceof PointerType &&
    type.location === DataLocation.CallData &&
    type.to instanceof ArrayType &&
    type.to.size === undefined
  );
}

<<<<<<< HEAD
=======
export function isReferenceType(type: TypeNode): boolean {
  return (
    type instanceof ArrayType ||
    type instanceof MappingType ||
    (type instanceof UserDefinedType && type.definition instanceof StructDefinition) ||
    (type instanceof PointerType && isReferenceType(type.to))
  );
}

export function isValueType(type: TypeNode): boolean {
  return !isReferenceType(type);
}

>>>>>>> eb7e8547
export function isDynamicStorageArray(type: TypeNode): boolean {
  return (
    type instanceof PointerType &&
    type.location === DataLocation.Storage &&
    type.to instanceof ArrayType &&
    type.to.size === undefined
  );
}

<<<<<<< HEAD
=======
export function isComplexStorageType(type: TypeNode): boolean {
  return (
    type instanceof PointerType &&
    type.location === DataLocation.Storage &&
    (type.to instanceof ArrayType ||
      (type.to instanceof UserDefinedType && type.to.definition instanceof StructDefinition))
  );
}

>>>>>>> eb7e8547
export function isComplexMemoryType(type: TypeNode): boolean {
  return (
    type instanceof PointerType &&
    type.location === DataLocation.Memory &&
    (type.to instanceof ArrayType ||
      (type.to instanceof UserDefinedType && type.to.definition instanceof StructDefinition))
  );
<<<<<<< HEAD
=======
}

export function isMapping(type: TypeNode): boolean {
  const [base] = generalizeType(type);
  return base instanceof MappingType;
>>>>>>> eb7e8547
}<|MERGE_RESOLUTION|>--- conflicted
+++ resolved
@@ -160,8 +160,6 @@
   );
 }
 
-<<<<<<< HEAD
-=======
 export function isReferenceType(type: TypeNode): boolean {
   return (
     type instanceof ArrayType ||
@@ -175,7 +173,6 @@
   return !isReferenceType(type);
 }
 
->>>>>>> eb7e8547
 export function isDynamicStorageArray(type: TypeNode): boolean {
   return (
     type instanceof PointerType &&
@@ -185,8 +182,6 @@
   );
 }
 
-<<<<<<< HEAD
-=======
 export function isComplexStorageType(type: TypeNode): boolean {
   return (
     type instanceof PointerType &&
@@ -196,7 +191,6 @@
   );
 }
 
->>>>>>> eb7e8547
 export function isComplexMemoryType(type: TypeNode): boolean {
   return (
     type instanceof PointerType &&
@@ -204,12 +198,9 @@
     (type.to instanceof ArrayType ||
       (type.to instanceof UserDefinedType && type.to.definition instanceof StructDefinition))
   );
-<<<<<<< HEAD
-=======
 }
 
 export function isMapping(type: TypeNode): boolean {
   const [base] = generalizeType(type);
   return base instanceof MappingType;
->>>>>>> eb7e8547
 }