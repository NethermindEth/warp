--- conflicted
+++ resolved
@@ -294,7 +294,6 @@
   inference: InferType,
 ): TypeNode {
   getContainingSourceUnit(node);
-<<<<<<< HEAD
   if (node instanceof Literal) {
     return getNodeType(node, inference);
   }
@@ -306,22 +305,6 @@
   }
   return inference.typeOf(node);
   // return getNodeType(node, inference);
-=======
-  // if (node instanceof Literal) {
-  //   return getNodeType(node, inference);
-  // }
-  // if (node instanceof CairoAssert){
-  //   return new TupleType([]);
-  // }
-  // if (node instanceof VariableDeclaration) {
-  //   return inference.variableDeclarationToTypeNode(node);
-  // }
-  // if (node instanceof TypeName) {
-  //   return inference.typeNameToTypeNode(node)
-  // }
-  // return inference.typeOf(node);
-  return getNodeType(node, inference);
->>>>>>> e1406767
 }
 
 export function safeGetNodeTypeInCtx(
