import assert from 'assert';
import {
  AddressType,
  ArrayType,
  ASTNode,
  BoolType,
  BytesType,
  DataLocation,
  EnumDefinition,
  Expression,
  FixedBytesType,
  FunctionCall,
  FunctionCallKind,
  FunctionType,
  generalizeType,
  getNodeType,
  getNodeTypeInCtx,
  IntType,
  MappingType,
  PackedArrayType,
  PointerType,
  StringType,
  StructDefinition,
  TupleType,
  TypeName,
  typeNameToTypeNode,
  TypeNameType,
  TypeNode,
  UserDefinedType,
  VariableDeclaration,
  variableDeclarationToTypeNode,
} from 'solc-typed-ast';
import { AST } from '../ast/ast';
import { printNode, printTypeNode } from './astPrinter';
import { TranspileFailedError } from './errors';
import { error } from './formatting';
import { getContainingSourceUnit } from './utils';

/*
Normal function calls and struct constructors require different methods for
getting the expected types of their arguments, this centralises that process
Does not handle type conversion functions, as they don't have a specific input type
*/
export function getParameterTypes(functionCall: FunctionCall, ast: AST): TypeNode[] {
  const functionType = safeGetNodeType(functionCall.vExpression, ast.compilerVersion);
  switch (functionCall.kind) {
    case FunctionCallKind.FunctionCall:
      assert(
        functionType instanceof FunctionType,
        `Expected ${printNode(functionCall.vExpression)} to be FunctionType, got ${printTypeNode(
          functionType,
        )}`,
      );
      return functionType.parameters;

    case FunctionCallKind.StructConstructorCall: {
      assert(
        functionType instanceof TypeNameType &&
          functionType.type instanceof PointerType &&
          functionType.type.to instanceof UserDefinedType,
        error(
          `TypeNode for ${printNode(
            functionCall.vExpression,
          )} was expected to be a TypeNameType(PointerType(UserDefinedType, _)), got ${printTypeNode(
            functionType,
            true,
          )}`,
        ),
      );
      const structDef = functionType.type.to.definition;
      assert(structDef instanceof StructDefinition);
      return structDef.vMembers.map(variableDeclarationToTypeNode);
    }

    case FunctionCallKind.TypeConversion:
      throw new TranspileFailedError(
        `Cannot determine specific expected input type to type conversion function ${printNode(
          functionCall,
        )}`,
      );
  }
}

export function typeNameToSpecializedTypeNode(typeName: TypeName, loc: DataLocation): TypeNode {
  return specializeType(typeNameToTypeNode(typeName), loc);
}

export function specializeType(typeNode: TypeNode, loc: DataLocation): TypeNode {
  if (typeNode instanceof PointerType) {
    assert(
      typeNode.location === loc,
      `Attempting to specialize ${typeNode.location} pointer type to ${loc}\nType:${printTypeNode(
        typeNode,
        true,
      )}`,
    );
    return typeNode;
  }
  assert(
    !(typeNode instanceof TupleType),
    'Unexpected tuple type ${printTypeNode(typeNode)} in concretization.',
  );

  if (typeNode instanceof PackedArrayType) {
    return new PointerType(typeNode, loc);
  }

  if (typeNode instanceof ArrayType) {
    const concreteElT = specializeType(typeNode.elementT, loc);

    return new PointerType(new ArrayType(concreteElT, typeNode.size), loc);
  }

  if (typeNode instanceof UserDefinedType) {
    const def = typeNode.definition;

    assert(
      def !== undefined,
      `Can't concretize user defined type ${printTypeNode(
        typeNode,
      )} with no corresponding definition.`,
    );

    if (def instanceof StructDefinition) {
      return new PointerType(typeNode, loc);
    }

    // Enums and contracts are value types
    return typeNode;
  }

  if (typeNode instanceof MappingType) {
    // Always treat map keys as in-memory copies
    const concreteKeyT = specializeType(typeNode.keyType, DataLocation.Memory);
    // The result of map indexing is always a pointer to a value that lives in storage
    const concreteValueT = specializeType(typeNode.valueType, DataLocation.Storage);
    // Maps always live in storage
    return new PointerType(new MappingType(concreteKeyT, concreteValueT), DataLocation.Storage);
  }

  // Note string literals are a special case where the location cannot be known by a function like this
  // We insert conversions around string literals based on how they are being used in implicitConversionToExplicit
  return typeNode;
}

export function intTypeForLiteral(typestring: string): IntType {
  assert(
    typestring.startsWith('int_const '),
    `Expected int literal typestring to start with "int_const ". Got ${typestring}`,
  );

  const value = BigInt(typestring.slice('int_const '.length));
  if (value >= 0) {
    const binaryLength = value.toString(2).length;
    const width = 8 * Math.ceil(binaryLength / 8);
    return new IntType(width, false);
  } else {
    // This is not the exact binary length in all cases, but it puts the values into the correct 8bit range
    const binaryLength = (-value - 1n).toString(2).length + 1;
    const width = 8 * Math.ceil(binaryLength / 8);
    return new IntType(width, true);
  }
}

export function isDynamicArray(type: TypeNode): boolean {
  return (
    (type instanceof PointerType && isDynamicArray(type.to)) ||
    (type instanceof ArrayType && type.size === undefined) ||
    type instanceof BytesType ||
    type instanceof StringType
  );
}

export function isDynamicCallDataArray(type: TypeNode): boolean {
  return (
    type instanceof PointerType &&
    type.location === DataLocation.CallData &&
    isDynamicArray(type.to)
  );
}

export function isStruct(type: TypeNode): boolean {
  return (
    (type instanceof UserDefinedType && type.definition instanceof StructDefinition) ||
    (type instanceof PointerType && isStruct(type.to))
  );
}

export function isReferenceType(type: TypeNode): boolean {
  return (
    type instanceof ArrayType ||
    type instanceof BytesType ||
    type instanceof MappingType ||
    type instanceof StringType ||
    (type instanceof UserDefinedType && type.definition instanceof StructDefinition) ||
    (type instanceof PointerType && isReferenceType(type.to))
  );
}

export function isValueType(type: TypeNode): boolean {
  return !isReferenceType(type);
}

export function isDynamicStorageArray(type: TypeNode): boolean {
  return (
    type instanceof PointerType && type.location === DataLocation.Storage && isDynamicArray(type.to)
  );
}

export function isComplexMemoryType(type: TypeNode): boolean {
  return (
    type instanceof PointerType && type.location === DataLocation.Memory && isReferenceType(type.to)
  );
}

export function isMapping(type: TypeNode): boolean {
  const [base] = generalizeType(type);
  return base instanceof MappingType;
}

export function checkableType(type: TypeNode): boolean {
  return (
    type instanceof ArrayType ||
    type instanceof BytesType ||
    type instanceof FixedBytesType ||
    (type instanceof UserDefinedType &&
      (type.definition instanceof StructDefinition || type.definition instanceof EnumDefinition)) ||
    type instanceof AddressType ||
    type instanceof IntType ||
    type instanceof BoolType ||
    type instanceof StringType
  );
}

export function getElementType(type: ArrayType | BytesType | StringType): TypeNode {
  if (type instanceof ArrayType) {
    return type.elementT;
  } else {
    return new FixedBytesType(1);
  }
}

export function getSize(type: ArrayType | BytesType | StringType): bigint | undefined {
  if (type instanceof ArrayType) {
    return type.size;
  } else {
    return undefined;
  }
}

export function isStorageSpecificType(
  type: TypeNode,
  ast: AST,
  visitedStructs: number[] = [],
): boolean {
  if (type instanceof MappingType) return true;
  if (type instanceof PointerType) return isStorageSpecificType(type.to, ast, visitedStructs);
  if (type instanceof ArrayType) return isStorageSpecificType(type.elementT, ast, visitedStructs);
  if (
    type instanceof UserDefinedType &&
    type.definition instanceof StructDefinition &&
    !visitedStructs.includes(type.definition.id)
  ) {
    visitedStructs.push(type.definition.id);
    return type.definition.vMembers.some((m) =>
      isStorageSpecificType(safeGetNodeType(m, ast.compilerVersion), ast, visitedStructs),
    );
  }
  return false;
}

<<<<<<< HEAD
/**
 * Given a type returns its packed solidity bytes size
 * e.g. uint8 -> byte size is 1
 *      address -> byte size is 20
 *      uint16[3] -> byte size is 6
 *      and so on
 *  For every type whose byte size can be known on compile time
 *  @param type Solidity type
 *  @param version required for calculating structs byte size
 *  @returns returns the types byte representation using packed abi encoding
 */
export function getPackedByteSize(type: TypeNode, version: string): number | bigint {
  if (type instanceof IntType) {
    return type.nBits / 8;
  }
  if (type instanceof FixedBytesType) {
    return type.size;
  }
  if (type instanceof AddressType) {
    return 20;
  }
  if (
    type instanceof BoolType ||
    (type instanceof UserDefinedType && type.definition instanceof EnumDefinition)
  ) {
    return 1;
  }

  if (type instanceof ArrayType && type.size !== undefined) {
    return type.size * BigInt(getPackedByteSize(type.elementT, version));
  }

  const sumMemberSize = (acc: bigint, cv: TypeNode): bigint => {
    return acc + BigInt(getPackedByteSize(cv, version));
  };
  if (type instanceof TupleType) {
    return type.elements.reduce(sumMemberSize, 0n);
  }

  if (type instanceof UserDefinedType && type.definition instanceof StructDefinition) {
    assert(version !== undefined, 'Struct byte size calculation requires compiler version');
    return type.definition.vMembers
      .map((varDecl) => getNodeType(varDecl, version))
      .reduce(sumMemberSize, 0n);
  }

  throw new TranspileFailedError(`Cannot calculate packed byte size for ${printTypeNode(type)}`);
}

/**
 * Given a type returns  solidity bytes size
 * e.g. uint8, bool, address -> byte size is 32
 *      T[] -> byte size is 32
 *      uint16[3] -> byte size is 96
 *      uint16[][3] -> byte size is 32
 *      and so on
 *  @param type Solidity type
 *  @param version parameter required for calculating struct byte size
 *  @returns returns the types byte representation using abi encoding
 */
export function getByteSize(type: TypeNode, version: string): number | bigint {
  if (isValueType(type) || isDynamicallySized(type, version)) {
    return 32;
  }

  if (type instanceof ArrayType) {
    assert(type.size !== undefined);
    return type.size * BigInt(getByteSize(type.elementT, version));
  }

  const sumMemberSize = (acc: bigint, cv: TypeNode): bigint => {
    return acc + BigInt(getByteSize(cv, version));
  };
  if (type instanceof TupleType) {
    return type.elements.reduce(sumMemberSize, 0n);
  }

  if (type instanceof UserDefinedType && type.definition instanceof StructDefinition) {
    assert(version !== undefined, 'Struct byte size calculation requires compiler version');
    return type.definition.vMembers
      .map((varDecl) => getNodeType(varDecl, version))
      .reduce(sumMemberSize, 0n);
  }

  throw new TranspileFailedError(`Cannot calculate byte size for ${printTypeNode(type)}`);
}

export function isDynamicallySized(type: TypeNode, version: string): boolean {
  if (isDynamicArray(type)) {
    return true;
  }
  if (type instanceof PointerType) {
    return isDynamicallySized(type.to, version);
  }
  if (type instanceof ArrayType) {
    return isDynamicallySized(type.elementT, version);
  }
  if (type instanceof TupleType) {
    return type.elements.some((t) => isDynamicallySized(t, version));
  }
  if (type instanceof UserDefinedType && type.definition instanceof StructDefinition) {
    assert(version !== undefined);
    return type.definition.vMembers.some((v) =>
      isDynamicallySized(getNodeType(v, version), version),
    );
  }
  return false;
=======
export function safeGetNodeType(node: Expression | VariableDeclaration, version: string): TypeNode {
  getContainingSourceUnit(node);
  return getNodeType(node, version);
}

export function safeGetNodeTypeInCtx(
  arg: string | VariableDeclaration | Expression,
  version: string,
  ctx: ASTNode,
): TypeNode {
  getContainingSourceUnit(ctx);
  return getNodeTypeInCtx(arg, version, ctx);
>>>>>>> 247cd672
}<|MERGE_RESOLUTION|>--- conflicted
+++ resolved
@@ -269,7 +269,20 @@
   return false;
 }
 
-<<<<<<< HEAD
+export function safeGetNodeType(node: Expression | VariableDeclaration, version: string): TypeNode {
+  getContainingSourceUnit(node);
+  return getNodeType(node, version);
+}
+
+export function safeGetNodeTypeInCtx(
+  arg: string | VariableDeclaration | Expression,
+  version: string,
+  ctx: ASTNode,
+): TypeNode {
+  getContainingSourceUnit(ctx);
+  return getNodeTypeInCtx(arg, version, ctx);
+}
+
 /**
  * Given a type returns its packed solidity bytes size
  * e.g. uint8 -> byte size is 1
@@ -377,18 +390,4 @@
     );
   }
   return false;
-=======
-export function safeGetNodeType(node: Expression | VariableDeclaration, version: string): TypeNode {
-  getContainingSourceUnit(node);
-  return getNodeType(node, version);
-}
-
-export function safeGetNodeTypeInCtx(
-  arg: string | VariableDeclaration | Expression,
-  version: string,
-  ctx: ASTNode,
-): TypeNode {
-  getContainingSourceUnit(ctx);
-  return getNodeTypeInCtx(arg, version, ctx);
->>>>>>> 247cd672
 }