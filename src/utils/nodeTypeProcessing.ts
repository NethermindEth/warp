import assert from 'assert';
import {
  AddressType,
  ArrayType,
  ASTNode,
  BoolType,
  BytesType,
  DataLocation,
  EnumDefinition,
  Expression,
  FixedBytesType,
  FunctionCall,
  FunctionCallKind,
  FunctionType,
  generalizeType,
  getNodeType,
  getNodeTypeInCtx,
  IntType,
  MappingType,
  PackedArrayType,
  PointerType,
  StringType,
  StructDefinition,
  TupleType,
  TypeName,
  typeNameToTypeNode,
  TypeNameType,
  TypeNode,
  UserDefinedType,
  VariableDeclaration,
  variableDeclarationToTypeNode,
} from 'solc-typed-ast';
import { AST } from '../ast/ast';
import { printNode, printTypeNode } from './astPrinter';
import { TranspileFailedError } from './errors';
import { error } from './formatting';
import { getContainingSourceUnit } from './utils';

/*
Normal function calls and struct constructors require different methods for
getting the expected types of their arguments, this centralises that process
Does not handle type conversion functions, as they don't have a specific input type
*/
export function getParameterTypes(functionCall: FunctionCall, ast: AST): TypeNode[] {
  const functionType = safeGetNodeType(functionCall.vExpression, ast.compilerVersion);
  switch (functionCall.kind) {
    case FunctionCallKind.FunctionCall:
      assert(
        functionType instanceof FunctionType,
        `Expected ${printNode(functionCall.vExpression)} to be FunctionType, got ${printTypeNode(
          functionType,
        )}`,
      );
      return functionType.parameters;

    case FunctionCallKind.StructConstructorCall: {
      assert(
        functionType instanceof TypeNameType &&
          functionType.type instanceof PointerType &&
          functionType.type.to instanceof UserDefinedType,
        error(
          `TypeNode for ${printNode(
            functionCall.vExpression,
          )} was expected to be a TypeNameType(PointerType(UserDefinedType, _)), got ${printTypeNode(
            functionType,
            true,
          )}`,
        ),
      );
      const structDef = functionType.type.to.definition;
      assert(structDef instanceof StructDefinition);
      return structDef.vMembers.map(variableDeclarationToTypeNode);
    }

    case FunctionCallKind.TypeConversion:
      throw new TranspileFailedError(
        `Cannot determine specific expected input type to type conversion function ${printNode(
          functionCall,
        )}`,
      );
  }
}

export function typeNameToSpecializedTypeNode(typeName: TypeName, loc: DataLocation): TypeNode {
  return specializeType(typeNameToTypeNode(typeName), loc);
}

export function specializeType(typeNode: TypeNode, loc: DataLocation): TypeNode {
  if (typeNode instanceof PointerType) {
    assert(
      typeNode.location === loc,
      `Attempting to specialize ${typeNode.location} pointer type to ${loc}\nType:${printTypeNode(
        typeNode,
        true,
      )}`,
    );
    return typeNode;
  }
  assert(
    !(typeNode instanceof TupleType),
    'Unexpected tuple type ${printTypeNode(typeNode)} in concretization.',
  );

  if (typeNode instanceof PackedArrayType) {
    return new PointerType(typeNode, loc);
  }

  if (typeNode instanceof ArrayType) {
    const concreteElT = specializeType(typeNode.elementT, loc);

    return new PointerType(new ArrayType(concreteElT, typeNode.size), loc);
  }

  if (typeNode instanceof UserDefinedType) {
    const def = typeNode.definition;

    assert(
      def !== undefined,
      `Can't concretize user defined type ${printTypeNode(
        typeNode,
      )} with no corresponding definition.`,
    );

    if (def instanceof StructDefinition) {
      return new PointerType(typeNode, loc);
    }

    // Enums and contracts are value types
    return typeNode;
  }

  if (typeNode instanceof MappingType) {
    // Always treat map keys as in-memory copies
    const concreteKeyT = specializeType(typeNode.keyType, DataLocation.Memory);
    // The result of map indexing is always a pointer to a value that lives in storage
    const concreteValueT = specializeType(typeNode.valueType, DataLocation.Storage);
    // Maps always live in storage
    return new PointerType(new MappingType(concreteKeyT, concreteValueT), DataLocation.Storage);
  }

  // Note string literals are a special case where the location cannot be known by a function like this
  // We insert conversions around string literals based on how they are being used in implicitConversionToExplicit
  return typeNode;
}

export function intTypeForLiteral(typestring: string): IntType {
  assert(
    typestring.startsWith('int_const '),
    `Expected int literal typestring to start with "int_const ". Got ${typestring}`,
  );

  const value = BigInt(typestring.slice('int_const '.length));
  if (value >= 0) {
    const binaryLength = value.toString(2).length;
    const width = 8 * Math.ceil(binaryLength / 8);
    return new IntType(width, false);
  } else {
    // This is not the exact binary length in all cases, but it puts the values into the correct 8bit range
    const binaryLength = (-value - 1n).toString(2).length + 1;
    const width = 8 * Math.ceil(binaryLength / 8);
    return new IntType(width, true);
  }
}

export function isDynamicArray(type: TypeNode): boolean {
  return (
    (type instanceof PointerType && isDynamicArray(type.to)) ||
    (type instanceof ArrayType && type.size === undefined) ||
    type instanceof BytesType ||
    type instanceof StringType
  );
}

export function isDynamicCallDataArray(type: TypeNode): boolean {
  return (
    type instanceof PointerType &&
    type.location === DataLocation.CallData &&
    isDynamicArray(type.to)
  );
}

export function isStruct(type: TypeNode): boolean {
  return (
    (type instanceof UserDefinedType && type.definition instanceof StructDefinition) ||
    (type instanceof PointerType && isStruct(type.to))
  );
}

export function isReferenceType(type: TypeNode): boolean {
  return (
    type instanceof ArrayType ||
    type instanceof BytesType ||
    type instanceof MappingType ||
    type instanceof StringType ||
    (type instanceof UserDefinedType && type.definition instanceof StructDefinition) ||
    (type instanceof PointerType && isReferenceType(type.to))
  );
}

export function isValueType(type: TypeNode): boolean {
  return !isReferenceType(type);
}

export function isDynamicStorageArray(type: TypeNode): boolean {
  return (
    type instanceof PointerType && type.location === DataLocation.Storage && isDynamicArray(type.to)
  );
}

export function isComplexMemoryType(type: TypeNode): boolean {
  return (
    type instanceof PointerType && type.location === DataLocation.Memory && isReferenceType(type.to)
  );
}

export function isMapping(type: TypeNode): boolean {
  const [base] = generalizeType(type);
  return base instanceof MappingType;
}

export function checkableType(type: TypeNode): boolean {
  return (
    type instanceof ArrayType ||
    type instanceof BytesType ||
    type instanceof FixedBytesType ||
    (type instanceof UserDefinedType &&
      (type.definition instanceof StructDefinition || type.definition instanceof EnumDefinition)) ||
    type instanceof AddressType ||
    type instanceof IntType ||
    type instanceof BoolType ||
    type instanceof StringType
  );
}

export function getElementType(type: ArrayType | BytesType | StringType): TypeNode {
  if (type instanceof ArrayType) {
    return type.elementT;
  } else {
    return new FixedBytesType(1);
  }
}

export function getSize(type: ArrayType | BytesType | StringType): bigint | undefined {
  if (type instanceof ArrayType) {
    return type.size;
  } else {
    return undefined;
  }
}

export function isStorageSpecificType(
  type: TypeNode,
  ast: AST,
  visitedStructs: number[] = [],
): boolean {
  if (type instanceof MappingType) return true;
  if (type instanceof PointerType) return isStorageSpecificType(type.to, ast, visitedStructs);
  if (type instanceof ArrayType) return isStorageSpecificType(type.elementT, ast, visitedStructs);
  if (
    type instanceof UserDefinedType &&
    type.definition instanceof StructDefinition &&
    !visitedStructs.includes(type.definition.id)
  ) {
    visitedStructs.push(type.definition.id);
    return type.definition.vMembers.some((m) =>
      isStorageSpecificType(safeGetNodeType(m, ast.compilerVersion), ast, visitedStructs),
    );
  }
  return false;
}

<<<<<<< HEAD
/**
 * Given a type returns its packed solidity bytes size
 * e.g. uint8 -> byte size is 1
 *      address -> byte size is 20
 *      uint16[3] -> byte size is 6
 *      and so on
 *  For every type whose byte size can be known on compile time
 *  @param type Solidity type
 *  @param version required for calculating structs byte size
 *  @returns returns the types byte representation using packed abi encoding
 */
export function getPackedByteSize(type: TypeNode, version: string): number | bigint {
  if (type instanceof IntType) {
    return type.nBits / 8;
  }
  if (type instanceof FixedBytesType) {
    return type.size;
  }
  if (type instanceof AddressType) {
    return 20;
  }
  if (
    type instanceof BoolType ||
    (type instanceof UserDefinedType && type.definition instanceof EnumDefinition)
  ) {
    return 1;
  }

  if (type instanceof ArrayType && type.size !== undefined) {
    return type.size * BigInt(getPackedByteSize(type.elementT, version));
  }

  const sumMemberSize = (acc: bigint, cv: TypeNode): bigint => {
    return acc + BigInt(getPackedByteSize(cv, version));
  };
  if (type instanceof TupleType) {
    return type.elements.reduce(sumMemberSize, 0n);
  }

  if (type instanceof UserDefinedType && type.definition instanceof StructDefinition) {
    assert(version !== undefined, 'Struct byte size calculation requires compiler version');
    return type.definition.vMembers
      .map((varDecl) => getNodeType(varDecl, version))
      .reduce(sumMemberSize, 0n);
  }

  throw new TranspileFailedError(`Cannot calculate packed byte size for ${printTypeNode(type)}`);
}

/**
 * Given a type returns  solidity bytes size
 * e.g. uint8, bool, address -> byte size is 32
 *      T[] -> byte size is 32
 *      uint16[3] -> byte size is 96
 *      uint16[][3] -> byte size is 32
 *      and so on
 *  @param type Solidity type
 *  @param version parameter required for calculating struct byte size
 *  @returns returns the types byte representation using abi encoding
 */
export function getByteSize(type: TypeNode, version: string): number | bigint {
  if (isValueType(type) || isDynamicallySized(type, version)) {
    return 32;
  }

  if (type instanceof ArrayType) {
    assert(type.size !== undefined);
    return type.size * BigInt(getByteSize(type.elementT, version));
  }

  const sumMemberSize = (acc: bigint, cv: TypeNode): bigint => {
    return acc + BigInt(getByteSize(cv, version));
  };
  if (type instanceof TupleType) {
    return type.elements.reduce(sumMemberSize, 0n);
  }

  if (type instanceof UserDefinedType && type.definition instanceof StructDefinition) {
    assert(version !== undefined, 'Struct byte size calculation requires compiler version');
    return type.definition.vMembers
      .map((varDecl) => getNodeType(varDecl, version))
      .reduce(sumMemberSize, 0n);
  }

  throw new TranspileFailedError(`Cannot calculate byte size for ${printTypeNode(type)}`);
}

export function isDynamicallySized(type: TypeNode, version: string): boolean {
  if (isDynamicArray(type)) {
    return true;
  }
  if (type instanceof PointerType) {
    return isDynamicallySized(type.to, version);
  }
  if (type instanceof ArrayType) {
    return isDynamicallySized(type.elementT, version);
  }
  if (type instanceof TupleType) {
    return type.elements.some((t) => isDynamicallySized(t, version));
  }
  if (type instanceof UserDefinedType && type.definition instanceof StructDefinition) {
    assert(version !== undefined);
    return type.definition.vMembers.some((v) =>
      isDynamicallySized(getNodeType(v, version), version),
    );
  }
  return false;
=======
export function safeGetNodeType(node: Expression | VariableDeclaration, version: string): TypeNode {
  getContainingSourceUnit(node);
  return getNodeType(node, version);
}

export function safeGetNodeTypeInCtx(
  arg: string | VariableDeclaration | Expression,
  version: string,
  ctx: ASTNode,
): TypeNode {
  getContainingSourceUnit(ctx);
  return getNodeTypeInCtx(arg, version, ctx);
>>>>>>> 247cd672
}<|MERGE_RESOLUTION|>--- conflicted
+++ resolved
@@ -269,7 +269,6 @@
   return false;
 }
 
-<<<<<<< HEAD
 /**
  * Given a type returns its packed solidity bytes size
  * e.g. uint8 -> byte size is 1
@@ -377,7 +376,8 @@
     );
   }
   return false;
-=======
+}
+
 export function safeGetNodeType(node: Expression | VariableDeclaration, version: string): TypeNode {
   getContainingSourceUnit(node);
   return getNodeType(node, version);
@@ -390,5 +390,4 @@
 ): TypeNode {
   getContainingSourceUnit(ctx);
   return getNodeTypeInCtx(arg, version, ctx);
->>>>>>> 247cd672
 }