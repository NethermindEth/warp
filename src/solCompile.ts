import assert from 'assert';
import { execSync } from 'child_process';
import * as fs from 'fs';
import {
  ASTReader,
  CompileFailedError,
  extractSpecifiersFromSource,
  getCompilerVersionsBySpecifiers,
} from 'solc-typed-ast';
import { CompilationOptions } from '.';
import { AST } from './ast/ast';
import { SupportedSolcVersions, nethersolcPath, fullVersionFromMajor } from './nethersolc';
import { TranspileFailedError } from './utils/errors';
import { error } from './utils/formatting';

// For contracts of a reasonable size the json representation of the
// AST was exceeding the buffer size. We leave it unbounded by setting the
// size to the largest possible
const MAX_BUFFER_SIZE = Number.MAX_SAFE_INTEGER;

<<<<<<< HEAD
function compileSolFilesCommon(files: string[]): { result: unknown; compilerVersion: string } {
  const sources = files.map((file) => {
    return getSolFileVersion(file);
  });

  sources.forEach((version, i) => {
    const [, majorVersion] = matchCompilerVersion(version);
    if (majorVersion != '7' && majorVersion != '8') {
      throw new TranspileFailedError(
        `Unsupported version of solidity source ${version} in file ${files[i]}`,
      );
    }
  });

  if (!sources.every((version) => version === sources[0])) {
    throw new TranspileFailedError(`All solidity files should be the same major version`);
  }

  const solcOutput = cliCompile(formatInput(files), sources[0]);
  return solcOutput;
}

export function compileSolFiles(files: string[], printWarnings: boolean): AST {
  const solcOutput = compileSolFilesCommon(files);
  printErrors(solcOutput.result, printWarnings, solcOutput.compilerVersion);
=======
export function compileSolFile(file: string, options: CompilationOptions): AST {
  const requiredSolcVersion = getSolFileVersion(file);
  const [, majorVersion] = matchCompilerVersion(requiredSolcVersion);
  if (majorVersion != '7' && majorVersion != '8') {
    throw new TranspileFailedError(`Unsupported version of solidity source ${requiredSolcVersion}`);
  }

  const solcOutput = cliCompile(formatInput(file), requiredSolcVersion, options);
  printErrors(solcOutput.result, options.warnings, solcOutput.compilerVersion);
>>>>>>> 2fc7793c
  const reader = new ASTReader();
  const sourceUnits = reader.read(solcOutput.result);

  return new AST(sourceUnits, solcOutput.compilerVersion);
}

const supportedVersions = ['0.8.14', '0.7.6'];

function getSolFileVersion(file: string): string {
  const content = fs.readFileSync(file, { encoding: 'utf-8' });
  const pragma = extractSpecifiersFromSource(content);
  const retrievedVersions = getCompilerVersionsBySpecifiers(pragma, supportedVersions);
  const version =
    retrievedVersions.length !== 0 ? retrievedVersions.sort().reverse()[0] : supportedVersions[0];
  return version;
}

type SolcInput = {
  language: 'Solidity';
  sources: {
    [fileName: string]: {
      urls: string[];
    };
  };
  settings?: {
    outputSelection: {
      '*': {
        '*': ['abi'];
        '': ['ast'];
      };
    };
  };
};

function formatInput(fileNames: string[]): SolcInput {
  const sources: { [key: string]: { urls: string[] } } = {};
  fileNames.forEach((fileName) => {
    sources[fileName] = {
      urls: [fileName],
    };
  });
  return {
    language: 'Solidity',
    sources,
    settings: {
      outputSelection: {
        '*': {
          '*': ['abi'],
          '': ['ast'],
        },
      },
    },
  };
}

function cliCompile(
  input: SolcInput,
  solcVersion: string,
  options?: CompilationOptions,
): { result: unknown; compilerVersion: string } {
  // Determine compiler version to use
  const nethersolcVersion: SupportedSolcVersions = solcVersion.startsWith('0.7.') ? `7` : `8`;
  const solcCommand = nethersolcPath(nethersolcVersion);

  let allowedPaths = '';
  // Check if compiler version used is v0.7.6
  // For solc v0.8.7 and before, we need to set the allow path.
  // Since we are using latest version of v0.8.x, we do not need to set allow path
  // for v0.8.x contracts.
  if (nethersolcVersion == '7') {
    const currentDirectory = execSync(`pwd`).toString().replace('\n', '');
    allowedPaths = `--allow-paths ${currentDirectory}`;
  }
  const includePathOptions =
    options === undefined || options.includePaths === undefined
      ? ''
      : `--include-path ${options.includePaths.join(' --include-path ')}`;
  const basePathOption =
    options === undefined || options.basePath === undefined
      ? ''
      : `--base-path ${options.basePath}`;

  const commandOptions = `--standard-json ${allowedPaths} ${includePathOptions} ${basePathOption}`;

  return {
    result: JSON.parse(
      execSync(`${solcCommand} ${commandOptions}`, {
        input: JSON.stringify(input),
        maxBuffer: MAX_BUFFER_SIZE,
        stdio: ['pipe', 'pipe', 'ignore'],
      }).toString(),
    ),
    compilerVersion: fullVersionFromMajor(nethersolcVersion),
  };
}

function matchCompilerVersion(version: string): [string, string, string] {
  const pattern = /([0-9]+)\.([0-9]+)\.([0-9]+)/;
  const match = pattern.exec(version);
  if (match === null) {
    throw new TranspileFailedError(`Unable to extract version number from "${version}"`);
  }

  return [match[1], match[2], match[3]];
}

function printErrors(cliOutput: unknown, printWarnings: boolean, compilerVersion: string): void {
  assert(
    typeof cliOutput === 'object' && cliOutput !== null,
    error(`Obtained unexpected output from solc: ${cliOutput}`),
  );
  const errorsAndWarnings = Object.entries(cliOutput).find(
    ([propName]) => propName === 'errors',
  )?.[1];
  if (errorsAndWarnings === undefined) return;
  assert(
    errorsAndWarnings instanceof Array,
    error(`Solc error output of unexpected type. ${errorsAndWarnings}`),
  );

  // This also includes output of type info
  const warnings = errorsAndWarnings.filter((data) => data.severity !== 'error');

  if (warnings.length !== 0 && printWarnings) {
    console.log('---Solc warnings:');
    warnings.forEach((warningData) => {
      if (warningData.formattedMessage !== undefined) {
        console.log(warningData.formattedMessage);
        return;
      } else {
        console.log(warningData);
      }
      console.log('-');
    });
    console.log('---');
  }

  const errors = errorsAndWarnings.filter((data) => data.severity === 'error');
  if (errors.length !== 0) {
    throw new CompileFailedError([
      {
        errors: errors.map(
          (error) => error.formattedMessage ?? error(`${error.type}: ${error.message}`),
        ),
        compilerVersion,
      },
    ]);
  }
}

// used for the semantic test suite
export function compileSolFilesAndExtractContracts(file: string): unknown {
  const requiredSolcVersion = getSolFileVersion(file);
  const [, majorVersion] = matchCompilerVersion(requiredSolcVersion);
  if (majorVersion != '7' && majorVersion != '8') {
    throw new TranspileFailedError(`Unsupported version of solidity source ${requiredSolcVersion}`);
  }

  const solcOutput = cliCompile(formatInput([file]), requiredSolcVersion);
  assert(typeof solcOutput.result === 'object' && solcOutput.result !== null);
  return Object.entries(solcOutput.result).filter(([name]) => name === 'contracts')[0][1][file];
}<|MERGE_RESOLUTION|>--- conflicted
+++ resolved
@@ -18,7 +18,6 @@
 // size to the largest possible
 const MAX_BUFFER_SIZE = Number.MAX_SAFE_INTEGER;
 
-<<<<<<< HEAD
 function compileSolFilesCommon(files: string[]): { result: unknown; compilerVersion: string } {
   const sources = files.map((file) => {
     return getSolFileVersion(file);
@@ -41,20 +40,9 @@
   return solcOutput;
 }
 
-export function compileSolFiles(files: string[], printWarnings: boolean): AST {
+export function compileSolFiles(files: string[], options: CompilationOptions): AST {
   const solcOutput = compileSolFilesCommon(files);
-  printErrors(solcOutput.result, printWarnings, solcOutput.compilerVersion);
-=======
-export function compileSolFile(file: string, options: CompilationOptions): AST {
-  const requiredSolcVersion = getSolFileVersion(file);
-  const [, majorVersion] = matchCompilerVersion(requiredSolcVersion);
-  if (majorVersion != '7' && majorVersion != '8') {
-    throw new TranspileFailedError(`Unsupported version of solidity source ${requiredSolcVersion}`);
-  }
-
-  const solcOutput = cliCompile(formatInput(file), requiredSolcVersion, options);
   printErrors(solcOutput.result, options.warnings, solcOutput.compilerVersion);
->>>>>>> 2fc7793c
   const reader = new ASTReader();
   const sourceUnits = reader.read(solcOutput.result);
 
