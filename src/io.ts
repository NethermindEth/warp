import * as path from 'path';
import * as fs from 'fs';
import { OutputOptions, TranspilationOptions } from './cli';
import { TranspileFailedError, logError } from './utils/errors';
import { AST } from './ast/ast';
import { outputFileSync } from './utils/fs';

export function isValidSolFile(path: string, printError = true): boolean {
  if (!fs.existsSync(path)) {
    if (printError) logError(`${path} doesn't exist`);
    return false;
  }

  if (!fs.lstatSync(path).isFile()) {
    if (printError) logError(`${path} is not a file`);
    return false;
  }
  if (!path.endsWith('.sol')) {
    if (printError) logError(`${path} is not a solidity source file`);
    return false;
  }

  return true;
}

export function findSolSourceFilePaths(targetPath: string, recurse: boolean): string[] {
  return findAllFiles(targetPath, recurse).filter((path) => path.endsWith('.sol'));
}

export function findCairoSourceFilePaths(targetPath: string, recurse: boolean): string[] {
  return findAllFiles(targetPath, recurse).filter((path) => path.endsWith('.cairo'));
}

export function findAllFiles(targetPath: string, recurse: boolean): string[] {
  const targetInformation = fs.lstatSync(targetPath);
  if (targetInformation.isDirectory()) {
    return evaluateDirectory(targetPath, recurse);
  } else if (targetInformation.isFile()) {
    return [targetPath];
  } else {
    console.log(`WARNING: Found ${targetPath}, which is neither a file nor directory`);
    return [];
  }
}

function evaluateDirectory(path: string, recurse: boolean): string[] {
  return fs.readdirSync(path, { withFileTypes: true }).flatMap((dirEntry) => {
    if (!recurse && dirEntry.isDirectory()) {
      return [];
    }
    return findAllFiles(`${path}/${dirEntry.name}`, recurse);
  });
}

export function replaceSuffix(filePath: string, suffix: string): string {
  const parsedPath = path.parse(filePath);
  return path.join(parsedPath.dir, `${parsedPath.name}${suffix}`);
}

export function outputResult(
  outputPath: string,
  code: string,
  options: OutputOptions & TranspilationOptions,
  ast: AST,
  _transform = false,
): void {
  if (options.outputDir !== undefined) {
    if (fs.existsSync(options.outputDir)) {
      const targetInformation = fs.lstatSync(options.outputDir);
      if (!targetInformation.isDirectory()) {
        throw new TranspileFailedError(
          `Cannot output to ${options.outputDir}. Output-dir must be a directory`,
        );
      }
    }
    const fullCodeOutPath = path.join(options.outputDir, outputPath);
    const abiOutPath = fullCodeOutPath.slice(0, -'.cairo'.length).concat('_sol_abi.json');

    const contractName = path.basename(outputPath).slice(0, -'.cairo'.length);
    const solFilePath = path.dirname(outputPath);

    outputFileSync(
      abiOutPath,
      JSON.stringify(ast.solidityABI.contracts[solFilePath][contractName]['abi'], null, 2),
    );
<<<<<<< HEAD
    fs.outputFileSync(
      _transform ? replaceSuffix(fullCodeOutPath, '_warp.cairo') : fullCodeOutPath,
      code,
    );
=======
    outputFileSync(fullCodeOutPath, code);
>>>>>>> a158b06d

    // Cairo-format is disabled, as it has a bug
    // if (options.formatCairo || options.dev) {
    //   const warpVenvPrefix = `PATH=${path.resolve(__dirname, '..', 'warp_venv', 'bin')}:$PATH`;
    //   execSync(`${warpVenvPrefix} cairo-format -i ${fullCodeOutPath}`);
    // }
  } else {
    console.log(`//--- ${outputPath} ---\n${code}\n//---`);
  }
}<|MERGE_RESOLUTION|>--- conflicted
+++ resolved
@@ -83,15 +83,10 @@
       abiOutPath,
       JSON.stringify(ast.solidityABI.contracts[solFilePath][contractName]['abi'], null, 2),
     );
-<<<<<<< HEAD
-    fs.outputFileSync(
+    outputFileSync(
       _transform ? replaceSuffix(fullCodeOutPath, '_warp.cairo') : fullCodeOutPath,
       code,
     );
-=======
-    outputFileSync(fullCodeOutPath, code);
->>>>>>> a158b06d
-
     // Cairo-format is disabled, as it has a bug
     // if (options.formatCairo || options.dev) {
     //   const warpVenvPrefix = `PATH=${path.resolve(__dirname, '..', 'warp_venv', 'bin')}:$PATH`;
