import assert from 'assert';
import * as fs from 'fs';
import {
  BinaryOperation,
  Expression,
  FixedBytesType,
  FunctionCall,
  FunctionCallKind,
  Identifier,
  IntType,
  TypeNode,
} from 'solc-typed-ast';
import { AST } from '../ast/ast';
import { printNode, printTypeNode } from '../utils/astPrinter';
import { mapRange, typeNameFromTypeNode } from '../utils/utils';
import { safeGetNodeType } from '../utils/nodeTypeProcessing';
import path from 'path';
import { WARPLIB_MATHS } from '../utils/importPaths';

export type WarplibFunctionInfo = {
  fileName: string;
  imports: string[];
  functions: string[];
};

export function forAllWidths<T>(funcGen: (width: number) => T): T[] {
  return mapRange(32, (n) => 8 * (n + 1)).map(funcGen);
}

export function pow2(n: number): bigint {
  return 2n ** BigInt(n);
}

export function uint256(n: bigint | number): string {
  if (typeof n === 'number') {
    n = BigInt(n);
  }
  const low = n % 2n ** 128n;
  const high = (n - low) / 2n ** 128n;
  return `Uint256(0x${low.toString(16)}, 0x${high.toString(16)})`;
}

export function bound(width: number): string {
  return `0x${pow2(width).toString(16)}`;
}

export function mask(width: number): string {
  return `0x${(pow2(width) - 1n).toString(16)}`;
}

export function msb(width: number): string {
  return `0x${pow2(width - 1).toString(16)}`;
}

export function msbAndNext(width: number): string {
  return `0x${(pow2(width) + pow2(width - 1)).toString(16)}`;
}

// This is used along with the commented out code in generateFile to enable cairo-formatting
// const warpVenvPrefix = `PATH=${path.resolve(__dirname, '..', '..', 'warp_venv', 'bin')}:$PATH`;

export function generateFile(warpFunc: WarplibFunctionInfo): void {
  const pathToFile = path.join('.', 'warplib', 'maths', `${warpFunc.fileName}.cairo`);

  fs.writeFileSync(
    pathToFile,
    `//AUTO-GENERATED\n${warpFunc.imports.join('\n')}\n\n${warpFunc.functions.join('\n')}\n`,
  );
  // Disable cairo-formatting for now, as it has a bug that breaks the generated code
  // execSync(`${warpVenvPrefix} cairo-format -i ./warplib/maths/${name}.cairo`);
}

export function IntxIntFunction(
  node: BinaryOperation,
  name: string,
  appendWidth: 'always' | 'only256' | 'signedOrWide',
  separateSigned: boolean,
  unsafe: boolean,
  ast: AST,
) {
  const lhsType = typeNameFromTypeNode(safeGetNodeType(node.vLeftExpression, ast.inference), ast);
  const rhsType = typeNameFromTypeNode(safeGetNodeType(node.vRightExpression, ast.inference), ast);
  const retType = safeGetNodeType(node, ast.inference);
  assert(
    retType instanceof IntType || retType instanceof FixedBytesType,
    `${printNode(node)} has type ${printTypeNode(retType)}, which is not compatible with ${name}`,
  );
  const width = getIntOrFixedByteBitWidth(retType);
  const signed = retType instanceof IntType && retType.signed;
  const shouldAppendWidth =
    appendWidth === 'always' || (appendWidth === 'signedOrWide' && signed) || width === 256;
  const fullName = [
    'warp_',
    name,
    signed && separateSigned ? '_signed' : '',
    unsafe ? '_unsafe' : '',
    shouldAppendWidth ? `${width}` : '',
  ].join('');

  const importName = [
    ...WARPLIB_MATHS,
    `${name}${signed && separateSigned ? '_signed' : ''}${unsafe ? '_unsafe' : ''}`,
  ];

  const importedFunc = ast.registerImport(
    node,
    importName,
    fullName,
    [
      ['lhs', lhsType],
      ['rhs', rhsType],
    ],
    [['res', typeNameFromTypeNode(retType, ast)]],
  );

  const call = new FunctionCall(
    ast.reserveId(),
    node.src,
    node.typeString,
    FunctionCallKind.FunctionCall,
    new Identifier(
      ast.reserveId(),
      '',
      `function (${node.typeString}, ${node.typeString}) returns (${node.typeString})`,
      fullName,
      importedFunc.id,
    ),
    [node.vLeftExpression, node.vRightExpression],
  );

  ast.replaceNode(node, call);
}

<<<<<<< HEAD
=======
export function Comparison(
  node: BinaryOperation,
  name: string,
  appendWidth: 'only256' | 'signedOrWide',
  separateSigned: boolean,
  ast: AST,
): void {
  const lhsType = safeGetNodeType(node.vLeftExpression, ast.inference);
  const rhsType = safeGetNodeType(node.vLeftExpression, ast.inference);
  const retType = safeGetNodeType(node, ast.inference);
  const wide =
    (lhsType instanceof IntType || lhsType instanceof FixedBytesType) &&
    getIntOrFixedByteBitWidth(lhsType) === 256;
  const signed = lhsType instanceof IntType && lhsType.signed;
  const shouldAppendWidth = wide || (appendWidth === 'signedOrWide' && signed);
  const fullName = [
    'warp_',
    name,
    separateSigned && signed ? '_signed' : '',
    shouldAppendWidth ? `${getIntOrFixedByteBitWidth(lhsType)}` : '',
  ].join('');

  const importName = [...WARPLIB_MATHS, `${name}${signed && separateSigned ? '_signed' : ''}`];

  const importedFunc = ast.registerImport(
    node,
    importName,
    fullName,
    [
      ['lhs', typeNameFromTypeNode(lhsType, ast)],
      ['rhs', typeNameFromTypeNode(rhsType, ast)],
    ],
    [['res', typeNameFromTypeNode(retType, ast)]],
  );

  const call = new FunctionCall(
    ast.reserveId(),
    node.src,
    node.typeString,
    FunctionCallKind.FunctionCall,
    new Identifier(
      ast.reserveId(),
      '',
      `function (${node.vLeftExpression.typeString}, ${node.vRightExpression.typeString}) returns (${node.typeString})`,
      fullName,
      importedFunc.id,
    ),
    [node.vLeftExpression, node.vRightExpression],
  );

  ast.replaceNode(node, call);
}

>>>>>>> 0c8e9dfb
export function IntFunction(
  node: Expression,
  argument: Expression,
  name: string,
  fileName: string,
  ast: AST,
): void {
  const opType = safeGetNodeType(argument, ast.inference);
  const retType = safeGetNodeType(node, ast.inference);
  assert(
    retType instanceof IntType || retType instanceof FixedBytesType,
    `Expected IntType or FixedBytes for ${name}, got ${printTypeNode(retType)}`,
  );
  const width = getIntOrFixedByteBitWidth(retType);
  const fullName = `warp_${name}${width}`;

  const importedFunc = ast.registerImport(
    node,
    [...WARPLIB_MATHS, fileName],
    fullName,
    [['op', typeNameFromTypeNode(opType, ast)]],
    [['res', typeNameFromTypeNode(retType, ast)]],
  );

  const call = new FunctionCall(
    ast.reserveId(),
    node.src,
    node.typeString,
    FunctionCallKind.FunctionCall,
    new Identifier(
      ast.reserveId(),
      '',
      `function (${argument.typeString}) returns (${node.typeString})`,
      fullName,
      importedFunc.id,
    ),
    [argument],
  );

  ast.replaceNode(node, call);
}

<<<<<<< HEAD
=======
export function BoolxBoolFunction(node: BinaryOperation, name: string, ast: AST): void {
  const lhsType = safeGetNodeType(node.vLeftExpression, ast.inference);
  const rhsType = safeGetNodeType(node.vRightExpression, ast.inference);
  const retType = safeGetNodeType(node, ast.inference);

  assert(
    lhsType instanceof BoolType,
    `Expected BoolType for ${name} left argument, got ${printTypeNode(lhsType)}`,
  );
  assert(
    rhsType instanceof BoolType,
    `Expected BoolType for ${name} right argument, got ${printTypeNode(rhsType)}`,
  );
  assert(
    retType instanceof BoolType,
    `Expected BoolType for ${name} return type, got ${printTypeNode(retType)}`,
  );

  const fullName = `warp_${name}`;

  const importedFunc = ast.registerImport(
    node,
    [...WARPLIB_MATHS, name],
    fullName,
    [['lhs', typeNameFromTypeNode(lhsType, ast)]],
    [['rhs', typeNameFromTypeNode(rhsType, ast)]],
  );

  const call = new FunctionCall(
    ast.reserveId(),
    node.src,
    node.typeString,
    FunctionCallKind.FunctionCall,
    new Identifier(
      ast.reserveId(),
      '',
      `function (${node.vLeftExpression.typeString}, ${node.vRightExpression.typeString}) returns (${node.typeString})`,
      fullName,
      importedFunc.id,
    ),
    [node.vLeftExpression, node.vRightExpression],
  );

  ast.replaceNode(node, call);
}

>>>>>>> 0c8e9dfb
export function getIntOrFixedByteBitWidth(type: TypeNode): number {
  if (type instanceof IntType) {
    return type.nBits;
  } else if (type instanceof FixedBytesType) {
    return type.size * 8;
  } else {
    assert(
      false,
      `Attempted to get width for non-int, non-fixed bytes type ${printTypeNode(type)}`,
    );
  }
}<|MERGE_RESOLUTION|>--- conflicted
+++ resolved
@@ -131,8 +131,6 @@
   ast.replaceNode(node, call);
 }
 
-<<<<<<< HEAD
-=======
 export function Comparison(
   node: BinaryOperation,
   name: string,
@@ -186,7 +184,6 @@
   ast.replaceNode(node, call);
 }
 
->>>>>>> 0c8e9dfb
 export function IntFunction(
   node: Expression,
   argument: Expression,
@@ -229,8 +226,6 @@
   ast.replaceNode(node, call);
 }
 
-<<<<<<< HEAD
-=======
 export function BoolxBoolFunction(node: BinaryOperation, name: string, ast: AST): void {
   const lhsType = safeGetNodeType(node.vLeftExpression, ast.inference);
   const rhsType = safeGetNodeType(node.vRightExpression, ast.inference);
@@ -277,7 +272,6 @@
   ast.replaceNode(node, call);
 }
 
->>>>>>> 0c8e9dfb
 export function getIntOrFixedByteBitWidth(type: TypeNode): number {
   if (type instanceof IntType) {
     return type.nBits;
