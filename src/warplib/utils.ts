import assert from 'assert';
import * as fs from 'fs/promises';
import {
  BinaryOperation,
  Expression,
  FixedBytesType,
  FunctionCall,
  FunctionCallKind,
  Identifier,
  IntType,
  TypeNode,
} from 'solc-typed-ast';
import { AST } from '../ast/ast';
import { printNode, printTypeNode } from '../utils/astPrinter';
import { mapRange, typeNameFromTypeNode } from '../utils/utils';
import { safeGetNodeType } from '../utils/nodeTypeProcessing';
import path from 'path';
import { WARPLIB_MATHS } from '../utils/importPaths';
import { TranspileFailedError } from '../export';

export const PATH_TO_WARPLIB = path.join('.', 'warplib', 'src');

export type WarplibFunctionInfo = {
  fileName: string;
  imports: string[];
  functions: string[];
};

export function forAllWidths<T>(funcGen: (width: number) => T): T[] {
  return mapRange(32, (n) => 8 * (n + 1)).map(funcGen);
}

export function necessary_width_to_store_nlen_bytes(length: number) {
  if (length === 1) {
    return 8;
  } else if (length === 2) {
    return 16;
  } else if (length <= 4) {
    return 32;
  } else if (length <= 8) {
    return 64;
  } else if (length <= 16) {
    return 128;
  } else if (length <= 32) {
    return 256;
  } else {
    throw new TranspileFailedError('Bytes length is too big for any uN variable');
  }
}

export function pow2(n: number): bigint {
  return 2n ** BigInt(n);
}

export function uint256(n: bigint | number): string {
  if (typeof n === 'number') {
    n = BigInt(n);
  }
  const low = n % 2n ** 128n;
  const high = (n - low) / 2n ** 128n;
  return `Uint256(0x${low.toString(16)}, 0x${high.toString(16)})`;
}

export function bound(width: number): string {
  return `0x${pow2(width).toString(16)}`;
}

export function mask(width: number): string {
  return `0x${(pow2(width) - 1n).toString(16)}`;
}

export function msb(width: number): string {
  return `0x${pow2(width - 1).toString(16)}`;
}

export function msbAndNext(width: number): string {
  return `0x${(pow2(width) + pow2(width - 1)).toString(16)}`;
}

// This is used along with the commented out code in generateFile to enable cairo-formatting
// const warpVenvPrefix = `PATH=${path.resolve(__dirname, '..', '..', 'warp_venv', 'bin')}:$PATH`;

<<<<<<< HEAD
export function generateFile(warpFunc: WarplibFunctionInfo, folderName: string): void {
  const pathToFolder = path.join(PATH_TO_WARPLIB, folderName);
  const pathToFile = path.join(pathToFolder, `${warpFunc.fileName}.cairo`);

  if (!fs.existsSync(pathToFolder)) {
    fs.mkdirSync(pathToFolder, { recursive: true });
  }
  fs.writeFileSync(
=======
export async function generateFile(warpFunc: WarplibFunctionInfo): Promise<void> {
  const pathToFile = path.join('.', 'warplib', 'maths', `${warpFunc.fileName}.cairo`);

  await fs.writeFile(
>>>>>>> e144a72b
    pathToFile,
    `//AUTO-GENERATED\n${warpFunc.imports.join('\n')}\n\n${warpFunc.functions.join('\n')}\n`,
  );
  // Disable cairo-formatting for now, as it has a bug that breaks the generated code
  // execSync(`${warpVenvPrefix} cairo-format -i ./warplib/maths/${name}.cairo`);
}

export function IntxIntFunction(
  node: BinaryOperation,
  name: string,
  appendWidth: 'always' | 'only256' | 'signedOrWide',
  separateSigned: boolean,
  unsafe: boolean,
  ast: AST,
) {
  const lhsType = typeNameFromTypeNode(safeGetNodeType(node.vLeftExpression, ast.inference), ast);
  const rhsType = typeNameFromTypeNode(safeGetNodeType(node.vRightExpression, ast.inference), ast);
  const retType = safeGetNodeType(node, ast.inference);
  assert(
    retType instanceof IntType || retType instanceof FixedBytesType,
    `${printNode(node)} has type ${printTypeNode(retType)}, which is not compatible with ${name}`,
  );
  const width = getIntOrFixedByteBitWidth(retType);
  const signed = retType instanceof IntType && retType.signed;
  const shouldAppendWidth =
    appendWidth === 'always' || (appendWidth === 'signedOrWide' && signed) || width === 256;
  const fullName = [
    'warp_',
    name,
    signed && separateSigned ? '_signed' : '',
    unsafe ? '_unsafe' : '',
    shouldAppendWidth ? `${width}` : '',
  ].join('');

  const importName = [
    ...WARPLIB_MATHS,
    `${name}${signed && separateSigned ? '_signed' : ''}${unsafe ? '_unsafe' : ''}`,
  ];

  const importedFunc = ast.registerImport(
    node,
    importName,
    fullName,
    [
      ['lhs', lhsType],
      ['rhs', rhsType],
    ],
    [['res', typeNameFromTypeNode(retType, ast)]],
  );

  const call = new FunctionCall(
    ast.reserveId(),
    node.src,
    node.typeString,
    FunctionCallKind.FunctionCall,
    new Identifier(
      ast.reserveId(),
      '',
      `function (${node.typeString}, ${node.typeString}) returns (${node.typeString})`,
      fullName,
      importedFunc.id,
    ),
    [node.vLeftExpression, node.vRightExpression],
  );

  ast.replaceNode(node, call);
}

export function Comparison(
  node: BinaryOperation,
  name: string,
  appendWidth: 'only256' | 'signedOrWide',
  separateSigned: boolean,
  ast: AST,
): void {
  const lhsType = safeGetNodeType(node.vLeftExpression, ast.inference);
  const rhsType = safeGetNodeType(node.vLeftExpression, ast.inference);
  const retType = safeGetNodeType(node, ast.inference);
  const wide =
    (lhsType instanceof IntType || lhsType instanceof FixedBytesType) &&
    getIntOrFixedByteBitWidth(lhsType) === 256;
  const signed = lhsType instanceof IntType && lhsType.signed;
  const shouldAppendWidth = wide || (appendWidth === 'signedOrWide' && signed);
  const fullName = [
    'warp_',
    name,
    separateSigned && signed ? '_signed' : '',
    shouldAppendWidth ? `${getIntOrFixedByteBitWidth(lhsType)}` : '',
  ].join('');

  const importName = [...WARPLIB_MATHS, `${name}${signed && separateSigned ? '_signed' : ''}`];

  const importedFunc = ast.registerImport(
    node,
    importName,
    fullName,
    [
      ['lhs', typeNameFromTypeNode(lhsType, ast)],
      ['rhs', typeNameFromTypeNode(rhsType, ast)],
    ],
    [['res', typeNameFromTypeNode(retType, ast)]],
  );

  const call = new FunctionCall(
    ast.reserveId(),
    node.src,
    node.typeString,
    FunctionCallKind.FunctionCall,
    new Identifier(
      ast.reserveId(),
      '',
      `function (${node.vLeftExpression.typeString}, ${node.vRightExpression.typeString}) returns (${node.typeString})`,
      fullName,
      importedFunc.id,
    ),
    [node.vLeftExpression, node.vRightExpression],
  );

  ast.replaceNode(node, call);
}

export function IntFunction(
  node: Expression,
  argument: Expression,
  name: string,
  fileName: string,
  ast: AST,
): void {
  const opType = safeGetNodeType(argument, ast.inference);
  const retType = safeGetNodeType(node, ast.inference);
  assert(
    retType instanceof IntType || retType instanceof FixedBytesType,
    `Expected IntType or FixedBytes for ${name}, got ${printTypeNode(retType)}`,
  );
  const width = getIntOrFixedByteBitWidth(retType);
  const fullName = `warp_${name}${width}`;

  const importedFunc = ast.registerImport(
    node,
    [...WARPLIB_MATHS, fileName],
    fullName,
    [['op', typeNameFromTypeNode(opType, ast)]],
    [['res', typeNameFromTypeNode(retType, ast)]],
  );

  const call = new FunctionCall(
    ast.reserveId(),
    node.src,
    node.typeString,
    FunctionCallKind.FunctionCall,
    new Identifier(
      ast.reserveId(),
      '',
      `function (${argument.typeString}) returns (${node.typeString})`,
      fullName,
      importedFunc.id,
    ),
    [argument],
  );

  ast.replaceNode(node, call);
}

export function getIntOrFixedByteBitWidth(type: TypeNode): number {
  if (type instanceof IntType) {
    return type.nBits;
  } else if (type instanceof FixedBytesType) {
    return type.size * 8;
  } else {
    assert(
      false,
      `Attempted to get width for non-int, non-fixed bytes type ${printTypeNode(type)}`,
    );
  }
}<|MERGE_RESOLUTION|>--- conflicted
+++ resolved
@@ -1,5 +1,6 @@
 import assert from 'assert';
 import * as fs from 'fs/promises';
+import { existsSync } from 'fs';
 import {
   BinaryOperation,
   Expression,
@@ -80,21 +81,18 @@
 // This is used along with the commented out code in generateFile to enable cairo-formatting
 // const warpVenvPrefix = `PATH=${path.resolve(__dirname, '..', '..', 'warp_venv', 'bin')}:$PATH`;
 
-<<<<<<< HEAD
-export function generateFile(warpFunc: WarplibFunctionInfo, folderName: string): void {
+export async function generateFile(
+  warpFunc: WarplibFunctionInfo,
+  folderName: string,
+): Promise<void> {
   const pathToFolder = path.join(PATH_TO_WARPLIB, folderName);
   const pathToFile = path.join(pathToFolder, `${warpFunc.fileName}.cairo`);
 
-  if (!fs.existsSync(pathToFolder)) {
-    fs.mkdirSync(pathToFolder, { recursive: true });
-  }
-  fs.writeFileSync(
-=======
-export async function generateFile(warpFunc: WarplibFunctionInfo): Promise<void> {
-  const pathToFile = path.join('.', 'warplib', 'maths', `${warpFunc.fileName}.cairo`);
+  if (!existsSync(pathToFolder)) {
+    await fs.mkdir(pathToFolder, { recursive: true });
+  }
 
   await fs.writeFile(
->>>>>>> e144a72b
     pathToFile,
     `//AUTO-GENERATED\n${warpFunc.imports.join('\n')}\n\n${warpFunc.functions.join('\n')}\n`,
   );
