import assert from 'assert';
import * as fs from 'fs/promises';
import {
  BinaryOperation,
  BoolType,
  Expression,
  FixedBytesType,
  FunctionCall,
  FunctionCallKind,
  Identifier,
  IntType,
  TypeNode,
} from 'solc-typed-ast';
import { AST } from '../ast/ast';
import { printNode, printTypeNode } from '../utils/astPrinter';
import { mapRange, typeNameFromTypeNode } from '../utils/utils';
import { safeGetNodeType } from '../utils/nodeTypeProcessing';
import path from 'path';

export type WarplibFunctionInfo = {
  fileName: string;
  imports: string[];
  functions: string[];
};

export function forAllWidths<T>(funcGen: (width: number) => T): T[] {
  return mapRange(32, (n) => 8 * (n + 1)).map(funcGen);
}

export function pow2(n: number): bigint {
  return 2n ** BigInt(n);
}

export function uint256(n: bigint | number): string {
  if (typeof n === 'number') {
    n = BigInt(n);
  }
  const low = n % 2n ** 128n;
  const high = (n - low) / 2n ** 128n;
  return `Uint256(0x${low.toString(16)}, 0x${high.toString(16)})`;
}

export function bound(width: number): string {
  return `0x${pow2(width).toString(16)}`;
}

export function mask(width: number): string {
  return `0x${(pow2(width) - 1n).toString(16)}`;
}

export function msb(width: number): string {
  return `0x${pow2(width - 1).toString(16)}`;
}

export function msbAndNext(width: number): string {
  return `0x${(pow2(width) + pow2(width - 1)).toString(16)}`;
}

// This is used along with the commented out code in generateFile to enable cairo-formatting
// const warpVenvPrefix = `PATH=${path.resolve(__dirname, '..', '..', 'warp_venv', 'bin')}:$PATH`;

<<<<<<< HEAD
export async function generateFile(
  name: string,
  imports: string[],
  functions: string[],
): Promise<void> {
  await fs.writeFile(
    `./warplib/maths/${name}.cairo`,
    `//AUTO-GENERATED\n${imports.join('\n')}\n\n${functions.join('\n')}\n`,
=======
export function generateFile(warpFunc: WarplibFunctionInfo): void {
  const pathToFile = path.join('.', 'warplib', 'maths', `${warpFunc.fileName}.cairo`);

  fs.writeFileSync(
    pathToFile,
    `//AUTO-GENERATED\n${warpFunc.imports.join('\n')}\n\n${warpFunc.functions.join('\n')}\n`,
>>>>>>> 1e513662
  );
  // Disable cairo-formatting for now, as it has a bug that breaks the generated code
  // execSync(`${warpVenvPrefix} cairo-format -i ./warplib/maths/${name}.cairo`);
}

export function IntxIntFunction(
  node: BinaryOperation,
  name: string,
  appendWidth: 'always' | 'only256' | 'signedOrWide',
  separateSigned: boolean,
  unsafe: boolean,
  ast: AST,
) {
  const lhsType = typeNameFromTypeNode(safeGetNodeType(node.vLeftExpression, ast.inference), ast);
  const rhsType = typeNameFromTypeNode(safeGetNodeType(node.vRightExpression, ast.inference), ast);
  const retType = safeGetNodeType(node, ast.inference);
  assert(
    retType instanceof IntType || retType instanceof FixedBytesType,
    `${printNode(node)} has type ${printTypeNode(retType)}, which is not compatible with ${name}`,
  );
  const width = getIntOrFixedByteBitWidth(retType);
  const signed = retType instanceof IntType && retType.signed;
  const shouldAppendWidth =
    appendWidth === 'always' || (appendWidth === 'signedOrWide' && signed) || width === 256;
  const fullName = [
    'warp_',
    name,
    signed && separateSigned ? '_signed' : '',
    unsafe ? '_unsafe' : '',

    shouldAppendWidth ? `${width}` : '',
  ].join('');

  const importName = [
    'warplib.maths.',
    name,
    signed && separateSigned ? '_signed' : '',
    unsafe ? '_unsafe' : '',
  ].join('');

  const importedFunc = ast.registerImport(
    node,
    importName,
    fullName,
    [
      ['lhs', lhsType],
      ['rhs', rhsType],
    ],
    [['res', typeNameFromTypeNode(retType, ast)]],
  );

  const call = new FunctionCall(
    ast.reserveId(),
    node.src,
    node.typeString,
    FunctionCallKind.FunctionCall,
    new Identifier(
      ast.reserveId(),
      '',
      `function (${node.typeString}, ${node.typeString}) returns (${node.typeString})`,
      fullName,
      importedFunc.id,
    ),
    [node.vLeftExpression, node.vRightExpression],
  );

  ast.replaceNode(node, call);
}

export function Comparison(
  node: BinaryOperation,
  name: string,
  appendWidth: 'only256' | 'signedOrWide',
  separateSigned: boolean,
  ast: AST,
): void {
  const lhsType = safeGetNodeType(node.vLeftExpression, ast.inference);
  const rhsType = safeGetNodeType(node.vLeftExpression, ast.inference);
  const retType = safeGetNodeType(node, ast.inference);
  const wide =
    (lhsType instanceof IntType || lhsType instanceof FixedBytesType) &&
    getIntOrFixedByteBitWidth(lhsType) === 256;
  const signed = lhsType instanceof IntType && lhsType.signed;
  const shouldAppendWidth = wide || (appendWidth === 'signedOrWide' && signed);
  const fullName = [
    'warp_',
    name,
    separateSigned && signed ? '_signed' : '',
    shouldAppendWidth ? `${getIntOrFixedByteBitWidth(lhsType)}` : '',
  ].join('');

  const importName = `warplib.maths.${name}${signed && separateSigned ? '_signed' : ''}`;

  const importedFunc = ast.registerImport(
    node,
    importName,
    fullName,
    [
      ['lhs', typeNameFromTypeNode(lhsType, ast)],
      ['rhs', typeNameFromTypeNode(rhsType, ast)],
    ],
    [['res', typeNameFromTypeNode(retType, ast)]],
  );

  const call = new FunctionCall(
    ast.reserveId(),
    node.src,
    node.typeString,
    FunctionCallKind.FunctionCall,
    new Identifier(
      ast.reserveId(),
      '',
      `function (${node.vLeftExpression.typeString}, ${node.vRightExpression.typeString}) returns (${node.typeString})`,
      fullName,
      importedFunc.id,
    ),
    [node.vLeftExpression, node.vRightExpression],
  );

  ast.replaceNode(node, call);
}

export function IntFunction(
  node: Expression,
  argument: Expression,
  name: string,
  fileName: string,
  ast: AST,
): void {
  const opType = safeGetNodeType(argument, ast.inference);
  const retType = safeGetNodeType(node, ast.inference);
  assert(
    retType instanceof IntType || retType instanceof FixedBytesType,
    `Expected IntType or FixedBytes for ${name}, got ${printTypeNode(retType)}`,
  );
  const width = getIntOrFixedByteBitWidth(retType);
  const fullName = `warp_${name}${width}`;

  const importedFunc = ast.registerImport(
    node,
    `warplib.maths.${fileName}`,
    fullName,
    [['op', typeNameFromTypeNode(opType, ast)]],
    [['res', typeNameFromTypeNode(retType, ast)]],
  );

  const call = new FunctionCall(
    ast.reserveId(),
    node.src,
    node.typeString,
    FunctionCallKind.FunctionCall,
    new Identifier(
      ast.reserveId(),
      '',
      `function (${argument.typeString}) returns (${node.typeString})`,
      fullName,
      importedFunc.id,
    ),
    [argument],
  );

  ast.replaceNode(node, call);
}

export function BoolxBoolFunction(node: BinaryOperation, name: string, ast: AST): void {
  const lhsType = safeGetNodeType(node.vLeftExpression, ast.inference);
  const rhsType = safeGetNodeType(node.vRightExpression, ast.inference);
  const retType = safeGetNodeType(node, ast.inference);

  assert(
    lhsType instanceof BoolType,
    `Expected BoolType for ${name} left argument, got ${printTypeNode(lhsType)}`,
  );
  assert(
    rhsType instanceof BoolType,
    `Expected BoolType for ${name} right argument, got ${printTypeNode(rhsType)}`,
  );
  assert(
    retType instanceof BoolType,
    `Expected BoolType for ${name} return type, got ${printTypeNode(retType)}`,
  );

  const fullName = `warp_${name}`;

  const importedFunc = ast.registerImport(
    node,
    `warplib.maths.${name}`,
    fullName,
    [['lhs', typeNameFromTypeNode(lhsType, ast)]],
    [['rhs', typeNameFromTypeNode(rhsType, ast)]],
  );

  const call = new FunctionCall(
    ast.reserveId(),
    node.src,
    node.typeString,
    FunctionCallKind.FunctionCall,
    new Identifier(
      ast.reserveId(),
      '',
      `function (${node.vLeftExpression.typeString}, ${node.vRightExpression.typeString}) returns (${node.typeString})`,
      fullName,
      importedFunc.id,
    ),
    [node.vLeftExpression, node.vRightExpression],
  );

  ast.replaceNode(node, call);
}

export function getIntOrFixedByteBitWidth(type: TypeNode): number {
  if (type instanceof IntType) {
    return type.nBits;
  } else if (type instanceof FixedBytesType) {
    return type.size * 8;
  } else {
    assert(
      false,
      `Attempted to get width for non-int, non-fixed bytes type ${printTypeNode(type)}`,
    );
  }
}<|MERGE_RESOLUTION|>--- conflicted
+++ resolved
@@ -59,23 +59,12 @@
 // This is used along with the commented out code in generateFile to enable cairo-formatting
 // const warpVenvPrefix = `PATH=${path.resolve(__dirname, '..', '..', 'warp_venv', 'bin')}:$PATH`;
 
-<<<<<<< HEAD
-export async function generateFile(
-  name: string,
-  imports: string[],
-  functions: string[],
-): Promise<void> {
+export async function generateFile(warpFunc: WarplibFunctionInfo): Promise<void> {
+  const pathToFile = path.join('.', 'warplib', 'maths', `${warpFunc.fileName}.cairo`);
+
   await fs.writeFile(
-    `./warplib/maths/${name}.cairo`,
-    `//AUTO-GENERATED\n${imports.join('\n')}\n\n${functions.join('\n')}\n`,
-=======
-export function generateFile(warpFunc: WarplibFunctionInfo): void {
-  const pathToFile = path.join('.', 'warplib', 'maths', `${warpFunc.fileName}.cairo`);
-
-  fs.writeFileSync(
     pathToFile,
     `//AUTO-GENERATED\n${warpFunc.imports.join('\n')}\n\n${warpFunc.functions.join('\n')}\n`,
->>>>>>> 1e513662
   );
   // Disable cairo-formatting for now, as it has a bug that breaks the generated code
   // execSync(`${warpVenvPrefix} cairo-format -i ./warplib/maths/${name}.cairo`);
