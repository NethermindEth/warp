--- conflicted
+++ resolved
@@ -13,16 +13,11 @@
 
     const importPath = [
       'warplib',
-<<<<<<< HEAD
-      path.relative(WARP_ROOT, pathToFile).slice('warplib/src/'.length, -'.cairo'.length),
-    ].join('/');
+      path.relative(WARP_ROOT, pathToFile).slice('warplib/src/'.length, -'.cairo'.length).split(path.sep),
+    ];
 
     const fileMap: Map<string, Implicits[]> =
       warplibMap.get(importPath) ?? new Map<string, Implicits[]>();
-=======
-      ...pathToFile.slice('warplib/src/'.length, -'.cairo'.length).split(path.sep),
-    ];
->>>>>>> d5902bf9
 
     // TODO: Add encodePath here. Importing encodePath cause circular
     // dependency error. Suggested solution is to relocate all import
