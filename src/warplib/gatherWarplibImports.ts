import fs from 'fs';
import { Implicits } from '../utils/utils';
import { parseMultipleRawCairoFunctions } from '../utils/cairoParsing';
import { glob } from 'glob';
import path from 'path';

import { WARP_ROOT } from '../config';

export const warplibImportInfo = glob
  .sync(path.join(WARP_ROOT, 'warplib/src/**/*.cairo'))
  .reduce((warplibMap, pathToFile) => {
    const rawCairoCode = fs.readFileSync(pathToFile, { encoding: 'utf8' });

    const importPath = [
      'warplib',
<<<<<<< HEAD
      ...pathToFile.slice('warplib/src/'.length, -'.cairo'.length).split(path.sep),
    ];

=======
      ...path
        .relative(WARP_ROOT, pathToFile)
        .slice('warplib/src/'.length, -'.cairo'.length)
        .split(path.sep),
    ];
>>>>>>> 29c7b506
    // TODO: Add encodePath here. Importing encodePath cause circular
    // dependency error. Suggested solution is to relocate all import
    // related scripts (including this, and the ones in src/utils)
    const key = importPath.join('/');
    const fileMap: Map<string, Implicits[]> = warplibMap.get(key) ?? new Map<string, Implicits[]>();
    if (!warplibMap.has(key)) {
      warplibMap.set(key, fileMap);
    }

    parseMultipleRawCairoFunctions(rawCairoCode).forEach((cairoFunc) =>
      fileMap.set(cairoFunc.name, cairoFunc.implicits),
    );
    return warplibMap;
  }, new Map<string, Map<string, Implicits[]>>());<|MERGE_RESOLUTION|>--- conflicted
+++ resolved
@@ -13,17 +13,11 @@
 
     const importPath = [
       'warplib',
-<<<<<<< HEAD
-      ...pathToFile.slice('warplib/src/'.length, -'.cairo'.length).split(path.sep),
-    ];
-
-=======
       ...path
         .relative(WARP_ROOT, pathToFile)
         .slice('warplib/src/'.length, -'.cairo'.length)
         .split(path.sep),
     ];
->>>>>>> 29c7b506
     // TODO: Add encodePath here. Importing encodePath cause circular
     // dependency error. Suggested solution is to relocate all import
     // related scripts (including this, and the ones in src/utils)
