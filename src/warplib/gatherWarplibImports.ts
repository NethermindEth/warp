--- conflicted
+++ resolved
@@ -3,20 +3,6 @@
 import { parseMultipleRawCairoFunctions } from '../utils/cairoParsing';
 import { glob } from 'glob';
 import path from 'path';
-<<<<<<< HEAD
-
-export const warplibImportInfo = glob
-  .sync('warplib/src/**/*.cairo')
-  .reduce((warplibMap, pathToFile) => {
-    const rawCairoCode = fs.readFileSync(pathToFile, { encoding: 'utf8' });
-
-    // TODO: Add encodePath here. Importing encodePath cause circular
-    // dependency error. Suggested solution is to relocate the import files
-    const importPath = [
-      'warplib',
-      ...pathToFile.slice('warplib/src/'.length, -'.cairo'.length).split(path.sep),
-    ].join('/');
-=======
 
 import { WARP_ROOT } from '../config';
 
@@ -30,7 +16,6 @@
       .split('/')
       .join('.')
       .slice(0, -'.cairo'.length);
->>>>>>> 2119566c
 
     const fileMap: Map<string, Implicits[]> =
       warplibMap.get(importPath) ?? new Map<string, Implicits[]>();
