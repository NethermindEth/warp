import { generateFile, PATH_TO_WARPLIB, WarplibFunctionInfo } from './utils';
import { add, add_unsafe, add_signed, add_signed_unsafe } from './implementations/maths/add';
import { div_signed, div_signed_unsafe } from './implementations/maths/div';
import { exp, exp_signed, exp_signed_unsafe, exp_unsafe } from './implementations/maths/exp';
import { ge_signed } from './implementations/maths/ge';
import { gt_signed } from './implementations/maths/gt';
import { le_signed } from './implementations/maths/le';
import { lt_signed } from './implementations/maths/lt';
import { mod_signed } from './implementations/maths/mod';
import { mul, mul_unsafe, mul_signed, mul_signed_unsafe } from './implementations/maths/mul';
import { negate } from './implementations/maths/negate';
import { shl } from './implementations/maths/shl';
import { shr, shr_signed } from './implementations/maths/shr';
import { sub_unsafe, sub_signed, sub_signed_unsafe } from './implementations/maths/sub';
import { bitwise_not } from './implementations/maths/bitwiseNot';
import { external_input_check_ints } from './implementations/external_input_checks/externalInputChecksInts';
import path from 'path';
import * as fs from 'fs';
import endent from 'endent';
import { glob } from 'glob';
import { parseCairoTraitsAndStructs, parseMultipleRawCairoFunctions } from '../utils/cairoParsing';
import { fixed_bytes_types } from './implementations/types/bytes';
import { warp_memory_fixed_bytes } from './implementations/warp_memory/bytes';
import { pow2_constants } from './implementations/maths/pow2';

const mathWarplibFunctions: WarplibFunctionInfo[] = [
  add(),
  add_unsafe(),
  add_signed(),
  add_signed_unsafe(),
  // sub - handwritten
  sub_unsafe(),
  sub_signed(),
  sub_signed_unsafe(),
  mul(),
  mul_unsafe(),
  mul_signed(),
  mul_signed_unsafe(),
  // div - handwritten
  // div_unsafe - handwritten
  div_signed(),
  div_signed_unsafe(),
  // mod - handwritten
  mod_signed(),
  pow2_constants(),
  exp(),
  exp_signed(),
  exp_unsafe(),
  exp_signed_unsafe(),
  negate(),
  shl(),
  shr(),
  shr_signed(),
  // ge - handwritten
  ge_signed(),
  // gt - handwritten
  gt_signed(),
  // le - handwritten
  le_signed(),
  // lt - handwritten
  lt_signed(),
  // and - handwritten
  // xor - handwritten
  // bitwise_and - handwritten
  // bitwise_or - handwritten
  bitwise_not(),
];
const inputCheckWarplibFunctions: WarplibFunctionInfo[] = [
  external_input_check_ints(),
  // external_input_check_address - handwritten
];
const warplibTypes: WarplibFunctionInfo[] = [fixed_bytes_types()];
const warp_memory: WarplibFunctionInfo[] = [warp_memory_fixed_bytes()];

generateWarplibFor('maths', mathWarplibFunctions);
generateWarplibFor('conversions', []);
generateWarplibFor('external_input_check', inputCheckWarplibFunctions);
generateWarplibFor('types', warplibTypes);
generateWarplibFor('warp_memory', warp_memory, false);

function generateWarplibFor(
  folderName: string,
  functions: WarplibFunctionInfo[],
  writeExportFile = true,
) {
  functions.forEach((warpFunc: WarplibFunctionInfo) => generateFile(warpFunc, folderName));
  if (writeExportFile) {
    const content: string = folderContent(folderName);
    writeExportedFunctions(`${folderName}.cairo`, content);
  }
}

function folderContent(folderName: string): string {
  return (
    glob
      .sync(path.join(PATH_TO_WARPLIB, folderName, '*.cairo'))
      .map((pathToFile) => {
        const fileName = path.basename(pathToFile, '.cairo');
        const rawCairoCode = fs.readFileSync(pathToFile, { encoding: 'utf8' });
        const traitsAndStructs = parseCairoTraitsAndStructs(rawCairoCode).map((name) => name);
        const toExport =
          traitsAndStructs.length !== 0
            ? traitsAndStructs
            : parseMultipleRawCairoFunctions(rawCairoCode).map(({ name }) => name);

        return { fileName, toExport };
      })
      // TODO: Remove this filter once all warplib modules use cairo1
      .filter(({ toExport }) => toExport.length > 0)
      .map(({ fileName, toExport }) => {
        const useExported = toExport.map((name) => `use ${fileName}::${name};`).join('\n');
        return `mod ${fileName};\n${useExported}`;
      })
      .join('\n\n')
  );
}

<<<<<<< HEAD
function writeExportedFunctions(fileToWrite: string, folderContent: string) {
  fs.writeFileSync(
    path.join(PATH_TO_WARPLIB, fileToWrite),
    endent`
      // AUTO-GENERATED
      ${folderContent}
    `,
  );
}
=======
async function generateWarplib() {
  await Promise.all(warplibFunctions.map((warpFunc) => generateFile(warpFunc)));
}

generateWarplib().catch((err) => {
  throw err;
});
>>>>>>> e144a72b
<|MERGE_RESOLUTION|>--- conflicted
+++ resolved
@@ -15,7 +15,7 @@
 import { bitwise_not } from './implementations/maths/bitwiseNot';
 import { external_input_check_ints } from './implementations/external_input_checks/externalInputChecksInts';
 import path from 'path';
-import * as fs from 'fs';
+import * as fs from 'fs/promises';
 import endent from 'endent';
 import { glob } from 'glob';
 import { parseCairoTraitsAndStructs, parseMultipleRawCairoFunctions } from '../utils/cairoParsing';
@@ -72,52 +72,48 @@
 const warplibTypes: WarplibFunctionInfo[] = [fixed_bytes_types()];
 const warp_memory: WarplibFunctionInfo[] = [warp_memory_fixed_bytes()];
 
-generateWarplibFor('maths', mathWarplibFunctions);
-generateWarplibFor('conversions', []);
-generateWarplibFor('external_input_check', inputCheckWarplibFunctions);
-generateWarplibFor('types', warplibTypes);
-generateWarplibFor('warp_memory', warp_memory, false);
-
-function generateWarplibFor(
+async function generateWarplibFor(
   folderName: string,
   functions: WarplibFunctionInfo[],
   writeExportFile = true,
 ) {
-  functions.forEach((warpFunc: WarplibFunctionInfo) => generateFile(warpFunc, folderName));
+  await Promise.all(
+    functions.map(
+      async (warpFunc: WarplibFunctionInfo) => await generateFile(warpFunc, folderName),
+    ),
+  );
   if (writeExportFile) {
-    const content: string = folderContent(folderName);
-    writeExportedFunctions(`${folderName}.cairo`, content);
+    const content: string = await folderContent(folderName);
+    await writeExportedFunctions(`${folderName}.cairo`, content);
   }
 }
 
-function folderContent(folderName: string): string {
-  return (
-    glob
-      .sync(path.join(PATH_TO_WARPLIB, folderName, '*.cairo'))
-      .map((pathToFile) => {
-        const fileName = path.basename(pathToFile, '.cairo');
-        const rawCairoCode = fs.readFileSync(pathToFile, { encoding: 'utf8' });
-        const traitsAndStructs = parseCairoTraitsAndStructs(rawCairoCode).map((name) => name);
-        const toExport =
-          traitsAndStructs.length !== 0
-            ? traitsAndStructs
-            : parseMultipleRawCairoFunctions(rawCairoCode).map(({ name }) => name);
+async function folderContent(folderName: string): Promise<string> {
+  const parsed = await Promise.all(
+    glob.sync(path.join(PATH_TO_WARPLIB, folderName, '*.cairo')).map(async (pathToFile) => {
+      const fileName = path.basename(pathToFile, '.cairo');
+      const rawCairoCode = await fs.readFile(pathToFile, { encoding: 'utf-8' });
+      const traitsAndStructs = parseCairoTraitsAndStructs(rawCairoCode).map((name) => name);
+      const toExport =
+        traitsAndStructs.length !== 0
+          ? traitsAndStructs
+          : parseMultipleRawCairoFunctions(rawCairoCode).map(({ name }) => name);
 
-        return { fileName, toExport };
-      })
-      // TODO: Remove this filter once all warplib modules use cairo1
-      .filter(({ toExport }) => toExport.length > 0)
-      .map(({ fileName, toExport }) => {
-        const useExported = toExport.map((name) => `use ${fileName}::${name};`).join('\n');
-        return `mod ${fileName};\n${useExported}`;
-      })
-      .join('\n\n')
+      return { fileName, toExport };
+    }),
   );
+  // TODO: Remove this filter once all warplib modules use cairo1
+  const filtered = parsed.filter(({ toExport }) => toExport.length > 0);
+  return filtered
+    .map(({ fileName, toExport }) => {
+      const useExported = toExport.map((name) => `use ${fileName}::${name};`).join('\n');
+      return `mod ${fileName};\n${useExported}`;
+    })
+    .join('\n\n');
 }
 
-<<<<<<< HEAD
-function writeExportedFunctions(fileToWrite: string, folderContent: string) {
-  fs.writeFileSync(
+async function writeExportedFunctions(fileToWrite: string, folderContent: string) {
+  await fs.writeFile(
     path.join(PATH_TO_WARPLIB, fileToWrite),
     endent`
       // AUTO-GENERATED
@@ -125,12 +121,17 @@
     `,
   );
 }
-=======
+
 async function generateWarplib() {
-  await Promise.all(warplibFunctions.map((warpFunc) => generateFile(warpFunc)));
+  await Promise.all([
+    generateWarplibFor('maths', mathWarplibFunctions),
+    generateWarplibFor('conversions', []),
+    generateWarplibFor('external_input_check', inputCheckWarplibFunctions),
+    generateWarplibFor('types', warplibTypes),
+    generateWarplibFor('warp_memory', warp_memory, false),
+  ]);
 }
 
 generateWarplib().catch((err) => {
   throw err;
-});
->>>>>>> e144a72b
+});