--- conflicted
+++ resolved
@@ -9,12 +9,8 @@
 } from 'solc-typed-ast';
 import { AST } from '../../../ast/ast';
 import { printNode, printTypeNode } from '../../../utils/astPrinter';
-<<<<<<< HEAD
+import { WARPLIB_MATHS } from '../../../utils/importPaths';
 import { literalToValueType, safeGetNodeType } from '../../../utils/nodeTypeProcessing';
-=======
-import { WARPLIB_MATHS } from '../../../utils/importPaths';
-import { safeGetNodeType } from '../../../utils/nodeTypeProcessing';
->>>>>>> 74c99be2
 import { mapRange, typeNameFromTypeNode } from '../../../utils/utils';
 import {
   forAllWidths,
