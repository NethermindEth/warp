import { BinaryOperation } from 'solc-typed-ast';
import { AST } from '../../../ast/ast';
import { Implicits } from '../../../utils/implicits';
import { generateFile, forAllWidths, msb, Comparison } from '../../utils';
import { mapRange } from '../../../utils/utils';

export function le() {
  generateFile(
    'le',
    [
      'from starkware.cairo.common.math_cmp import is_le_felt',
      'from starkware.cairo.common.uint256 import Uint256, uint256_le',
      `from warplib.types.uints import ${mapRange(31, (n) => `Uint${8 * n + 8}`)}`,
    ],
    forAllWidths((width) => {
      if (width === 256) {
        return [
          `func warp_le256{range_check_ptr}(lhs : Uint256, rhs : Uint256) -> (result : felt):`,
          '    return uint256_le(lhs, rhs)',
          'end',
        ];
      } else {
        return [
          `func warp_le${width}{range_check_ptr}(lhs : Uint${width}, rhs : Uint${width}) -> (res : felt):`,
          '    return is_le_felt(lhs.value, rhs.value)',
          'end',
        ];
      }
    }),
  );
}

export function le_signed() {
  generateFile(
    'le_signed',
    [
      'from starkware.cairo.common.bitwise import bitwise_and',
      'from starkware.cairo.common.cairo_builtins import BitwiseBuiltin',
      'from starkware.cairo.common.math_cmp import is_le_felt',
      'from starkware.cairo.common.uint256 import Uint256, uint256_signed_le',
      `from warplib.types.ints import ${mapRange(32, (n) => `Int${8 * n + 8}`)}`,
    ],
    forAllWidths((width) => {
      if (width === 256) {
        return [
<<<<<<< HEAD
          `func warp_le_signed${width}{range_check_ptr}(lhs : Int256, rhs : Int256) -> (res : felt):`,
          '    return uint256_signed_le(lhs.value, rhs.value)',
=======
          `func warp_le_signed${width}{range_check_ptr}(lhs : Uint256, rhs : Uint256) -> (res : felt):`,
          '    let (res) = uint256_signed_le(lhs, rhs)',
          '    return (res)',
>>>>>>> b03e2b82
          'end',
        ];
      } else {
        return [
          `func warp_le_signed${width}{bitwise_ptr : BitwiseBuiltin*, range_check_ptr}(`,
          `        lhs : Int${width}, rhs : Int${width}) -> (res : felt):`,
          `    alloc_locals`,
          `    let (lhs_msb : felt) = bitwise_and(lhs.value, ${msb(width)})`,
          `    let (rhs_msb : felt) = bitwise_and(rhs.value, ${msb(width)})`,
          `    local bitwise_ptr : BitwiseBuiltin* = bitwise_ptr`,
          `    if lhs_msb == 0:`,
          `        # lhs >= 0`,
          `        if rhs_msb == 0:`,
          `            # rhs >= 0`,
          `            let (result) = is_le_felt(lhs.value, rhs.value)`,
          `            return (result)`,
          `        else:`,
          `            # rhs < 0`,
          `            return (0)`,
          `        end`,
          `    else:`,
          `        # lhs < 0`,
          `        if rhs_msb == 0:`,
          `            # rhs >= 0`,
          `            return (1)`,
          `        else:`,
          `            # rhs < 0`,
          `            # (signed) lhs <= rhs <=> (unsigned) lhs >= rhs`,
          `            let (result) = is_le_felt(rhs.value, lhs.value)`,
          `            return (result)`,
          `        end`,
          `    end`,
          `end`,
        ];
      }
    }),
  );
}

export function functionaliseLe(node: BinaryOperation, ast: AST): void {
  const implicitsFn = (wide: boolean, signed: boolean): Implicits[] => {
    if (!wide && signed) return ['range_check_ptr', 'bitwise_ptr'];
    else return ['range_check_ptr'];
  };

  Comparison(node, 'le', 'always', true, implicitsFn, ast);
}<|MERGE_RESOLUTION|>--- conflicted
+++ resolved
@@ -43,14 +43,9 @@
     forAllWidths((width) => {
       if (width === 256) {
         return [
-<<<<<<< HEAD
           `func warp_le_signed${width}{range_check_ptr}(lhs : Int256, rhs : Int256) -> (res : felt):`,
-          '    return uint256_signed_le(lhs.value, rhs.value)',
-=======
-          `func warp_le_signed${width}{range_check_ptr}(lhs : Uint256, rhs : Uint256) -> (res : felt):`,
-          '    let (res) = uint256_signed_le(lhs, rhs)',
+          '    let (res) = uint256_signed_le(lhs.value, rhs.value)',
           '    return (res)',
->>>>>>> b03e2b82
           'end',
         ];
       } else {
