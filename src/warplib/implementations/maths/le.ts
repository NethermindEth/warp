import { BinaryOperation } from 'solc-typed-ast';
import { AST } from '../../../ast/ast';
import { forAllWidths, msb, Comparison, WarplibFunctionInfo } from '../../utils';

<<<<<<< HEAD
export async function le_signed(): Promise<void> {
  await generateFile(
    'le_signed',
    [
=======
export function le_signed(): WarplibFunctionInfo {
  return {
    fileName: 'le_signed',
    imports: [
>>>>>>> 1e513662
      'from starkware.cairo.common.bitwise import bitwise_and',
      'from starkware.cairo.common.cairo_builtins import BitwiseBuiltin',
      'from starkware.cairo.common.math_cmp import is_le_felt',
      'from starkware.cairo.common.uint256 import Uint256, uint256_signed_le',
    ],
    functions: forAllWidths((width) => {
      if (width === 256) {
        return [
          `func warp_le_signed${width}{range_check_ptr}(lhs : Uint256, rhs : Uint256) -> (res : felt){`,
          '    let (res) = uint256_signed_le(lhs, rhs);',
          '    return (res,);',
          '}',
        ].join('\n');
      } else {
        return [
          `func warp_le_signed${width}{bitwise_ptr : BitwiseBuiltin*, range_check_ptr}(`,
          `        lhs : felt, rhs : felt) -> (res : felt){`,
          `    alloc_locals;`,
          `    let (lhs_msb : felt) = bitwise_and(lhs, ${msb(width)});`,
          `    let (rhs_msb : felt) = bitwise_and(rhs, ${msb(width)});`,
          `    local bitwise_ptr : BitwiseBuiltin* = bitwise_ptr;`,
          `    if (lhs_msb == 0){`,
          `        // lhs >= 0`,
          `        if (rhs_msb == 0){`,
          `            // rhs >= 0`,
          `            let result = is_le_felt(lhs, rhs);`,
          `            return (result,);`,
          `        }else{`,
          `            // rhs < 0`,
          `            return (0,);`,
          `        }`,
          `    }else{`,
          `        // lhs < 0`,
          `        if (rhs_msb == 0){`,
          `            // rhs >= 0`,
          `            return (1,);`,
          `        }else{`,
          `            // rhs < 0`,
          `            // (signed) lhs <= rhs <=> (unsigned) lhs >= rhs`,
          `            let result = is_le_felt(lhs, rhs);`,
          `            return (result,);`,
          `        }`,
          `    }`,
          `}`,
        ].join('\n');
      }
    }),
  };
}

export function functionaliseLe(node: BinaryOperation, ast: AST): void {
  Comparison(node, 'le', 'signedOrWide', true, ast);
}<|MERGE_RESOLUTION|>--- conflicted
+++ resolved
@@ -2,17 +2,10 @@
 import { AST } from '../../../ast/ast';
 import { forAllWidths, msb, Comparison, WarplibFunctionInfo } from '../../utils';
 
-<<<<<<< HEAD
-export async function le_signed(): Promise<void> {
-  await generateFile(
-    'le_signed',
-    [
-=======
 export function le_signed(): WarplibFunctionInfo {
   return {
     fileName: 'le_signed',
     imports: [
->>>>>>> 1e513662
       'from starkware.cairo.common.bitwise import bitwise_and',
       'from starkware.cairo.common.cairo_builtins import BitwiseBuiltin',
       'from starkware.cairo.common.math_cmp import is_le_felt',
