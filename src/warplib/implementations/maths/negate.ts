--- conflicted
+++ resolved
@@ -18,24 +18,18 @@
     forAllWidths((width) => {
       if (width === 256) {
         return [
-<<<<<<< HEAD
           'func warp_negate256{range_check_ptr}(op : Int256) -> (res : Int256):',
           '    let (res : Uint256) = uint256_neg(op.value)',
           `    return (Int256(value=res))`,
           'end',
           'func warp_unegate256{range_check_ptr}(op : Uint256) -> (res : Uint256):',
-          '    return uint256_neg(op)',
-=======
-          'func warp_negate256{range_check_ptr}(op : Uint256) -> (res : Uint256):',
-          '    let (res) = uint256_neg(op)',
+          '    let (res : Uint256) = uint256_neg(op)',
           '    return (res)',
->>>>>>> b03e2b82
           'end',
         ];
       } else {
         // Could also have if op == 0: 0 else limit-op
         return [
-<<<<<<< HEAD
           `func warp_negate${width}{bitwise_ptr : BitwiseBuiltin*}(op : Int${width}) -> (res : Int${width}):`,
           `    let raw_res = ${bound(width)} - op.value`,
           `    let (trunc_res) =  bitwise_and(raw_res, ${mask(width)})`,
@@ -45,12 +39,6 @@
           `    let raw_res = ${bound(width)} - op.value`,
           `    let (trunc_res) =  bitwise_and(raw_res, ${mask(width)})`,
           `    return (Uint${width}(value=trunc_res))`,
-=======
-          `func warp_negate${width}{bitwise_ptr : BitwiseBuiltin*}(op : felt) -> (res : felt):`,
-          `    let raw_res = ${bound(width)} - op`,
-          `    let (res) = bitwise_and(raw_res, ${mask(width)})`,
-          `    return (res)`,
->>>>>>> b03e2b82
           `end`,
         ];
       }
