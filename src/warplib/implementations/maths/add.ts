import { BinaryOperation } from 'solc-typed-ast';
import { AST } from '../../../ast/ast';
import {
  forAllWidths,
  IntxIntFunction,
  mask,
  msb,
  msbAndNext,
  WarplibFunctionInfo,
} from '../../utils';

<<<<<<< HEAD
export async function add(): Promise<void> {
  await generateFile(
    'add',
    [
      'from starkware.cairo.common.math_cmp import is_le_felt',
      'from starkware.cairo.common.uint256 import Uint256, uint256_add',
    ],
    forAllWidths((width) => {
      if (width === 256) {
        return [
          `func warp_add256{range_check_ptr}(lhs : Uint256, rhs : Uint256) -> (res : Uint256){`,
          `    let (res : Uint256, carry : felt) = uint256_add(lhs, rhs);`,
          `    assert carry = 0;`,
          `    return (res,);`,
          `}`,
        ];
      } else {
        return [
          `func warp_add${width}{range_check_ptr}(lhs : felt, rhs : felt) -> (res : felt){`,
          `    let res = lhs + rhs;`,
          `    let inRange : felt = is_le_felt(res, ${mask(width)});`,
          `    assert inRange = 1;`,
          `    return (res,);`,
          `}`,
        ];
      }
    }),
  );
}

export async function add_unsafe(): Promise<void> {
  await generateFile(
    'add_unsafe',
    [
=======
export function add(): WarplibFunctionInfo {
  const fileName = 'add';
  const imports = [
    'from starkware.cairo.common.math_cmp import is_le_felt',
    'from starkware.cairo.common.uint256 import Uint256, uint256_add',
  ];
  const functions = forAllWidths((width) => {
    if (width === 256) {
      return [
        `func warp_add256{range_check_ptr}(lhs : Uint256, rhs : Uint256) -> (res : Uint256){`,
        `    let (res : Uint256, carry : felt) = uint256_add(lhs, rhs);`,
        `    assert carry = 0;`,
        `    return (res,);`,
        `}`,
      ].join('\n');
    } else {
      return [
        `func warp_add${width}{range_check_ptr}(lhs : felt, rhs : felt) -> (res : felt){`,
        `    let res = lhs + rhs;`,
        `    let inRange : felt = is_le_felt(res, ${mask(width)});`,
        `    assert inRange = 1;`,
        `    return (res,);`,
        `}`,
      ].join('\n');
    }
  });

  return { fileName, imports, functions };
}

export function add_unsafe(): WarplibFunctionInfo {
  return {
    fileName: 'add_unsafe',
    imports: [
>>>>>>> 1e513662
      'from starkware.cairo.common.bitwise import bitwise_and',
      'from starkware.cairo.common.cairo_builtins import BitwiseBuiltin',
      'from starkware.cairo.common.math_cmp import is_le_felt',
      'from starkware.cairo.common.uint256 import Uint256, uint256_add',
    ],
    functions: forAllWidths((width) => {
      if (width === 256) {
        return [
          `func warp_add_unsafe256{range_check_ptr}(lhs : Uint256, rhs : Uint256) -> (res : Uint256){`,
          `    let (res : Uint256, _) = uint256_add(lhs, rhs);`,
          `    return (res,);`,
          `}`,
        ].join('\n');
      } else {
        return [
          `func warp_add_unsafe${width}{bitwise_ptr : BitwiseBuiltin*}(lhs : felt, rhs : felt) -> (`,
          `        res : felt){`,
          `    let (res) = bitwise_and(lhs + rhs, ${mask(width)});`,
          `    return (res,);`,
          `}`,
        ].join('\n');
      }
    }),
  };
}

<<<<<<< HEAD
export async function add_signed(): Promise<void> {
  await generateFile(
    'add_signed',
    [
=======
export function add_signed(): WarplibFunctionInfo {
  return {
    fileName: 'add_signed',
    imports: [
>>>>>>> 1e513662
      'from starkware.cairo.common.bitwise import bitwise_and',
      'from starkware.cairo.common.cairo_builtins import BitwiseBuiltin',
      'from starkware.cairo.common.math_cmp import is_le_felt',
      'from starkware.cairo.common.uint256 import Uint256, uint256_add',
    ],
    functions: forAllWidths((width) => {
      if (width === 256) {
        return [
          `func warp_add_signed256{range_check_ptr, bitwise_ptr : BitwiseBuiltin*}(`,
          `        lhs : Uint256, rhs : Uint256) -> (res : Uint256){`,
          `    let (lhs_extend) = bitwise_and(lhs.high, ${msb(128)});`,
          `    let (rhs_extend) = bitwise_and(rhs.high, ${msb(128)});`,
          `    let (res : Uint256, carry : felt) = uint256_add(lhs, rhs);`,
          `    let carry_extend = lhs_extend + rhs_extend + carry*${msb(128)};`,
          `    let (msb) = bitwise_and(res.high, ${msb(128)});`,
          `    let (carry_lsb) = bitwise_and(carry_extend, ${msb(128)});`,
          `    assert msb = carry_lsb;`,
          `    return (res,);`,
          `}`,
        ].join('\n');
      } else {
        return [
          `func warp_add_signed${width}{bitwise_ptr : BitwiseBuiltin*}(lhs : felt, rhs : felt) -> (`,
          `        res : felt){`,
          `// Do the addition sign extended`,
          `    let (lmsb) = bitwise_and(lhs, ${msb(width)});`,
          `    let (rmsb) = bitwise_and(rhs, ${msb(width)});`,
          `    let big_res = lhs + rhs + 2*(lmsb+rmsb);`,
          `// Check the result is valid`,
          `    let (overflowBits) = bitwise_and(big_res,  ${msbAndNext(width)});`,
          `    assert overflowBits * (overflowBits - ${msbAndNext(width)}) = 0;`,
          `// Truncate and return`,
          `    let (res) =  bitwise_and(big_res, ${mask(width)});`,
          `    return (res,);`,
          `}`,
        ].join('\n');
      }
    }),
  };
}

<<<<<<< HEAD
export async function add_signed_unsafe(): Promise<void> {
  await generateFile(
    'add_signed_unsafe',
    [
=======
export function add_signed_unsafe(): WarplibFunctionInfo {
  return {
    fileName: 'add_signed_unsafe',
    imports: [
>>>>>>> 1e513662
      'from starkware.cairo.common.bitwise import bitwise_and',
      'from starkware.cairo.common.cairo_builtins import BitwiseBuiltin',
      'from starkware.cairo.common.math_cmp import is_le_felt',
      'from starkware.cairo.common.uint256 import Uint256, uint256_add',
    ],
    functions: forAllWidths((width) => {
      if (width === 256) {
        return [
          `func warp_add_signed_unsafe256{range_check_ptr}(lhs : Uint256, rhs : Uint256) -> (res : Uint256){`,
          `    let (res : Uint256, _) = uint256_add(lhs, rhs);`,
          `    return (res,);`,
          `}`,
        ].join('\n');
      } else {
        return [
          `func warp_add_signed_unsafe${width}{bitwise_ptr : BitwiseBuiltin*}(`,
          `        lhs : felt, rhs : felt) -> (res : felt){`,
          `    let (res) = bitwise_and(lhs + rhs, ${mask(width)});`,
          `    return (res,);`,
          `}`,
        ].join('\n');
      }
    }),
  };
}

export function functionaliseAdd(node: BinaryOperation, unsafe: boolean, ast: AST): void {
  IntxIntFunction(node, 'add', 'always', true, unsafe, ast);
}<|MERGE_RESOLUTION|>--- conflicted
+++ resolved
@@ -9,42 +9,6 @@
   WarplibFunctionInfo,
 } from '../../utils';
 
-<<<<<<< HEAD
-export async function add(): Promise<void> {
-  await generateFile(
-    'add',
-    [
-      'from starkware.cairo.common.math_cmp import is_le_felt',
-      'from starkware.cairo.common.uint256 import Uint256, uint256_add',
-    ],
-    forAllWidths((width) => {
-      if (width === 256) {
-        return [
-          `func warp_add256{range_check_ptr}(lhs : Uint256, rhs : Uint256) -> (res : Uint256){`,
-          `    let (res : Uint256, carry : felt) = uint256_add(lhs, rhs);`,
-          `    assert carry = 0;`,
-          `    return (res,);`,
-          `}`,
-        ];
-      } else {
-        return [
-          `func warp_add${width}{range_check_ptr}(lhs : felt, rhs : felt) -> (res : felt){`,
-          `    let res = lhs + rhs;`,
-          `    let inRange : felt = is_le_felt(res, ${mask(width)});`,
-          `    assert inRange = 1;`,
-          `    return (res,);`,
-          `}`,
-        ];
-      }
-    }),
-  );
-}
-
-export async function add_unsafe(): Promise<void> {
-  await generateFile(
-    'add_unsafe',
-    [
-=======
 export function add(): WarplibFunctionInfo {
   const fileName = 'add';
   const imports = [
@@ -79,7 +43,6 @@
   return {
     fileName: 'add_unsafe',
     imports: [
->>>>>>> 1e513662
       'from starkware.cairo.common.bitwise import bitwise_and',
       'from starkware.cairo.common.cairo_builtins import BitwiseBuiltin',
       'from starkware.cairo.common.math_cmp import is_le_felt',
@@ -106,17 +69,10 @@
   };
 }
 
-<<<<<<< HEAD
-export async function add_signed(): Promise<void> {
-  await generateFile(
-    'add_signed',
-    [
-=======
 export function add_signed(): WarplibFunctionInfo {
   return {
     fileName: 'add_signed',
     imports: [
->>>>>>> 1e513662
       'from starkware.cairo.common.bitwise import bitwise_and',
       'from starkware.cairo.common.cairo_builtins import BitwiseBuiltin',
       'from starkware.cairo.common.math_cmp import is_le_felt',
@@ -158,17 +114,10 @@
   };
 }
 
-<<<<<<< HEAD
-export async function add_signed_unsafe(): Promise<void> {
-  await generateFile(
-    'add_signed_unsafe',
-    [
-=======
 export function add_signed_unsafe(): WarplibFunctionInfo {
   return {
     fileName: 'add_signed_unsafe',
     imports: [
->>>>>>> 1e513662
       'from starkware.cairo.common.bitwise import bitwise_and',
       'from starkware.cairo.common.cairo_builtins import BitwiseBuiltin',
       'from starkware.cairo.common.math_cmp import is_le_felt',
