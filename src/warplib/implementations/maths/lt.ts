--- conflicted
+++ resolved
@@ -3,17 +3,10 @@
 import { mapRange } from '../../../utils/utils';
 import { forAllWidths, Comparison, WarplibFunctionInfo } from '../../utils';
 
-<<<<<<< HEAD
-export async function lt_signed(): Promise<void> {
-  await generateFile(
-    'lt_signed',
-    [
-=======
 export function lt_signed(): WarplibFunctionInfo {
   return {
     fileName: 'lt_signed',
     imports: [
->>>>>>> 1e513662
       'from starkware.cairo.common.cairo_builtins import BitwiseBuiltin',
       'from starkware.cairo.common.uint256 import Uint256, uint256_signed_lt',
       'from warplib.maths.utils import felt_to_uint256',
