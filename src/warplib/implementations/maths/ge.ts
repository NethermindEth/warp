import { BinaryOperation } from 'solc-typed-ast';
import { AST } from '../../../ast/ast';
import { mapRange } from '../../../utils/utils';
import { forAllWidths, Comparison, WarplibFunctionInfo } from '../../utils';

<<<<<<< HEAD
export async function ge_signed(): Promise<void> {
  await generateFile(
    'ge_signed',
    [
=======
export function ge_signed(): WarplibFunctionInfo {
  return {
    fileName: 'ge_signed',
    imports: [
>>>>>>> 1e513662
      'from starkware.cairo.common.bitwise import bitwise_and',
      'from starkware.cairo.common.cairo_builtins import BitwiseBuiltin',
      'from starkware.cairo.common.uint256 import Uint256, uint256_signed_le',
      `from warplib.maths.lt_signed import ${mapRange(31, (n) => `warp_le_signed${8 * n + 8}`).join(
        ', ',
      )}`,
    ],
    functions: forAllWidths((width) => {
      if (width === 256) {
        return [
          'func warp_ge_signed256{range_check_ptr}(lhs : Uint256, rhs : Uint256) -> (res : felt){',
          '     let (res) =  uint256_signed_le(rhs, lhs);',
          '     return (res,);',
          '}',
        ].join('\n');
      } else {
        return [
          `func warp_ge_signed${width}{bitwise_ptr : BitwiseBuiltin*, range_check_ptr}(`,
          '        lhs : felt, rhs : felt) -> (res : felt){',
          `    let (res) = warp_le_signed${width}(rhs, lhs);`,
          `    return (res,);`,
          '}',
        ].join('\n');
      }
    }),
  };
}

export function functionaliseGe(node: BinaryOperation, ast: AST): void {
  Comparison(node, 'ge', 'signedOrWide', true, ast);
}<|MERGE_RESOLUTION|>--- conflicted
+++ resolved
@@ -3,17 +3,10 @@
 import { mapRange } from '../../../utils/utils';
 import { forAllWidths, Comparison, WarplibFunctionInfo } from '../../utils';
 
-<<<<<<< HEAD
-export async function ge_signed(): Promise<void> {
-  await generateFile(
-    'ge_signed',
-    [
-=======
 export function ge_signed(): WarplibFunctionInfo {
   return {
     fileName: 'ge_signed',
     imports: [
->>>>>>> 1e513662
       'from starkware.cairo.common.bitwise import bitwise_and',
       'from starkware.cairo.common.cairo_builtins import BitwiseBuiltin',
       'from starkware.cairo.common.uint256 import Uint256, uint256_signed_le',
