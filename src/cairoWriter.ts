import assert from 'assert';

import {
  ASTNode,
  ASTNodeConstructor,
  ASTNodeWriter,
  ASTWriter,
  ArrayTypeName,
  Assignment,
  BinaryOperation,
  Block,
  Break,
  Conditional,
  Continue,
  ContractDefinition,
  ContractKind,
  DoWhileStatement,
  ElementaryTypeName,
  ElementaryTypeNameExpression,
  EmitStatement,
  EnumDefinition,
  EnumValue,
  ErrorDefinition,
  EventDefinition,
  ExpressionStatement,
  ForStatement,
  FunctionCall,
  FunctionCallKind,
  FunctionCallOptions,
  FunctionKind,
  FunctionStateMutability,
  FunctionTypeName,
  FunctionVisibility,
  getNodeType,
  Identifier,
  IdentifierPath,
  IfStatement,
  ImportDirective,
  IndexAccess,
  IndexRangeAccess,
  InheritanceSpecifier,
  InlineAssembly,
  Literal,
  LiteralKind,
  Mapping,
  MappingType,
  MemberAccess,
  ModifierDefinition,
  ModifierInvocation,
  NewExpression,
  OverrideSpecifier,
  ParameterList,
  PlaceholderStatement,
  PointerType,
  Return,
  RevertStatement,
  SourceUnit,
  SrcDesc,
  StructDefinition,
  StructuredDocumentation,
  Throw,
  TryCatchClause,
  TryStatement,
  TupleExpression,
  UnaryOperation,
  UncheckedBlock,
  UserDefinedType,
  UserDefinedTypeName,
  UsingForDirective,
  VariableDeclaration,
  VariableDeclarationStatement,
  WhileStatement,
} from 'solc-typed-ast';
import { CairoAssert, CairoContract, CairoFunctionDefinition } from './ast/cairoNodes';
import { implicitOrdering, implicitTypes } from './utils/implicits';
import { NotSupportedYetError, TranspileFailedError } from './utils/errors';
import { canonicalMangler, divmod, primitiveTypeToCairo } from './utils/utils';

import { AST } from './ast/ast';
import { getMappingTypes } from './utils/mappings';
import { notNull, notUndefined } from './utils/typeConstructs';
import { printNode } from './utils/astPrinter';
import { CairoType, TypeConversionContext } from './utils/cairoTypeSystem';
<<<<<<< HEAD
import { error, removeExcessNewlines } from './utils/formatting';
=======
import { removeExcessNewlines } from './utils/formatting';
import { isCairoConstant } from './utils/utils';
>>>>>>> 3fb80fc4

const INDENT = ' '.repeat(4);

export abstract class CairoASTNodeWriter extends ASTNodeWriter {
  ast: AST;
  throwOnUnimplemented: boolean;
  constructor(ast: AST, throwOnUnimplemented: boolean) {
    super();
    this.ast = ast;
    this.throwOnUnimplemented = throwOnUnimplemented;
  }

  logNotImplemented(message: string) {
    if (this.throwOnUnimplemented) {
      throw new NotSupportedYetError(message);
    } else {
      console.log(message);
    }
  }
}

class StructDefinitionWriter extends CairoASTNodeWriter {
  writeInner(node: StructDefinition, writer: ASTWriter): SrcDesc {
    return [
      [
        `struct ${canonicalMangler(node.name)}:`,
        ...node.vMembers
          .map(
            (value) =>
              `member ${value.name} : ${CairoType.fromSol(
                getNodeType(value, writer.targetCompilerVersion),
                this.ast,
                TypeConversionContext.StorageAllocation,
              )}`,
          )
          .map((v) => INDENT + v),
        `end`,
      ].join('\n'),
    ];
  }
}

class VariableDeclarationWriter extends CairoASTNodeWriter {
  writeInner(node: VariableDeclaration, writer: ASTWriter): SrcDesc {
    if ((node.stateVariable || node.parent instanceof SourceUnit) && isCairoConstant(node)) {
      assert(node.vValue !== undefined, 'Constant should have a defined value.');
      const constantValue = writer.write(node.vValue);
      const res = [`const ${node.name} = ${constantValue}`];
      return res;
    }
    if (node.stateVariable) {
      let vals = [];
      assert(
        node.vType !== undefined,
        'VariableDeclaration.vType should only be undefined for Solidity < 0.5.0',
      );
      const nodeType = getNodeType(node.vType, writer.targetCompilerVersion);
      if (nodeType instanceof PointerType && nodeType.to instanceof MappingType) {
        vals = getMappingTypes(nodeType.to);
      } else {
        vals.push(nodeType);
      }
      vals = vals.map((value) => CairoType.fromSol(value, this.ast).toString());
      const keys = vals.slice(0, vals.length - 1).map((t, i) => `key${i}: ${t}`);
      const returns = vals.slice(vals.length - 1, vals.length);

      return [
        [
          `@storage_var`,
          `func ${node.name}(${keys.join(', ')}) -> (res: ${returns[0]}):`,
          `end`,
        ].join('\n'),
      ];
    }

    return [node.name];
  }
}

class VariableDeclarationStatementWriter extends CairoASTNodeWriter {
  writeInner(node: VariableDeclarationStatement, writer: ASTWriter): SrcDesc {
    assert(
      node.vInitialValue !== undefined,
      'Variables should be initialised. Did you use VariableDeclarationInitialiser?',
    );

    const declarations = node.vDeclarations.map((value) => writer.write(value));
    if (node.vDeclarations.length > 1 || node.vInitialValue instanceof FunctionCall) {
      return [`let (${declarations.join(', ')}) = ${writer.write(node.vInitialValue)}`];
    }

    return [`let ${declarations[0]} = ${writer.write(node.vInitialValue)}`];
  }
}

class IfStatementWriter extends CairoASTNodeWriter {
  writeInner(node: IfStatement, writer: ASTWriter): SrcDesc {
    return [
      [
        `if ${writer.write(node.vCondition)} != 0:`,
        writer.write(node.vTrueBody),
        ...(node.vFalseBody ? ['else:', writer.write(node.vFalseBody)] : []),
        'end',
      ]
        .filter(notUndefined)
        .flat()
        .join('\n'),
    ];
  }
}

class TupleExpressionWriter extends CairoASTNodeWriter {
  writeInner(node: TupleExpression, writer: ASTWriter): SrcDesc {
    return [`(${node.vComponents.map((value) => writer.write(value)).join(', ')})`];
  }
}

function writeImports(imports: Map<string, Set<string>>): string {
  return [...imports.entries()]
    .map(
      ([location, importedSymbols]) =>
        `from ${location} import ${[...importedSymbols.keys()].join(', ')}`,
    )
    .join('\n');
}

class SourceUnitWriter extends CairoASTNodeWriter {
  writeInner(node: SourceUnit, writer: ASTWriter): SrcDesc {
    const structs = [...node.vStructs, ...node.vContracts.flatMap((c) => c.vStructs)].map((v) =>
      writer.write(v),
    );

    const userDefinedConstants = node.vVariables
      .filter((v) => isCairoConstant(v))
      .map((value) => writer.write(value));

    const functions = node.vFunctions.map((v) => writer.write(v));

    const contracts = node.vContracts.map((v) => writer.write(v));

    const generatedUtilFunctions = this.ast.getUtilFuncGen(node).getGeneratedCode();
    const imports = writeImports(this.ast.getImports(node));
    return [
      removeExcessNewlines(
        [
          '%lang starknet',
          [imports],
          ...structs,
          ...userDefinedConstants,
          generatedUtilFunctions,
          ...functions,
          ...contracts,
        ].join('\n\n\n'),
        3,
      ),
    ];
  }
}

function writeContractInterface(node: ContractDefinition, writer: ASTWriter): SrcDesc {
  const structs = node.vStructs.map((value) => writer.write(value));
  const functions = node.vFunctions.map((v) =>
    writer
      .write(v)
      .split('\n')
      .filter((line) => line.trim().startsWith('func') || line.trim().startsWith('end'))
      .map((l) => INDENT + l)
      .join('\n'),
  );
  return [
    [
      ...structs,
      [`@contract_interface`, `namespace ${node.name}:`, ...functions, `end`].join('\n'),
    ].join('\n'),
  ];
}

class CairoContractWriter extends CairoASTNodeWriter {
  writeInner(node: CairoContract, writer: ASTWriter): SrcDesc {
    if (node.kind == ContractKind.Interface) {
      return writeContractInterface(node, writer);
    }

    const variables = [...node.storageAllocations.entries()].map(
      ([decl, loc]) => `const ${decl.name} = ${loc}`,
    );

    // Don't need to write structs, SourceUnitWriter so already

    const enums = node.vEnums.map((value) => writer.write(value));

    const userDefinedConstants = node.vStateVariables
      .filter((sv) => isCairoConstant(sv))
      .map((value) => writer.write(value));

    const functions = node.vFunctions.map((value) => writer.write(value));

    const events = node.vEvents.map((value) => writer.write(value));

    const body = [...variables, ...enums, ...userDefinedConstants, ...functions]
      .join('\n\n')
      .split('\n')
      .map((l) => (l.length > 0 ? INDENT + l : l))
      .join('\n');

    const storageCode =
      node.usedStorage > 0
        ? [
            '@storage_var',
            'func WARP_STORAGE(index: felt) -> (val: felt):',
            'end',
            '@storage_var',
            'func WARP_USED_STORAGE() -> (val: felt):',
            'end',
            '@storage_var',
            'func WARP_NAMEGEN() -> (name: felt):',
            'end',
            'func readId{syscall_ptr : felt*, pedersen_ptr : HashBuiltin*, range_check_ptr : felt}(loc: felt) -> (val: felt):',
            '    alloc_locals',
            '    let (id) = WARP_STORAGE.read(loc)',
            '    if id == 0:',
            '        let (id) = WARP_NAMEGEN.read()',
            '        WARP_NAMEGEN.write(id + 1)',
            '        WARP_STORAGE.write(loc, id + 1)',
            '        return (id + 1)',
            '    else:',
            '        return (id)',
            '    end',
            'end',
          ].join('\n')
        : '';

    return [[...events, storageCode, `namespace ${node.name}:\n\n${body}\n\nend`].join('\n\n')];
  }

  writeWhole(node: CairoContract, writer: ASTWriter): SrcDesc {
    return [`# Contract Def ${node.name}\n\n${this.writeInner(node, writer)}`];
  }
}

class NotImplementedWriter extends CairoASTNodeWriter {
  writeInner(node: ASTNode, _: ASTWriter): SrcDesc {
    this.logNotImplemented(
      `${node.type} to cairo not implemented yet (found at ${printNode(node)})`,
    );
    return [``];
  }
}

class ParameterListWriter extends CairoASTNodeWriter {
  writeInner(node: ParameterList, writer: ASTWriter): SrcDesc {
    const params = node.vParameters.map((value, i) => {
      const tp = CairoType.fromSol(getNodeType(value, writer.targetCompilerVersion), this.ast);
      return value.name ? `${value.name} : ${tp}` : `ret${i} : ${tp}`;
    });
    return [params.join(', ')];
  }
}

class CairoFunctionDefinitionWriter extends CairoASTNodeWriter {
  writeInner(node: CairoFunctionDefinition, writer: ASTWriter): SrcDesc {
    if (node.isStub) return [''];

    const name = this.getName(node);
    const decorator = this.getDecorator(node);
    const args = writer.write(node.vParameters);
    const body = this.getBody(node, writer);
    const returns = this.getReturns(node, writer);
    const implicits = this.getImplicits(node);

    return [
      [decorator, `func ${name}${implicits}(${args})${returns}:`, body, `end`]
        .filter(notNull)
        .join('\n'),
    ];
  }

  private getDecorator(node: CairoFunctionDefinition): string | null {
    if (node.kind === FunctionKind.Constructor) return '@constructor';
    return node.visibility === FunctionVisibility.External
      ? [FunctionStateMutability.Pure, FunctionStateMutability.View].includes(node.stateMutability)
        ? '@view'
        : '@external'
      : null;
  }

  private getName(node: CairoFunctionDefinition): string {
    if (node.kind === FunctionKind.Constructor) return 'constructor';
    return node.name;
  }

  private getBody(node: CairoFunctionDefinition, writer: ASTWriter): string | null {
    if (node.vBody === undefined) return null;

    if (node.visibility !== FunctionVisibility.External || !node.implicits.has('warp_memory')) {
      return ['alloc_locals', this.getConstructorStorageAllocation(node), writer.write(node.vBody)]
        .filter(notNull)
        .join('\n');
    }

    assert(node.vBody.children.length > 0, error(`${printNode(node)} has an empty body`));
    const returnStatement = node.vBody.children[node.vBody.children.length - 1];
    assert(
      returnStatement instanceof Return,
      error(`${printNode(node)} does not end with a return`),
    );
    node.vBody.removeChild(returnStatement);

    return [
      'alloc_locals',
      this.getConstructorStorageAllocation(node),
      'let (local warp_memory : DictAccess*) = default_dict_new(0)',
      'local warp_memory_start: DictAccess* = warp_memory',
      'with warp_memory:',
      writer.write(node.vBody),
      'end',
      'default_dict_finalize(warp_memory_start, warp_memory, 0)',
      writer.write(returnStatement),
    ]
      .filter(notNull)
      .join('\n');
  }

  private getReturns(node: CairoFunctionDefinition, writer: ASTWriter): string {
    if (node.kind === FunctionKind.Constructor) return '';
    return `-> (${writer.write(node.vReturnParameters)})`;
  }

  private getImplicits(node: CairoFunctionDefinition): string {
    const implicits = [...node.implicits.values()].filter(
      (i) => node.visibility !== FunctionVisibility.External || i !== 'warp_memory',
    );
    if (implicits.length === 0) return '';
    return `{${implicits
      .sort(implicitOrdering)
      .map((implicit) => `${implicit} : ${implicitTypes[implicit]}`)
      .join(', ')}}`;
  }

  private getConstructorStorageAllocation(node: CairoFunctionDefinition): string | null {
    if (node.kind === FunctionKind.Constructor) {
      const contract = node.vScope;
      assert(contract instanceof CairoContract);
      if (contract.usedStorage !== 0) {
        return `WARP_USED_STORAGE.write(${contract.usedStorage})`;
      }
    }
    return null;
  }
}

class BlockWriter extends CairoASTNodeWriter {
  writeInner(node: Block, writer: ASTWriter): SrcDesc {
    return [
      node.vStatements
        .map((value) => writer.write(value))
        .map((v) =>
          v
            .split('\n')
            .map((line) => INDENT + line)
            .join('\n'),
        )
        .join('\n'),
    ];
  }
}

class ReturnWriter extends CairoASTNodeWriter {
  writeInner(node: Return, writer: ASTWriter): SrcDesc {
    let returns = '()';
    if (node.vExpression) {
      const expWriten = writer.write(node.vExpression);
      returns =
        node.vExpression instanceof TupleExpression || node.vExpression instanceof FunctionCall
          ? expWriten
          : `(${expWriten})`;
    }
    return [`return ${returns}`];
  }
}

class ExpressionStatementWriter extends CairoASTNodeWriter {
  newVarCounter = 0;
  writeInner(node: ExpressionStatement, writer: ASTWriter): SrcDesc {
    if (
      node.vExpression instanceof FunctionCall ||
      node.vExpression instanceof Assignment ||
      node.vExpression instanceof CairoAssert
    ) {
      return [`${writer.write(node.vExpression)}`];
    } else {
      return [`let __warp_uv${this.newVarCounter++} = ${writer.write(node.vExpression)}`];
    }
  }
}

class LiteralWriter extends CairoASTNodeWriter {
  writeInner(node: Literal, _: ASTWriter): SrcDesc {
    switch (node.kind) {
      case LiteralKind.Number:
        switch (primitiveTypeToCairo(node.typeString)) {
          case 'Uint256': {
            const [high, low] = divmod(BigInt(node.value), BigInt(Math.pow(2, 128)));
            return [`Uint256(low=${low}, high=${high})`];
          }
          case 'felt':
            return [node.value];
          default:
            throw new TranspileFailedError('Attempted to write unexpected cairo type');
        }
      case LiteralKind.Bool:
        return [node.value === 'true' ? '1' : '0'];
      case LiteralKind.String:
      case LiteralKind.UnicodeString: {
        const cairoString = node.value
          .split('')
          .filter((v) => v.charCodeAt(0) < 127)
          .join('')
          .substring(0, 32);
        return [`'${cairoString}'`];
      }
      case LiteralKind.HexString:
        this.logNotImplemented('HexStr not implemented yet');
        return ['<hexStr>'];
    }
  }
}

class IdentifierWriter extends CairoASTNodeWriter {
  writeInner(node: Identifier, _: ASTWriter): SrcDesc {
    return [`${node.name}`];
  }
}

class FunctionCallWriter extends CairoASTNodeWriter {
  writeInner(node: FunctionCall, writer: ASTWriter): SrcDesc {
    const args = node.vArguments.map((v) => writer.write(v)).join(', ');
    const func = writer.write(node.vExpression);
    switch (node.kind) {
      case FunctionCallKind.FunctionCall: {
        if (node.vExpression instanceof MemberAccess) {
          // check if node.vExpression.vExpression.typeString includes "contract"
          const nodeType = getNodeType(node.vExpression.vExpression, writer.targetCompilerVersion);
          if (
            nodeType instanceof UserDefinedType &&
            nodeType.definition instanceof ContractDefinition
          ) {
            const contractType = nodeType.definition.name;
            const memberName = node.vExpression.memberName;
            const contract = writer.write(node.vExpression.vExpression);
            return [`${contractType}.${memberName}(${contract}${args ? ', ' : ''}${args})`];
          }
        }
        return [`${func}(${args})`];
      }

      case FunctionCallKind.StructConstructorCall:
        return [`${func}(${args})`];

      case FunctionCallKind.TypeConversion: {
        const arg = node.vArguments[0];
        if (node.vFunctionName === 'address' && arg instanceof Literal) {
          const val: BigInt = BigInt(arg.value);
          // Make sure literal < 2**251
          assert(val < BigInt('0x800000000000000000000000000000000000000000000000000000000000000'));
          return [`${args[0]}`];
        }
        const nodeType = getNodeType(node.vExpression, writer.targetCompilerVersion);
        if (
          nodeType instanceof UserDefinedType &&
          nodeType.definition instanceof ContractDefinition
        ) {
          return [`${args}`];
        }
        return [`${func}(${args})`];
      }
    }
  }
}

class UncheckedBlockWriter extends CairoASTNodeWriter {
  writeInner(node: UncheckedBlock, writer: ASTWriter): SrcDesc {
    return [
      node.vStatements
        .map((value) => writer.write(value))
        .map((v) =>
          v
            .split('\n')
            .map((line) => INDENT + line)
            .join('\n'),
        )
        .join('\n'),
    ];
  }
}

class MemberAccessWriter extends CairoASTNodeWriter {
  writeInner(node: MemberAccess, writer: ASTWriter): SrcDesc {
    return [`${writer.write(node.vExpression)}.${node.memberName}`];
  }
}

class BinaryOperationWriter extends CairoASTNodeWriter {
  writeInner(node: BinaryOperation, writer: ASTWriter): SrcDesc {
    const args = [node.vLeftExpression, node.vRightExpression].map((v) => writer.write(v));
    return [`${args[0]} ${node.operator} ${args[1]}`];
  }
}

class AssignmentWriter extends CairoASTNodeWriter {
  writeInner(node: Assignment, writer: ASTWriter): SrcDesc {
    assert(node.operator === '=', `Unexpected operator ${node.operator}`);
    const nodes = [node.vLeftHandSide, node.vRightHandSide].map((v) => writer.write(v));
    return [`let ${nodes[0]} ${node.operator} ${nodes[1]}`];
  }
}

class EnumDefinitionWriter extends CairoASTNodeWriter {
  writeInner(_node: EnumDefinition, _writer: ASTWriter): SrcDesc {
    // EnumDefinition nodes do not need to be printed because they would have been replaced by integer literals.
    return [``];
  }
}

class EventDefinitionWriter extends CairoASTNodeWriter {
  writeInner(node: EventDefinition, writer: ASTWriter): SrcDesc {
    const args: string = writer.write(node.vParameters);
    return [`@event\nfunc ${node.name}(${args}):\nend`];
  }
}

class EmitStatementWriter extends CairoASTNodeWriter {
  writeInner(node: EmitStatement, writer: ASTWriter): SrcDesc {
    const args: string = node.vEventCall.vArguments.map((v) => writer.write(v)).join(', ');
    return [`${node.vEventCall.vFunctionName}.emit(${args})`];
  }
}

class CairoAssertWriter extends CairoASTNodeWriter {
  writeInner(node: CairoAssert, writer: ASTWriter): SrcDesc {
    const assertExpr = `assert ${writer.write(node.vExpression)} = 1`;

    if (node.assertMessage === null) {
      return [assertExpr];
    } else {
      return [
        [`with_attr error_message("${node.assertMessage}"):`, `${INDENT}${assertExpr}`, `end`].join(
          '\n',
        ),
      ];
    }
  }
}

class ElementaryTypeNameExpressionWriter extends CairoASTNodeWriter {
  writeInner(node: ElementaryTypeNameExpression, _writer: ASTWriter): SrcDesc {
    assert(node.typeString === 'type(address)');
    return [``];
  }
}

export const CairoASTMapping = (ast: AST, throwOnUnimplemented: boolean) =>
  new Map<ASTNodeConstructor<ASTNode>, ASTNodeWriter>([
    [ArrayTypeName, new NotImplementedWriter(ast, throwOnUnimplemented)],
    [Assignment, new AssignmentWriter(ast, throwOnUnimplemented)],
    [BinaryOperation, new BinaryOperationWriter(ast, throwOnUnimplemented)],
    [Block, new BlockWriter(ast, throwOnUnimplemented)],
    [Break, new NotImplementedWriter(ast, throwOnUnimplemented)],
    [CairoAssert, new CairoAssertWriter(ast, throwOnUnimplemented)],
    [CairoContract, new CairoContractWriter(ast, throwOnUnimplemented)],
    [CairoFunctionDefinition, new CairoFunctionDefinitionWriter(ast, throwOnUnimplemented)],
    [Conditional, new NotImplementedWriter(ast, throwOnUnimplemented)],
    [Continue, new NotImplementedWriter(ast, throwOnUnimplemented)],
    [DoWhileStatement, new NotImplementedWriter(ast, throwOnUnimplemented)],
    [ElementaryTypeName, new NotImplementedWriter(ast, throwOnUnimplemented)],
    [
      ElementaryTypeNameExpression,
      new ElementaryTypeNameExpressionWriter(ast, throwOnUnimplemented),
    ],
    [EmitStatement, new EmitStatementWriter(ast, throwOnUnimplemented)],
    [EnumDefinition, new EnumDefinitionWriter(ast, throwOnUnimplemented)],
    [EnumValue, new NotImplementedWriter(ast, throwOnUnimplemented)],
    [ErrorDefinition, new NotImplementedWriter(ast, throwOnUnimplemented)],
    [EventDefinition, new EventDefinitionWriter(ast, throwOnUnimplemented)],
    [ExpressionStatement, new ExpressionStatementWriter(ast, throwOnUnimplemented)],
    [ForStatement, new NotImplementedWriter(ast, throwOnUnimplemented)],
    [FunctionCall, new FunctionCallWriter(ast, throwOnUnimplemented)],
    [FunctionCallOptions, new NotImplementedWriter(ast, throwOnUnimplemented)],
    [FunctionTypeName, new NotImplementedWriter(ast, throwOnUnimplemented)],
    [Identifier, new IdentifierWriter(ast, throwOnUnimplemented)],
    [IdentifierPath, new NotImplementedWriter(ast, throwOnUnimplemented)],
    [IfStatement, new IfStatementWriter(ast, throwOnUnimplemented)],
    [ImportDirective, new NotImplementedWriter(ast, throwOnUnimplemented)],
    [IndexAccess, new NotImplementedWriter(ast, throwOnUnimplemented)],
    [IndexRangeAccess, new NotImplementedWriter(ast, throwOnUnimplemented)],
    [InheritanceSpecifier, new NotImplementedWriter(ast, throwOnUnimplemented)],
    [InlineAssembly, new NotImplementedWriter(ast, throwOnUnimplemented)],
    [Literal, new LiteralWriter(ast, throwOnUnimplemented)],
    [Mapping, new NotImplementedWriter(ast, throwOnUnimplemented)],
    [MemberAccess, new MemberAccessWriter(ast, throwOnUnimplemented)],
    [ModifierDefinition, new NotImplementedWriter(ast, throwOnUnimplemented)],
    [ModifierInvocation, new NotImplementedWriter(ast, throwOnUnimplemented)],
    [NewExpression, new NotImplementedWriter(ast, throwOnUnimplemented)],
    [OverrideSpecifier, new NotImplementedWriter(ast, throwOnUnimplemented)],
    [ParameterList, new ParameterListWriter(ast, throwOnUnimplemented)],
    [PlaceholderStatement, new NotImplementedWriter(ast, throwOnUnimplemented)],
    [Return, new ReturnWriter(ast, throwOnUnimplemented)],
    [RevertStatement, new NotImplementedWriter(ast, throwOnUnimplemented)],
    [SourceUnit, new SourceUnitWriter(ast, throwOnUnimplemented)],
    [StructDefinition, new StructDefinitionWriter(ast, throwOnUnimplemented)],
    [StructuredDocumentation, new NotImplementedWriter(ast, throwOnUnimplemented)],
    [Throw, new NotImplementedWriter(ast, throwOnUnimplemented)],
    [TryCatchClause, new NotImplementedWriter(ast, throwOnUnimplemented)],
    [TryStatement, new NotImplementedWriter(ast, throwOnUnimplemented)],
    [TupleExpression, new TupleExpressionWriter(ast, throwOnUnimplemented)],
    [UnaryOperation, new NotImplementedWriter(ast, throwOnUnimplemented)],
    [UncheckedBlock, new UncheckedBlockWriter(ast, throwOnUnimplemented)],
    [UserDefinedTypeName, new NotImplementedWriter(ast, throwOnUnimplemented)],
    [UsingForDirective, new NotImplementedWriter(ast, throwOnUnimplemented)],
    [VariableDeclaration, new VariableDeclarationWriter(ast, throwOnUnimplemented)],
    [
      VariableDeclarationStatement,
      new VariableDeclarationStatementWriter(ast, throwOnUnimplemented),
    ],
    [WhileStatement, new NotImplementedWriter(ast, throwOnUnimplemented)],
  ]);<|MERGE_RESOLUTION|>--- conflicted
+++ resolved
@@ -81,12 +81,8 @@
 import { notNull, notUndefined } from './utils/typeConstructs';
 import { printNode } from './utils/astPrinter';
 import { CairoType, TypeConversionContext } from './utils/cairoTypeSystem';
-<<<<<<< HEAD
 import { error, removeExcessNewlines } from './utils/formatting';
-=======
-import { removeExcessNewlines } from './utils/formatting';
 import { isCairoConstant } from './utils/utils';
->>>>>>> 3fb80fc4
 
 const INDENT = ' '.repeat(4);
 
