--- conflicted
+++ resolved
@@ -394,6 +394,7 @@
   writeInner(node: CairoFunctionDefinition, writer: ASTWriter): SrcDesc {
     if (node.isStub) return [''];
 
+    const documentation = getDocumentation(node.documentation, writer);
     const name = this.getName(node);
     const decorator = this.getDecorator(node);
     const args = writer.write(node.vParameters);
@@ -402,7 +403,7 @@
     const implicits = this.getImplicits(node);
 
     return [
-      [decorator, `func ${name}${implicits}(${args})${returns}:`, body, `end`]
+      [documentation, decorator, `func ${name}${implicits}(${args})${returns}:`, body, `end`]
         .filter(notNull)
         .join('\n'),
     ];
@@ -414,7 +415,6 @@
       ? [FunctionStateMutability.Pure, FunctionStateMutability.View].includes(node.stateMutability)
         ? '@view'
         : '@external'
-<<<<<<< HEAD
       : null;
   }
 
@@ -475,21 +475,6 @@
   }
 
   private getConstructorStorageAllocation(node: CairoFunctionDefinition): string | null {
-=======
-      : '';
-
-    const documentation = getDocumentation(node.documentation, writer);
-    const args = writer.write(node.vParameters);
-    const body = node.vBody ? writer.write(node.vBody) : [];
-    const returns = writer.write(node.vReturnParameters);
-    const warpMemory = node.implicits.has('warp_memory');
-    if (warpMemory) node.implicits.delete('warp_memory');
-    const writtenImplicits = writeImplicits(node.implicits);
-    const implicits = writtenImplicits ? `{${writtenImplicits}}` : '';
-    let returnClause = ` -> (${returns})`;
-
-    let constructorStorageAllocation: string | null = null;
->>>>>>> 93c7ae94
     if (node.kind === FunctionKind.Constructor) {
       const contract = node.vScope;
       assert(contract instanceof CairoContract);
@@ -497,26 +482,7 @@
         return `WARP_USED_STORAGE.write(${contract.usedStorage})`;
       }
     }
-<<<<<<< HEAD
     return null;
-=======
-
-    return [
-      [
-        documentation,
-        ...(decorator ? [decorator] : []),
-        `func ${name}${implicits}(${args})${returnClause}:`,
-        `${INDENT}alloc_locals`,
-        ...(constructorStorageAllocation ? [constructorStorageAllocation] : []),
-        ...(warpMemory
-          ? ['let (local warp_memory : MemCell*) = warp_memory_init()', 'with warp_memory:']
-          : []),
-        ...(body ? [body] : []),
-        ...(warpMemory ? ['end'] : []),
-        `end`,
-      ].join('\n'),
-    ];
->>>>>>> 93c7ae94
   }
 }
 
