--- conflicted
+++ resolved
@@ -362,10 +362,6 @@
         ...(decorator ? [decorator] : []),
         `func ${name}${implicits}(${args})${returnClause}:`,
         `${INDENT}alloc_locals`,
-<<<<<<< HEAD
-        ...externalInputChecks,
-=======
->>>>>>> 22a12995
         ...(constructorStorageAllocation ? [constructorStorageAllocation] : []),
         ...(warpMemory
           ? ['let (local warp_memory : MemCell*) = warp_memory_init()', 'with warp_memory:']
@@ -463,17 +459,6 @@
 
 class FunctionCallWriter extends CairoASTNodeWriter {
   writeInner(node: FunctionCall, writer: ASTWriter): SrcDesc {
-<<<<<<< HEAD
-    if (
-      node.kind === FunctionCallKind.TypeConversion &&
-      node.vFunctionName === 'address' &&
-      node.vArguments[0] instanceof Literal
-    ) {
-      const val: BigInt = BigInt(node.vArguments[0].value);
-      // Make sure literal < 2**251
-      assert(val < BigInt('0x800000000000000000000000000000000000000000000000000000000000000'));
-      return [`${writer.write(node.vArguments[0])}`];
-=======
     const args = node.vArguments.map((v) => writer.write(v)).join(', ');
     const func = writer.write(node.vExpression);
     switch (node.kind) {
@@ -514,12 +499,7 @@
         }
         return [`${func}(${args})`];
       }
->>>>>>> 22a12995
-    }
-
-    const args = node.vArguments.map((v) => writer.write(v)).join(', ');
-    const func = writer.write(node.vExpression);
-    return [`${func}(${args})`];
+    }
   }
 }
 
