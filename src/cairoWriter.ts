--- conflicted
+++ resolved
@@ -100,11 +100,8 @@
   mergeImports,
   primitiveTypeToCairo,
   isExternalCall,
-<<<<<<< HEAD
   mangleStructName,
-=======
   isExpectingSplit,
->>>>>>> 1ec6c59e
 } from './utils/utils';
 
 const INDENT = ' '.repeat(4);
