--- conflicted
+++ resolved
@@ -362,10 +362,6 @@
         ...(decorator ? [decorator] : []),
         `func ${name}${implicits}(${args})${returnClause}:`,
         `${INDENT}alloc_locals`,
-<<<<<<< HEAD
-=======
-        ...externalInputChecks,
->>>>>>> 6a13a404
         ...(constructorStorageAllocation ? [constructorStorageAllocation] : []),
         ...(warpMemory
           ? ['let (local warp_memory : MemCell*) = warp_memory_init()', 'with warp_memory:']
@@ -376,29 +372,6 @@
       ].join('\n'),
     ];
   }
-<<<<<<< HEAD
-=======
-
-  private generateExternalInputChecks(node: CairoFunctionDefinition): string[] {
-    const inputChecks: string[] = [];
-    node.vParameters.vParameters.forEach((parameter) => {
-      if (
-        parameter.vType instanceof ElementaryTypeName &&
-        (parameter.typeString.slice(0, 4) === 'uint' || parameter.typeString.slice(0, 3) === 'int')
-      ) {
-        const int_width = parameter.typeString.replace('u', '');
-        const functionCall = `${INDENT}warp_external_input_check_${int_width}(${parameter.name})`;
-        inputChecks.push(functionCall);
-        this.ast.registerImport(
-          node,
-          'warplib.maths.external_input_checks',
-          `warp_external_input_check_${int_width}`,
-        );
-      }
-    });
-    return inputChecks;
-  }
->>>>>>> 6a13a404
 }
 
 class BlockWriter extends CairoASTNodeWriter {
@@ -486,17 +459,6 @@
 
 class FunctionCallWriter extends CairoASTNodeWriter {
   writeInner(node: FunctionCall, writer: ASTWriter): SrcDesc {
-<<<<<<< HEAD
-    if (
-      node.kind === FunctionCallKind.TypeConversion &&
-      node.vFunctionName === 'address' &&
-      node.vArguments[0] instanceof Literal
-    ) {
-      const val: BigInt = BigInt(node.vArguments[0].value);
-      // Make sure literal < 2**251
-      assert(val < BigInt('0x800000000000000000000000000000000000000000000000000000000000000'));
-      return [`${writer.write(node.vArguments[0])}`];
-=======
     const args = node.vArguments.map((v) => writer.write(v)).join(', ');
     const func = writer.write(node.vExpression);
     switch (node.kind) {
@@ -537,12 +499,7 @@
         }
         return [`${func}(${args})`];
       }
->>>>>>> 6a13a404
-    }
-
-    const args = node.vArguments.map((v) => writer.write(v)).join(', ');
-    const func = writer.write(node.vExpression);
-    return [`${func}(${args})`];
+    }
   }
 }
 
