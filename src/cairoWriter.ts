--- conflicted
+++ resolved
@@ -485,17 +485,6 @@
 
 class FunctionCallWriter extends CairoASTNodeWriter {
   writeInner(node: FunctionCall, writer: ASTWriter): SrcDesc {
-<<<<<<< HEAD
-    if (
-      node.kind === FunctionCallKind.TypeConversion &&
-      node.vFunctionName === 'address' &&
-      node.vArguments[0] instanceof Literal
-    ) {
-      const val: BigInt = BigInt(node.vArguments[0].value);
-      // Make sure literal < 2**251
-      assert(val < BigInt('0x800000000000000000000000000000000000000000000000000000000000000'));
-      return [`${writer.write(node.vArguments[0])}`];
-=======
     const args = node.vArguments.map((v) => writer.write(v)).join(', ');
     const func = writer.write(node.vExpression);
     switch (node.kind) {
@@ -516,6 +505,9 @@
         return [`${func}(${args})`];
       }
 
+      case FunctionCallKind.StructConstructorCall:
+        return [`${func}(${args})`];
+
       case FunctionCallKind.TypeConversion: {
         const arg = node.vArguments[0];
         if (node.vFunctionName === 'address' && arg instanceof Literal) {
@@ -533,15 +525,7 @@
         }
         return [`${func}(${args})`];
       }
-      case FunctionCallKind.StructConstructorCall:
-        this.logNotImplemented('StructConstructorCall is not implemented yet');
-        return ['<FuntionallCall.StructConstructorCall>'];
->>>>>>> c232a07b
-    }
-
-    const args = node.vArguments.map((v) => writer.write(v)).join(', ');
-    const func = writer.write(node.vExpression);
-    return [`${func}(${args})`];
+    }
   }
 }
 
