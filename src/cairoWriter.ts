--- conflicted
+++ resolved
@@ -484,7 +484,6 @@
             '    assert ptr[index] = read',
             '    DUMP_WARP_STORAGE_ITER(index, ptr)',
             '    return ()',
-<<<<<<< HEAD
             'end',
             '@external',
             'func DUMP_WARP_STORAGE{syscall_ptr : felt*, pedersen_ptr : HashBuiltin*, range_check_ptr}(length : felt) -> (data_len : felt, data: felt*):',
@@ -493,16 +492,6 @@
             '    DUMP_WARP_STORAGE_ITER(length, p)',
             '    return (length, p)',
             'end',
-=======
-            'end',
-            '@external',
-            'func DUMP_WARP_STORAGE{syscall_ptr : felt*, pedersen_ptr : HashBuiltin*, range_check_ptr}(length : felt) -> (data_len : felt, data: felt*):',
-            '    alloc_locals',
-            '    let (p: felt*) = alloc()',
-            '    DUMP_WARP_STORAGE_ITER(length, p)',
-            '    return (length, p)',
-            'end',
->>>>>>> def5171d
           ]
         : []),
     ].join('\n');
