import * as fs from 'fs/promises';
import * as path from 'path';
import { Command } from 'commander';
import { isValidSolFile, outputResult, replaceSuffix } from './io';
import { compileSolFiles } from './solCompile';
import { handleTranspilationError, transform, transpile } from './transpiler';
import { analyseSol } from './utils/analyseSol';
import {
  enqueueCompileCairo,
  runStarknetCallOrInvoke,
  runStarknetCompile,
  runStarknetDeclare,
  runStarknetDeploy,
  runStarknetDeployAccount,
  runStarknetNewAccount,
  runStarknetStatus,
} from './starknetCli';
import chalk from 'chalk';
import { runVenvSetup } from './utils/setupVenv';

import { generateSolInterface } from './icf/interfaceCallForwarder';
import { postProcessCairoFile } from './utils/postCairoWrite';
import { defaultBasePathAndIncludePath } from './utils/utils';
import { exec } from 'child_process';
import { parse } from 'path';

export type CompilationOptions = {
  warnings?: boolean;
  includePaths?: string[];
  basePath?: string;
};

export type TranspilationOptions = {
  checkTrees?: boolean;
  dev: boolean;
  order?: string;
  printTrees?: boolean;
  strict?: boolean;
  warnings?: boolean;
  until?: string;
};

export type PrintOptions = {
  highlight?: string[];
  stubs?: boolean;
};

export type OutputOptions = {
  compileCairo?: boolean;
  outputDir: string;
  formatCairo: boolean;
};

type CliOptions = CompilationOptions &
  TranspilationOptions &
  PrintOptions &
  OutputOptions &
  IOptionalDebugInfo;

export const program = new Command();

program
  .command('transpile <files...>')
  .description('Transpile Solidity contracts into Cairo contracts')
  .option('--compile-cairo', 'Compile the output to bytecode')
  .option('--check-trees', 'Debug: Run sanity checks on all intermediate ASTs')
  // for development mode
  .option('--dev', 'Run AST sanity checks on every pass instead of the final AST only', false)
  .option('--format-cairo', 'Format the cairo output - can be slow on large contracts')
  .option(
    '--highlight <ids...>',
    'Debug: Highlight selected ids in the AST printed by --print-trees',
  )
  .option('--order <passOrder>', 'Use a custom set of transpilation passes')
  .option('-o, --output-dir <path>', 'Output directory for transpiled Cairo files.', 'warp_output')
  .option(
    '-d, --debug-info',
    'Include debug information in the compiled bytecode produced by --compile-cairo',
    false,
  )
  .option('--print-trees', 'Debug: Print all the intermediate ASTs')
  .option('--no-stubs', 'Debug: Hide the stubs in the intermedidate ASTs when using --print-trees')
  .option('--no-strict', 'Debug: Allow silent failure of AST consistency checks')
  .option('--until <pass>', 'Stops transpilation after the specified pass')
  .option('--no-warnings', 'Suppress warnings from the Solidity compiler')
  .option('--include-paths <paths...>', 'Pass through to solc --include-path option')
  .option('--base-path <path>', 'Pass through to solc --base-path option')
  .action(runTranspile);

export async function runTranspile(files: string[], options: CliOptions) {
  // We do the extra work here to make sure all the errors are printed out
  // for all files which are invalid.
  if ((await Promise.all(files.map((file) => isValidSolFile(file)))).some((result) => !result))
    return;

  const [defaultBasePath, defaultIncludePath] = await defaultBasePathAndIncludePath();

  if (defaultBasePath !== null && defaultIncludePath !== null) {
    options.includePaths =
      options.includePaths === undefined
        ? [defaultIncludePath]
        : options.includePaths.concat(defaultIncludePath);
    options.basePath = options.basePath || defaultBasePath;
  }

  // map file location relative to current working directory
  const mFiles = files.map((file) => path.relative(process.cwd(), file));

  const ast = await compileSolFiles(mFiles, options);
  const contractToHashMap = new Map<string, string>();

  try {
    await Promise.all(
      (
        await transpile(ast, options)
      ).map(async ([fname, cairo]) => {
        await outputResult(parse(fname).name, fname, cairo, options, ast);
        await postProcessCairoFile(fname, options.outputDir, options.debugInfo, contractToHashMap);

        if (options.compileCairo) {
          const { success, resultPath, abiPath } = await enqueueCompileCairo(
            path.join(options.outputDir, fname),
            path.resolve(__dirname, '..'),
            options,
          );

          if (!success) {
            if (resultPath) {
              await fs.unlink(resultPath);
            }
            if (abiPath) {
              await fs.unlink(abiPath);
            }
          }
        }
      }),
    );
  } catch (e) {
    handleTranspilationError(e);
  }
}

program
  .command('transform <file>')
  .description(
    'Debug tool which applies any set of passes to the AST and writes out the transformed Solidity',
  )
  .option('--check-trees', 'Debug: Run sanity checks on all intermediate ASTs')
  .option(
    '--highlight <ids...>',
    'Debug: highlight selected ids in the AST printed by --print-trees',
  )
  .option('--order <passOrder>', 'Use a custom set of transpilation passes')
  .option('-o, --output-dir <path>', 'Output directory for transformed Solidity files')
  .option('--print-trees', 'Debug: Print all the intermediate ASTs')
  .option('--no-stubs', 'Debug: Hide the stubs in the intermedidate ASTs when using --print-trees')
  .option('--no-strict', 'Debug: Allow silent failure of AST consistency checks')
  .option('--until <pass>', 'Stop processing at specified pass')
  .option('--no-warnings', 'Suppress printed warnings')
  .option('--include-paths <paths...>', 'Pass through to solc --include-path option')
  .option('--base-path <path>', 'Pass through to solc --base-path option')
  .action(runTransform);

export async function runTransform(file: string, options: CliOptions) {
  if (!isValidSolFile(file)) return;

  const [defaultBasePath, defaultIncludePath] = await defaultBasePathAndIncludePath();

  if (defaultBasePath !== null && defaultIncludePath !== null) {
    options.includePaths =
      options.includePaths === undefined
        ? [defaultIncludePath]
        : options.includePaths.concat(defaultIncludePath);
    options.basePath = options.basePath || defaultBasePath;
  }

  try {
    const mFile = path.relative(process.cwd(), file);
    const ast = await compileSolFiles([mFile], options);
    await Promise.all(
      (
        await transform(ast, options)
      ).map(([fname, solidity]) =>
        outputResult(
          parse(fname).name,
          replaceSuffix(fname, '_warp.cairo'),
          solidity,
          options,
          ast,
        ),
      ),
    );
  } catch (e) {
    handleTranspilationError(e);
  }
}

program
  .command('analyse <file>')
  .description('Debug tool to analyse the AST')
  .option('--highlight <ids...>', 'Highlight selected ids in the AST')
  .action((file: string, options: PrintOptions) => analyseSol(file, options));

export interface IOptionalNetwork {
  network?: string;
}

export interface IOptionalFee {
  max_fee?: number;
}

program
  .command('status <tx_hash>')
  .description('Get the status of a transaction')
  .option('--network <network>', 'Starknet network URL', process.env.STARKNET_NETWORK)
  .option('--gateway_url <gateway_url>', 'Starknet gateway URL', process.env.STARKNET_GATEWAY_URL)
  .option(
    '--feeder_gateway_url <feeder_gateway_url>',
    'Starknet feeder gateway URL',
    process.env.STARKNET_FEEDER_GATEWAY_URL,
  )
  .action(async (tx_hash: string, options: IOptionalNetwork) => {
    await runStarknetStatus(tx_hash, options);
  });

export interface IOptionalDebugInfo {
  debugInfo: boolean;
}

program
  .command('compile <file>')
  .description('Compile cairo files with warplib in the cairo-path')
  .option('-d, --debug-info', 'Include debug information', false)
  .action(async (file: string, options: IOptionalDebugInfo) => {
    await runStarknetCompile(file, options);
  });

export interface SolcInterfaceGenOptions {
  cairoPath: string;
  output?: string;
  solcVersion?: string;
  contractAddress?: string;
  classHash?: string;
}

program
  .command('gen-interface <file>')
  .description(
    'Use native Cairo contracts in your Soldity by creating a Solidity interface and a Cairo translation contract for the target Cairo contract',
  )
  .option('--cairo-path <cairo-path>', 'Cairo libraries/modules import path')
  .option(
    '--output <output>',
    'Output path for the Solidity interface and the Cairo translation contract',
  )
  .option(
    '--contract-address <contract-address>',
    'Address at which the target cairo contract has been deployed',
  )
  .option('--class-hash <class-hash>', 'Class hash of the cairo contract')
  .option('--solc-version <version>', 'Solc version to use', '0.8.14')
  .action(generateSolInterface);

interface IDeployProps_ {
  inputs?: string[];
  use_cairo_abi: boolean;
  no_wallet: boolean;
  wallet?: string;
}

export interface IGatewayProps {
  gateway_url?: string;
  feeder_gateway_url?: string;
}

export type IDeployProps = IDeployProps_ &
  IOptionalNetwork &
  IOptionalAccount &
  IOptionalDebugInfo &
  IGatewayProps &
  IOptionalFee;

program
  .command('deploy <file>')
  .description('Deploy a warped cairo contract')
  .option('-d, --debug_info', 'Compile include debug information', false)
  .option(
    '--inputs <inputs...>',
    'Arguments to be passed to constructor of the program as a comma seperated list of strings, ints and lists',
    undefined,
  )
  .option('--use_cairo_abi', 'Use the cairo abi instead of solidity for the inputs', false)
  .option('--network <network>', 'Starknet network URL', process.env.STARKNET_NETWORK)
  .option('--gateway_url <gateway_url>', 'Starknet gateway URL', process.env.STARKNET_GATEWAY_URL)
  .option(
    '--feeder_gateway_url <feeder_gateway_url>',
    'Starknet feeder gateway URL',
    process.env.STARKNET_FEEDER_GATEWAY_URL,
  )
  .option('--no_wallet', 'Do not use a wallet for deployment', false)
  .option('--wallet <wallet>', 'Wallet provider to use', process.env.STARKNET_WALLET)
  .option('--account <account>', 'Account to use for deployment', undefined)
  .option(
    '--account_dir <account_dir>',
    'The directory of the account.',
    process.env.STARKNET_ACCOUNT_DIR,
  )
  .option('--max_fee <max_fee>', 'Maximum fee to pay for the transaction.')
  .action(runStarknetDeploy);

interface IOptionalWallet {
  wallet?: string;
}

interface IOptionalAccount {
  account?: string;
  account_dir?: string;
}
export type IDeployAccountProps = IOptionalAccount &
  IOptionalNetwork &
  IOptionalWallet &
  IGatewayProps &
  IOptionalFee;

program
  .command('deploy_account')
  .description('Deploy an account to Starknet')
  .option(
    '--account <account>',
    'The name of the account. If not given, the default for the wallet will be used',
  )
  .option(
    '--account_dir <account_dir>',
    'The directory of the account.',
    process.env.STARKNET_ACCOUNT_DIR,
  )
  .option('--network <network>', 'Starknet network URL', process.env.STARKNET_NETWORK)
  .option('--gateway_url <gateway_url>', 'Starknet gateway URL', process.env.STARKNET_GATEWAY_URL)
  .option(
    '--feeder_gateway_url <feeder_gateway_url>',
    'Starknet feeder gateway URL',
    process.env.STARKNET_FEEDER_GATEWAY_URL,
  )
  .option(
    '--wallet <wallet>',
    'The name of the wallet, including the python module and wallet class',
    process.env.STARKNET_WALLET,
  )
  .option('--max_fee <max_fee>', 'Maximum fee to pay for the transaction.')
  .action(runStarknetDeployAccount);

interface ICallOrInvokeProps_ {
  address: string;
  function: string;
  inputs?: string[];
  use_cairo_abi: boolean;
}
export type ICallOrInvokeProps = ICallOrInvokeProps_ &
  IOptionalNetwork &
  IOptionalWallet &
  IOptionalAccount &
  IGatewayProps &
  IOptionalFee;

program
  .command('invoke <file>')
  .description('Invoke a function on a warped contract using the Solidity abi')
  .requiredOption('--address <address>', 'Address of contract to invoke')
  .requiredOption('--function <function>', 'Function to invoke')
  .option(
    '--inputs <inputs...>',
    'Input to function as a comma separated string, use square brackets to represent lists and structs. Numbers can be represented in decimal and hex.',
    undefined,
  )
  .option('--use_cairo_abi', 'Use the cairo abi instead of solidity for the inputs', false)
  .option(
    '--account <account>',
    'The name of the account. If not given, the default for the wallet will be used',
  )
  .option(
    '--account_dir <account_dir>',
    'The directory of the account',
    process.env.STARKNET_ACCOUNT_DIR,
  )
  .option('--network <network>', 'Starknet network URL', process.env.STARKNET_NETWORK)
  .option('--gateway_url <gateway_url>', 'Starknet gateway URL', process.env.STARKNET_GATEWAY_URL)
  .option(
    '--feeder_gateway_url <feeder_gateway_url>',
    'Starknet feeder gateway URL',
    process.env.STARKNET_FEEDER_GATEWAY_URL,
  )
  .option(
    '--wallet <wallet>',
    'The name of the wallet, including the python module and wallet class',
    process.env.STARKNET_WALLET,
  )
  .option('--max_fee <max_fee>', 'Maximum fee to pay for the transaction')
  .action(async (file: string, options: ICallOrInvokeProps) => {
    await runStarknetCallOrInvoke(file, false, options);
  });

program
  .command('call <file>')
  .description('Call a function on a warped contract using the Solidity abi')
  .requiredOption('--address <address>', 'Address of contract to call')
  .requiredOption('--function <function>', 'Function to call')
  .option(
    '--inputs <inputs...>',
    'Input to function as a comma separated string, use square brackets to represent lists and structs. Numbers can be represented in decimal and hex.',
    undefined,
  )
  .option('--use_cairo_abi', 'Use the cairo abi instead of solidity for the inputs', false)
  .option(
    '--account <account>',
    'The name of the account. If not given, the default for the wallet will be used',
  )
  .option(
    '--account_dir <account_dir>',
    'The directory of the account',
    process.env.STARKNET_ACCOUNT_DIR,
  )
  .option('--network <network>', 'Starknet network URL', process.env.STARKNET_NETWORK)
  .option('--gateway_url <gateway_url>', 'Starknet gateway URL', process.env.STARKNET_GATEWAY_URL)
  .option(
    '--feeder_gateway_url <feeder_gateway_url>',
    'Starknet feeder gateway URL',
    process.env.STARKNET_FEEDER_GATEWAY_URL,
  )
  .option(
    '--wallet <wallet>',
    'The name of the wallet, including the python module and wallet class',
    process.env.STARKNET_WALLET,
  )
  .option('--max_fee <max_fee>', 'Maximum fee to pay for the transaction')
  .action(async (file: string, options: ICallOrInvokeProps) => {
    await runStarknetCallOrInvoke(file, true, options);
  });

interface IOptionalVerbose {
  verbose: boolean;
}

interface IInstallOptions_ {
  python: string;
}

export type IInstallOptions = IInstallOptions_ & IOptionalVerbose;

program
  .command('install')
  .description('Install the python dependencies required for Warp')
  .option('--python <python>', 'Path to a python3.9 executable', 'python3.9')
  .option('-v, --verbose', 'Display python setup info')
  .action(runVenvSetup);

export interface IDeclareOptions {
  no_wallet: boolean;
  network?: string;
  wallet?: string;
  account?: string;
  account_dir?: string;
  gateway_url?: string;
  feeder_gateway_url?: string;
  max_fee?: string;
}

program
  .command('declare <cairo_contract>')
  .description('Declare a Cairo contract')
  .option('--network <network>', 'Starknet network URL', process.env.STARKNET_NETWORK)
  .option(
    '--account <account>',
    'The name of the account. If not given, the default for the wallet will be used.',
  )
  .option(
    '--account_dir <account_dir>',
    'The directory of the account',
    process.env.STARKNET_ACCOUNT_DIR,
  )
  .option('--gateway_url <gateway_url>', 'Starknet gateway URL', process.env.STARKNET_GATEWAY_URL)
  .option(
    '--feeder_gateway_url <feeder_gateway_url>',
    'Starknet feeder gateway URL',
    process.env.STARKNET_FEEDER_GATEWAY_URL,
  )
  .option(
    '--wallet <wallet>',
    'The name of the wallet, including the python module and wallet class',
    process.env.STARKNET_WALLET,
  )
  .option('--max_fee <max_fee>', 'Maximum fee to pay for the transaction')
  .action(runStarknetDeclare);

export type StarkNetNewAccountOptions = IOptionalAccount &
  IOptionalAccount &
  IOptionalNetwork &
  IGatewayProps &
  IOptionalWallet;

program
  .command('new_account')
  .description('Command to create a new account')
  .option(
    '--account <account>',
    'The name of the account. If not given, account will be named "__default__". If it already exists, it will be overwritten.',
  )
  .option(
    '--account_dir <account_dir>',
    'The directory of the account',
    process.env.STARKNET_ACCOUNT_DIR,
  )
  .option('--network <network>', 'Starknet network URL', process.env.STARKNET_NETWORK)
  .option('--gateway_url <gateway_url>', 'Starknet gateway URL', process.env.STARKNET_GATEWAY_URL)
  .option(
    '--feeder_gateway_url <feeder_gateway_url>',
    'Starknet feeder gateway URL',
    process.env.STARKNET_FEEDER_GATEWAY_URL,
  )
  .option(
    '--wallet <wallet>',
    'The name of the wallet, including the python module and wallet class',
    process.env.STARKNET_WALLET,
  )
  .action(runStarknetNewAccount);

const blue = chalk.bold.blue;
const green = chalk.bold.green;
program
  .command('version')
  .description('Warp version')
  .action(async () => {
    // eslint-disable-next-line @typescript-eslint/no-var-requires
    const pjson = require('../package.json');

<<<<<<< HEAD
    const cairoInstallScript = (
      await fs.readFile(path.join(__dirname, '..', 'warp_venv.sh'))
    ).toString();
=======
    const sh = async (cmd: string): Promise<{ stdout: string; stderr: string }> => {
      return new Promise(function (resolve, reject) {
        exec(cmd, (err, stdout, stderr) => {
          if (err) {
            reject(err);
          } else {
            resolve({ stdout, stderr });
          }
        });
      });
    };
>>>>>>> 1e513662

    const starknetVersion = await (await sh('starknet --version')).stdout;

    console.log(blue(`Warp Version `) + green(pjson.version));
    console.log(blue(`StarkNet Version `) + green(starknetVersion.split(' ')[1]));
  });<|MERGE_RESOLUTION|>--- conflicted
+++ resolved
@@ -1,5 +1,8 @@
 import * as fs from 'fs/promises';
 import * as path from 'path';
+import util from 'util';
+import { exec } from 'child_process';
+import { parse } from 'path';
 import { Command } from 'commander';
 import { isValidSolFile, outputResult, replaceSuffix } from './io';
 import { compileSolFiles } from './solCompile';
@@ -21,8 +24,6 @@
 import { generateSolInterface } from './icf/interfaceCallForwarder';
 import { postProcessCairoFile } from './utils/postCairoWrite';
 import { defaultBasePathAndIncludePath } from './utils/utils';
-import { exec } from 'child_process';
-import { parse } from 'path';
 
 export type CompilationOptions = {
   warnings?: boolean;
@@ -532,25 +533,8 @@
     // eslint-disable-next-line @typescript-eslint/no-var-requires
     const pjson = require('../package.json');
 
-<<<<<<< HEAD
-    const cairoInstallScript = (
-      await fs.readFile(path.join(__dirname, '..', 'warp_venv.sh'))
-    ).toString();
-=======
-    const sh = async (cmd: string): Promise<{ stdout: string; stderr: string }> => {
-      return new Promise(function (resolve, reject) {
-        exec(cmd, (err, stdout, stderr) => {
-          if (err) {
-            reject(err);
-          } else {
-            resolve({ stdout, stderr });
-          }
-        });
-      });
-    };
->>>>>>> 1e513662
-
-    const starknetVersion = await (await sh('starknet --version')).stdout;
+    const execAsync = util.promisify(exec);
+    const starknetVersion = (await execAsync('starknet --version')).stdout;
 
     console.log(blue(`Warp Version `) + green(pjson.version));
     console.log(blue(`StarkNet Version `) + green(starknetVersion.split(' ')[1]));
