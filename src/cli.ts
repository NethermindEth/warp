--- conflicted
+++ resolved
@@ -219,18 +219,14 @@
 
 program
   .command('status <tx_hash>')
-<<<<<<< HEAD
   .description('Get the status of a transaction')
   .option('--network <network>', 'Starknet network URL', process.env.STARKNET_NETWORK)
-=======
-  .option('--network <network>', 'Starknet network URL.', process.env.STARKNET_NETWORK)
-  .option('--gateway_url <gateway_url>', 'StarkNet gateway URL.', process.env.STARKNET_GATEWAY_URL)
-  .option(
-    '--feeder_gateway_url <feeder_gateway_url>',
-    'StarkNet feeder gateway URL.',
-    process.env.STARKNET_FEEDER_GATEWAY_URL,
-  )
->>>>>>> 242439ab
+  .option('--gateway_url <gateway_url>', 'StarkNet gateway URL', process.env.STARKNET_GATEWAY_URL)
+  .option(
+    '--feeder_gateway_url <feeder_gateway_url>',
+    'StarkNet feeder gateway URL',
+    process.env.STARKNET_FEEDER_GATEWAY_URL,
+  )
   .action((tx_hash: string, options: IOptionalNetwork) => {
     runStarknetStatus(tx_hash, options);
   });
@@ -301,21 +297,15 @@
     'Arguments to be passed to constructor of the program as a comma seperated list of strings, ints and lists',
     undefined,
   )
-<<<<<<< HEAD
   .option('--use_cairo_abi', 'Use the cairo abi instead of solidity for the inputs', false)
   .option('--network <network>', 'StarkNet network URL', process.env.STARKNET_NETWORK)
+  .option('--gateway_url <gateway_url>', 'StarkNet gateway URL', process.env.STARKNET_GATEWAY_URL)
+  .option(
+    '--feeder_gateway_url <feeder_gateway_url>',
+    'StarkNet feeder gateway URL',
+    process.env.STARKNET_FEEDER_GATEWAY_URL,
+  )
   .option('--no_wallet', 'Do not use a wallet for deployment', false)
-=======
-  .option('--use_cairo_abi', 'Use the cairo abi instead of solidity for the inputs.', false)
-  .option('--network <network>', 'StarkNet network URL.', process.env.STARKNET_NETWORK)
-  .option('--gateway_url <gateway_url>', 'StarkNet gateway URL.', process.env.STARKNET_GATEWAY_URL)
-  .option(
-    '--feeder_gateway_url <feeder_gateway_url>',
-    'StarkNet feeder gateway URL.',
-    process.env.STARKNET_FEEDER_GATEWAY_URL,
-  )
-  .option('--no_wallet', 'Do not use a wallet for deployment.', false)
->>>>>>> 242439ab
   .option('--wallet <wallet>', 'Wallet provider to use', process.env.STARKNET_WALLET)
   .option('--account <account>', 'Account to use for deployment', undefined)
   .option(
@@ -347,22 +337,18 @@
     '--account <account>',
     'The name of the account. If not given, the default for the wallet will be used',
   )
-<<<<<<< HEAD
-  .option('--network <network>', 'StarkNet network URL', process.env.STARKNET_NETWORK)
-=======
   .option(
     '--account_dir <account_dir>',
     'The directory of the account.',
     process.env.STARKNET_ACCOUNT_DIR,
   )
-  .option('--network <network>', 'StarkNet network URL.', process.env.STARKNET_NETWORK)
-  .option('--gateway_url <gateway_url>', 'StarkNet gateway URL.', process.env.STARKNET_GATEWAY_URL)
-  .option(
-    '--feeder_gateway_url <feeder_gateway_url>',
-    'StarkNet feeder gateway URL.',
-    process.env.STARKNET_FEEDER_GATEWAY_URL,
-  )
->>>>>>> 242439ab
+  .option('--network <network>', 'StarkNet network URL', process.env.STARKNET_NETWORK)
+  .option('--gateway_url <gateway_url>', 'StarkNet gateway URL', process.env.STARKNET_GATEWAY_URL)
+  .option(
+    '--feeder_gateway_url <feeder_gateway_url>',
+    'StarkNet feeder gateway URL',
+    process.env.STARKNET_FEEDER_GATEWAY_URL,
+  )
   .option(
     '--wallet <wallet>',
     'The name of the wallet, including the python module and wallet class',
@@ -399,28 +385,24 @@
     '--account <account>',
     'The name of the account. If not given, the default for the wallet will be used',
   )
-<<<<<<< HEAD
+  .option(
+    '--account_dir <account_dir>',
+    'The directory of the account',
+    process.env.STARKNET_ACCOUNT_DIR,
+  )
   .option('--network <network>', 'StarkNet network URL', process.env.STARKNET_NETWORK)
-=======
-  .option(
-    '--account_dir <account_dir>',
-    'The directory of the account.',
-    process.env.STARKNET_ACCOUNT_DIR,
-  )
-  .option('--network <network>', 'StarkNet network URL.', process.env.STARKNET_NETWORK)
-  .option('--gateway_url <gateway_url>', 'StarkNet gateway URL.', process.env.STARKNET_GATEWAY_URL)
-  .option(
-    '--feeder_gateway_url <feeder_gateway_url>',
-    'StarkNet feeder gateway URL.',
-    process.env.STARKNET_FEEDER_GATEWAY_URL,
-  )
->>>>>>> 242439ab
+  .option('--gateway_url <gateway_url>', 'StarkNet gateway URL', process.env.STARKNET_GATEWAY_URL)
+  .option(
+    '--feeder_gateway_url <feeder_gateway_url>',
+    'StarkNet feeder gateway URL',
+    process.env.STARKNET_FEEDER_GATEWAY_URL,
+  )
   .option(
     '--wallet <wallet>',
     'The name of the wallet, including the python module and wallet class',
     process.env.STARKNET_WALLET,
   )
-  .option('--max_fee <max_fee>', 'Maximum fee to pay for the transaction.')
+  .option('--max_fee <max_fee>', 'Maximum fee to pay for the transaction')
   .action(async (file: string, options: ICallOrInvokeProps) => {
     runStarknetCallOrInvoke(file, false, options);
   });
@@ -440,28 +422,24 @@
     '--account <account>',
     'The name of the account. If not given, the default for the wallet will be used',
   )
-<<<<<<< HEAD
+  .option(
+    '--account_dir <account_dir>',
+    'The directory of the account',
+    process.env.STARKNET_ACCOUNT_DIR,
+  )
   .option('--network <network>', 'StarkNet network URL', process.env.STARKNET_NETWORK)
-=======
-  .option(
-    '--account_dir <account_dir>',
-    'The directory of the account.',
-    process.env.STARKNET_ACCOUNT_DIR,
-  )
-  .option('--network <network>', 'StarkNet network URL.', process.env.STARKNET_NETWORK)
-  .option('--gateway_url <gateway_url>', 'StarkNet gateway URL.', process.env.STARKNET_GATEWAY_URL)
-  .option(
-    '--feeder_gateway_url <feeder_gateway_url>',
-    'StarkNet feeder gateway URL.',
-    process.env.STARKNET_FEEDER_GATEWAY_URL,
-  )
->>>>>>> 242439ab
+  .option('--gateway_url <gateway_url>', 'StarkNet gateway URL', process.env.STARKNET_GATEWAY_URL)
+  .option(
+    '--feeder_gateway_url <feeder_gateway_url>',
+    'StarkNet feeder gateway URL',
+    process.env.STARKNET_FEEDER_GATEWAY_URL,
+  )
   .option(
     '--wallet <wallet>',
     'The name of the wallet, including the python module and wallet class',
     process.env.STARKNET_WALLET,
   )
-  .option('--max_fee <max_fee>', 'Maximum fee to pay for the transaction.')
+  .option('--max_fee <max_fee>', 'Maximum fee to pay for the transaction')
   .action(async (file: string, options: ICallOrInvokeProps) => {
     runStarknetCallOrInvoke(file, true, options);
   });
@@ -504,13 +482,13 @@
   )
   .option(
     '--account_dir <account_dir>',
-    'The directory of the account.',
+    'The directory of the account',
     process.env.STARKNET_ACCOUNT_DIR,
   )
-  .option('--gateway_url <gateway_url>', 'StarkNet gateway URL.', process.env.STARKNET_GATEWAY_URL)
-  .option(
-    '--feeder_gateway_url <feeder_gateway_url>',
-    'StarkNet feeder gateway URL.',
+  .option('--gateway_url <gateway_url>', 'StarkNet gateway URL', process.env.STARKNET_GATEWAY_URL)
+  .option(
+    '--feeder_gateway_url <feeder_gateway_url>',
+    'StarkNet feeder gateway URL',
     process.env.STARKNET_FEEDER_GATEWAY_URL,
   )
   .option(
@@ -518,7 +496,7 @@
     'The name of the wallet, including the python module and wallet class',
     process.env.STARKNET_WALLET,
   )
-  .option('--max_fee <max_fee>', 'Maximum fee to pay for the transaction.')
+  .option('--max_fee <max_fee>', 'Maximum fee to pay for the transaction')
   .action(runStarknetDeclare);
 
 export type StarkNetNewAccountOptions = IOptionalAccount &
@@ -529,26 +507,26 @@
 
 program
   .command('new_account')
-  .description('Command to create a new account.')
+  .description('Command to create a new account')
   .option(
     '--account <account>',
     'The name of the account. If not given, account will be named "__default__". If it already exists, it will be overwritten.',
   )
   .option(
     '--account_dir <account_dir>',
-    'The directory of the account.',
+    'The directory of the account',
     process.env.STARKNET_ACCOUNT_DIR,
   )
-  .option('--network <network>', 'StarkNet network URL.', process.env.STARKNET_NETWORK)
-  .option('--gateway_url <gateway_url>', 'StarkNet gateway URL.', process.env.STARKNET_GATEWAY_URL)
-  .option(
-    '--feeder_gateway_url <feeder_gateway_url>',
-    'StarkNet feeder gateway URL.',
+  .option('--network <network>', 'StarkNet network URL', process.env.STARKNET_NETWORK)
+  .option('--gateway_url <gateway_url>', 'StarkNet gateway URL', process.env.STARKNET_GATEWAY_URL)
+  .option(
+    '--feeder_gateway_url <feeder_gateway_url>',
+    'StarkNet feeder gateway URL',
     process.env.STARKNET_FEEDER_GATEWAY_URL,
   )
   .option(
     '--wallet <wallet>',
-    'The name of the wallet, including the python module and wallet class.',
+    'The name of the wallet, including the python module and wallet class',
     process.env.STARKNET_WALLET,
   )
   .action(runStarknetNewAccount);
