--- conflicted
+++ resolved
@@ -51,14 +51,8 @@
 export class AST {
   // SourceUnit id -> CairoUtilFuncGen
   private cairoUtilFuncGen: Map<number, CairoUtilFuncGen> = new Map();
-<<<<<<< HEAD
   // SourceUnit id -> function [signatures, returns]
   abi: Map<number, Set<[string, string]>> = new Map();
-=======
-  // TODO we can delete this stuff below
-  // SourceUnit id -> function signatures
-  abi: Map<number, Set<string>> = new Map();
->>>>>>> 06ce76d0
 
   context: ASTContext;
   // node requiring cairo import -> file to import from -> symbols to import
