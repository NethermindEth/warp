import path from 'path';
import { CompileFailedError } from 'solc-typed-ast';
import { findAllFiles, findCairoSourceFilePaths, findSolSourceFilePaths } from './io';
import { compileSolFiles } from './solCompile';
import { compileCairo } from './starknetCli';
import { transpile } from './transpiler';
import {
  NotSupportedYetError,
  TranspilationAbandonedError,
  WillNotSupportError,
} from './utils/errors';
import { groupBy, printCompileErrors } from './utils/utils';
import * as fs from 'fs';
import { outputFileSync } from 'fs-extra';
import { error } from './utils/formatting';
import { manglePath } from './passes/filePathMangler';

type ResultType =
  | 'CairoCompileFailed'
  | 'SolCompileFailed'
  | 'Success'
  | 'NotSupportedYet'
  | 'WillNotSupport'
  | 'TranspilationFailed';

const ResultTypeOrder = [
  'Success',
  'CairoCompileFailed',
  'NotSupportedYet',
  'TranspilationFailed',
  'WillNotSupport',
  'SolCompileFailed',
];

const expectedResults = new Map<string, ResultType>(
  [
    ['example_contracts/array_length.sol', 'Success'],
    ['example_contracts/ERC20.sol', 'Success'],
    ['example_contracts/ERC20_storage.sol', 'Success'],
    ['example_contracts/address/8/160_not_allowed.sol', 'SolCompileFailed'],
    ['example_contracts/address/8/256_address.sol', 'Success'],
    ['example_contracts/address/8/max_prime.sol', 'SolCompileFailed'],
    ['example_contracts/address/8/max_prime_explicit.sol', 'Success'],
    ['example_contracts/address/8/padding.sol', 'Success'],
    ['example_contracts/address/8/prime_field.sol', 'Success'],
    ['example_contracts/address/7/160_not_allowed.sol', 'SolCompileFailed'],
    ['example_contracts/address/7/256_address.sol', 'Success'],
    ['example_contracts/address/7/max_prime.sol', 'SolCompileFailed'],
    ['example_contracts/address/7/max_prime_explicit.sol', 'Success'],
    ['example_contracts/address/7/padding.sol', 'Success'],
    ['example_contracts/address/7/prime_field.sol', 'Success'],
    ['example_contracts/boolOp_noSideEffects.sol', 'Success'],
    ['example_contracts/boolOp_sideEffects.sol', 'Success'],
    ['example_contracts/bytesXAccess.sol', 'Success'],
    ['example_contracts/c2c.sol', 'Success'],
    // Uses conditionals explicitly
    ['example_contracts/conditional.sol', 'Success'],
    ['example_contracts/conditional_simple.sol', 'Success'],
    ['example_contracts/contract_to_contract.sol', 'Success'],
    ['example_contracts/calldatacopy.sol', 'WillNotSupport'],
    ['example_contracts/calldataCrossContractCalls.sol', 'Success'],
    ['example_contracts/calldataload.sol', 'WillNotSupport'],
    ['example_contracts/calldatasize.sol', 'WillNotSupport'],
    ['example_contracts/comments.sol', 'Success'],
    ['example_contracts/constructors_dyn.sol', 'Success'],
    ['example_contracts/constructors_nonDyn.sol', 'Success'],
    ['example_contracts/contracts_as_input.sol', 'Success'],
    ['example_contracts/dai.sol', 'Success'],
    ['example_contracts/delete.sol', 'SolCompileFailed'],
    ['example_contracts/delete_uses.sol', 'Success'],
    ['example_contracts/enums.sol', 'Success'],
    ['example_contracts/enums7.sol', 'Success'],
    ['example_contracts/errorHandling/assert.sol', 'Success'],
    ['example_contracts/errorHandling/require.sol', 'Success'],
    ['example_contracts/errorHandling/revert.sol', 'Success'],
    ['example_contracts/events.sol', 'Success'],
    ['example_contracts/expressionSplitter/assign_simple.sol', 'Success'],
    ['example_contracts/expressionSplitter/func_call_simple.sol', 'Success'],
    ['example_contracts/expressionSplitter/tuple_assign.sol', 'Success'],
    ['example_contracts/external_function.sol', 'Success'],
    ['example_contracts/fallbackWithoutArgs.sol', 'Success'],
    ['example_contracts/fallbackWithArgs.sol', 'WillNotSupport'],
    // Cannot import with a - in the filename
    ['example_contracts/file-with-minus-sign-included.sol', 'Success'],
    // Typestring for the internal function call doesn't contain a location so a read isn't generated
    ['example_contracts/freeFunction.sol', 'Success'],
    ['example_contracts/freeStruct.sol', 'Success'],
    ['example_contracts/function_with_nested_return.sol', 'Success'],
    ['example_contracts/functionArgumentConversions.sol', 'Success'],
    ['example_contracts/functionInputs/arrayTest/arrayArrayArray.sol', 'Success'],
    ['example_contracts/functionInputs/arrayTest/arrayArrayBytes.sol', 'WillNotSupport'],
    ['example_contracts/functionInputs/arrayTest/arrayArrayDynArray.sol', 'WillNotSupport'],
    ['example_contracts/functionInputs/arrayTest/arrayArrayStruct.sol', 'Success'],
    ['example_contracts/functionInputs/arrayTest/arrayDynArrayArray.sol', 'WillNotSupport'],
    ['example_contracts/functionInputs/arrayTest/arrayDynArrayDynArray.sol', 'WillNotSupport'],
    ['example_contracts/functionInputs/arrayTest/arrayDynArrayStruct.sol', 'WillNotSupport'],
    ['example_contracts/functionInputs/arrayTest/arrayStructArray.sol', 'Success'],
    ['example_contracts/functionInputs/arrayTest/arrayStructDynArray.sol', 'WillNotSupport'],
    ['example_contracts/functionInputs/arrayTest/arrayStructStruct.sol', 'Success'],
    ['example_contracts/functionInputs/dynArrayTest/dynArrayArrayArray.sol', 'Success'],
    ['example_contracts/functionInputs/dynArrayTest/dynArrayArrayDynArray.sol', 'WillNotSupport'],
    ['example_contracts/functionInputs/dynArrayTest/dynArrayArrayStruct.sol', 'Success'],
    ['example_contracts/functionInputs/dynArrayTest/dynArrayDynArrayArray.sol', 'WillNotSupport'],
    [
      'example_contracts/functionInputs/dynArrayTest/dynArrayDynArrayDynArray.sol',
      'WillNotSupport',
    ],
    ['example_contracts/functionInputs/dynArrayTest/dynArrayDynArrayStruct.sol', 'WillNotSupport'],
    ['example_contracts/functionInputs/dynArrayTest/dynArrayStructArray.sol', 'Success'],
    ['example_contracts/functionInputs/dynArrayTest/dynArrayStructDynArray.sol', 'WillNotSupport'],
    ['example_contracts/functionInputs/dynArrayTest/dynArrayStructStruct.sol', 'Success'],
    ['example_contracts/functionInputs/structTest/structArrayArray.sol', 'Success'],
    ['example_contracts/functionInputs/structTest/structArrayDynArray.sol', 'WillNotSupport'],
    ['example_contracts/functionInputs/structTest/structArrayStruct.sol', 'Success'],
    ['example_contracts/functionInputs/structTest/structDynArrayArray.sol', 'WillNotSupport'],
    ['example_contracts/functionInputs/structTest/structDynArrayDynArray.sol', 'WillNotSupport'],
    ['example_contracts/functionInputs/structTest/structDynArrayStruct.sol', 'WillNotSupport'],
    ['example_contracts/functionInputs/structTest/structString.sol', 'WillNotSupport'],
    ['example_contracts/functionInputs/structTest/structStructArray.sol', 'Success'],
    ['example_contracts/functionInputs/structTest/structStructBytes.sol', 'WillNotSupport'],
    ['example_contracts/functionInputs/structTest/structStructDynArray.sol', 'WillNotSupport'],
    ['example_contracts/functionInputs/structTest/structStructStruct.sol', 'Success'],
    ['example_contracts/idManglingTest8.sol', 'Success'],
    ['example_contracts/idManglingTest9.sol', 'Success'],
    ['example_contracts/if_flattening.sol', 'Success'],
    ['example_contracts/implicitsFromStub.sol', 'Success'],
    ['example_contracts/imports/importContract.sol', 'Success'],
    ['example_contracts/imports/importEnum.sol', 'Success'],
    ['example_contracts/imports/importfrom.sol', 'Success'],
    ['example_contracts/imports/importInterface.sol', 'Success'],
    ['example_contracts/imports/importLibrary.sol', 'Success'],
    ['example_contracts/imports/importStruct.sol', 'Success'],
    ['example_contracts/index_param.sol', 'WillNotSupport'],
    ['example_contracts/inheritance/simple.sol', 'Success'],
    ['example_contracts/inheritance/super/base.sol', 'Success'],
    ['example_contracts/inheritance/super/derived.sol', 'Success'],
    ['example_contracts/inheritance/super/mid.sol', 'Success'],
    ['example_contracts/inheritance/variables.sol', 'Success'],
    // Requires struct imports
    ['example_contracts/interfaces.sol', 'Success'],
    ['example_contracts/interfaceFromBaseContract.sol', 'Success'],
    ['example_contracts/invalidSolidity.sol', 'SolCompileFailed'],
    ['example_contracts/lib.sol', 'Success'],
    ['example_contracts/libraries/using_for_star.sol', 'Success'],
    ['example_contracts/literalOperations.sol', 'Success'],
    ['example_contracts/loops/for_loop_with_break.sol', 'Success'],
    ['example_contracts/loops/for_loop_with_continue.sol', 'Success'],
    ['example_contracts/loops/for_loop_with_nested_return.sol', 'Success'],
    ['example_contracts/rejectedTerms/contract_name$.sol', 'WillNotSupport'],
    ['example_contracts/rejectedTerms/reservedContract.sol', 'WillNotSupport'],
    ['example_contracts/rejectedTerms/contract_name_lib.sol', 'WillNotSupport'],
    ['example_contracts/memberAccess/balance.sol', 'WillNotSupport'],
    ['example_contracts/memberAccess/call.sol', 'WillNotSupport'],
    ['example_contracts/memberAccess/code.sol', 'WillNotSupport'],
    ['example_contracts/memberAccess/codehash.sol', 'WillNotSupport'],
    ['example_contracts/memberAccess/delegatecall.sol', 'WillNotSupport'],
    ['example_contracts/memberAccess/send.sol', 'WillNotSupport'],
    ['example_contracts/memberAccess/staticcall.sol', 'WillNotSupport'],
    ['example_contracts/memberAccess/transfer.sol', 'WillNotSupport'],
    ['example_contracts/msg.sol', 'WillNotSupport'],
    ['example_contracts/multiple_variables.sol', 'Success'],
    ['example_contracts/mutableReferences/deepDelete.sol', 'Success'],
    ['example_contracts/mutableReferences/memory.sol', 'Success'],
    ['example_contracts/mutableReferences/mutableReferences.sol', 'Success'],
    ['example_contracts/mutableReferences/scalarStorage.sol', 'Success'],
    ['example_contracts/namedArgs/constructor.sol', 'Success'],
    ['example_contracts/namedArgs/events_and_errors.sol', 'Success'],
    ['example_contracts/namedArgs/function.sol', 'Success'],
    ['example_contracts/nested_static_array_struct.sol', 'Success'],
    ['example_contracts/nested_struct_static_array.sol', 'Success'],
    ['example_contracts/nested_structs.sol', 'Success'],
    ['example_contracts/nested_tuple.sol', 'WillNotSupport'],
    ['example_contracts/old_code_gen_err.sol', 'WillNotSupport'],
    ['example_contracts/old_code_gen_err_7.sol', 'WillNotSupport'],
    ['example_contracts/payable_function.sol', 'Success'],
    ['example_contracts/pure_function.sol', 'Success'],
    ['example_contracts/removeUnreachableFunctions.sol', 'Success'],
    ['example_contracts/return_dyn_array.sol', 'Success'],
    ['example_contracts/return_var_capturing.sol', 'Success'],
    ['example_contracts/returndatasize.sol', 'WillNotSupport'],
    ['example_contracts/returnInserter.sol', 'Success'],
    ['example_contracts/simple_storage_var.sol', 'Success'],
    ['example_contracts/sstore_sload.sol', 'WillNotSupport'],
    ['example_contracts/state_variables/scalars.sol', 'Success'],
    ['example_contracts/state_variables/enums.sol', 'Success'],
    ['example_contracts/state_variables/arrays.sol', 'Success'],
    ['example_contracts/state_variables/arrays_init.sol', 'Success'],
    ['example_contracts/state_variables/mappings.sol', 'Success'],
    ['example_contracts/state_variables/structs.sol', 'Success'],
    ['example_contracts/state_variables/structs_nested.sol', 'Success'],
    ['example_contracts/state_variables/misc.sol', 'Success'],
    ['example_contracts/structs.sol', 'Success'],
    ['example_contracts/this_methods_call.sol', 'Success'],
    ['example_contracts/try_catch.sol', 'WillNotSupport'],
    ['example_contracts/tupleAssignment7.sol', 'Success'],
    ['example_contracts/tupleAssignment8.sol', 'SolCompileFailed'],
    ['example_contracts/typeConversion/explicitTypeConversion.sol', 'Success'],
    ['example_contracts/typeConversion/implicitReturnConversion.sol', 'Success'],
    ['example_contracts/typeConversion/implicit_type_conv.sol', 'Success'],
    ['example_contracts/typeConversion/shifts.sol', 'Success'],
    ['example_contracts/typeConversion/unusedArrayConversion.sol', 'Success'],
    ['example_contracts/typeMinMax.sol', 'Success'],
    ['example_contracts/uint256_static_array_casting.sol', 'Success'],
    ['example_contracts/typestrings/basicArrays.sol', 'Success'],
    ['example_contracts/typestrings/scalars.sol', 'Success'],
    ['example_contracts/typestrings/structArrays.sol', 'Success'],
    ['example_contracts/typestrings/structs.sol', 'Success'],
    ['example_contracts/units.sol', 'Success'],
    ['example_contracts/unsupportedFunctions/abi.sol', `Success`],
    ['example_contracts/unsupportedFunctions/keccak256.sol', `Success`],
    ['example_contracts/unsupportedFunctions/ecrecover.sol', `Success`],
    ['example_contracts/unsupportedFunctions/addmod.sol', `Success`],
    ['example_contracts/unsupportedFunctions/gasleft.sol', `WillNotSupport`],
    // Supported precompiles
    ['example_contracts/precompiles/ecrecover.sol', 'Success'],
    ['example_contracts/precompiles/keccak256.sol', 'Success'],
    // Uses bytes memory
    ['example_contracts/unsupportedFunctions/shadowAbi.sol', `Success`],
    // Uses bytes memory
    ['example_contracts/unsupportedFunctions/shadowKeccak256.sol', `Success`],
    ['example_contracts/unsupportedFunctions/shadowEcrecover.sol', `Success`],
    // uses modulo (%)
    ['example_contracts/unsupportedFunctions/shadowAddmod.sol', 'Success'],
    // Uses WARP_STORAGE in a free function
    ['example_contracts/using_for/imports/user_defined.sol', 'Success'],
    // global_directive.sol cannot resolve struct when file imported as identifier
    ['example_contracts/using_for/imports/global_directive.sol', 'Success'],
    ['example_contracts/using_for/complex_libraries.sol', 'Success'],
    ['example_contracts/using_for/function.sol', 'WillNotSupport'],
    ['example_contracts/using_for/private.sol', 'Success'],
    ['example_contracts/using_for/library.sol', 'Success'],
    ['example_contracts/using_for/simple.sol', 'Success'],
    ['example_contracts/usingReturnValues.sol', 'Success'],
    ['example_contracts/userDefinedFunctionCalls.sol', 'Success'],
    ['example_contracts/userdefinedtypes.sol', 'Success'],
    ['example_contracts/userdefinedidentifier.sol', 'Success'],
    ['example_contracts/variable_declarations.sol', 'Success'],
    ['example_contracts/view_function.sol', 'Success'],
    ['example_contracts/typestrings/enumArrays.sol', 'Success'],
    //uses 'this' keyword in the constructor
    [
      'example_contracts/this_at_constructor/external_function_call_at_construction.sol',
      'WillNotSupport',
    ],
    [
      'example_contracts/this_at_constructor/multiple_external_function_calls_at_construction.sol',
      'WillNotSupport',
    ],
    ['example_contracts/this_at_constructor/valid_this_use_at_constructor.sol', 'Success'],
  ].map(([key, result]) => {
    return [manglePath(key), result] as [string, ResultType];
  }),
);

export function runTests(force: boolean, onlyResults: boolean, unsafe = false, exact = false) {
  const results = new Map<string, ResultType>();
  if (force) {
    postTestCleanup();
  } else if (!preTestChecks()) return;
  findSolSourceFilePaths('example_contracts', true).forEach((file) =>
    runSolFileTest(file, results, onlyResults, unsafe),
  );
  findCairoSourceFilePaths('example__contracts', true).forEach((file) => {
    runCairoFileTest(file, results, onlyResults);
  });
  const testsWithUnexpectedResults = getTestsWithUnexpectedResults(results);
  printResults(results, testsWithUnexpectedResults);
  postTestCleanup();
  if (exact) {
    if (testsWithUnexpectedResults.length > 0) {
      throw new Error(
        error(`${testsWithUnexpectedResults.length} test(s) had unexpected outcome(s)`),
      );
    }
  }
}

function preTestChecks(): boolean {
  if (!checkNoCairo('example__contracts')) {
    console.log('Please remove example__contracts, or run with -f to delete it');
    return false;
  }
  if (!checkNoJson('example__contracts')) {
    console.log('Please remove example__contracts, or run with -f to delete it');
    return false;
  }
  if (!checkNoJson('warplib')) {
    console.log('Please remove all json files from warplib, or run with -f to delete them');
    return false;
  }
  return true;
}

function runSolFileTest(
  file: string,
  results: Map<string, ResultType>,
  onlyResults: boolean,
  unsafe: boolean,
): void {
  console.log(`Warping ${file}`);
  const mangledPath = manglePath(file);
  try {
<<<<<<< HEAD
    transpile(compileSolFile(file, { warnings: false }), { strict: true, dev: true }).forEach(
      ([file, cairo]) => {
        outputFileSync(`${file}.cairo`, cairo);
      },
=======
    transpile(compileSolFiles([file], { warnings: false }), { strict: true, dev: true }).forEach(
      ([file, cairo]) => outputFileSync(`${file.slice(0, -4)}.cairo`, cairo),
>>>>>>> 834062a9
    );
    results.set(mangledPath, 'Success');
  } catch (e) {
    if (e instanceof CompileFailedError) {
      if (!onlyResults) printCompileErrors(e);
      results.set(mangledPath, 'SolCompileFailed');
    } else if (e instanceof TranspilationAbandonedError) {
      if (e instanceof NotSupportedYetError) {
        results.set(mangledPath, 'NotSupportedYet');
      } else if (e instanceof WillNotSupportError) {
        results.set(mangledPath, 'WillNotSupport');
      } else {
        results.set(mangledPath, 'TranspilationFailed');
        if (unsafe) throw e;
      }
      if (!onlyResults) console.log(`Transpilation abandoned ${e.message}`);
    } else {
      if (!onlyResults) console.log('Transpilation failed');
      if (!onlyResults) console.log(e);
      results.set(mangledPath, 'TranspilationFailed');
      if (unsafe) throw e;
    }
  }
}

function runCairoFileTest(
  file: string,
  results: Map<string, ResultType>,
  onlyResults: boolean,
  throwError = false,
): void {
  if (!onlyResults) console.log(`Compiling ${file}`);
  if (compileCairo(file).success) {
    results.set(file, 'Success');
  } else {
    if (throwError) {
      throw new Error(error(`Compilation of ${file} failed`));
    }
    results.set(removeExtension(file), 'CairoCompileFailed');
  }
}

function combineResults(results: ResultType[]): ResultType {
  return results.reduce((prev, current) =>
    ResultTypeOrder.indexOf(prev) > ResultTypeOrder.indexOf(current) ? prev : current,
  );
}

function getTestsWithUnexpectedResults(results: Map<string, ResultType>): string[] {
  const testsWithUnexpectedResults: string[] = [];
  const groupedResults = groupBy([...results.entries()], ([file, _]) =>
    file.endsWith('.cairo') ? path.dirname(file) : file,
  );
  [...groupedResults.entries()].forEach((e) => {
    const expected = expectedResults.get(e[0]);
    const collectiveResult = combineResults(
      [...e[1]].reduce((res, [_, result]) => [...res, result], <ResultType[]>[]),
    );
    if (collectiveResult !== expected) {
      testsWithUnexpectedResults.push(e[0]);
    }
  });
  return testsWithUnexpectedResults;
}

function printResults(results: Map<string, ResultType>, unexpectedResults: string[]): void {
  const totals = new Map<ResultType, number>();
  [...results.values()].forEach((r) => totals.set(r, (totals.get(r) ?? 0) + 1));
  console.log(
    `[${[...totals.entries()]
      .map(([result, count]) => `${result}: ${count}/${results.size}`)
      .join(', ')}]`,
  );
  if (unexpectedResults.length === 0) {
    console.log(`CI passed. All outcomes are as expected.`);
  } else {
    console.log(`CI failed. ${unexpectedResults.length} test(s) had unexpected outcome(s).`);
    unexpectedResults.map((o) => {
      console.log(`\nTest: ${o}`);
      console.log(`Expected outcome: ${expectedResults.get(o)}`);
      console.log(`Actual outcome:`);
      const Actual = new Map<string, ResultType>();
      results.forEach((value, key) => {
        if (key.startsWith(o)) {
          Actual.set(key, value);
        }
      });
      Actual.forEach((value, key) => {
        console.log(key + ' : ' + value);
      });
    });
    console.log('\n');
  }
}

function checkNoCairo(path: string): boolean {
  return !fs.existsSync(path) || findCairoSourceFilePaths(path, true).length === 0;
}

function checkNoJson(path: string): boolean {
  return (
    !fs.existsSync(path) ||
    findAllFiles(path, true).filter((file) => file.endsWith('.json')).length === 0
  );
}

function postTestCleanup(): void {
  deleteJson('warplib');
  fs.rmSync('example__contracts', { recursive: true, force: true });
}

function deleteJson(path: string): void {
  findAllFiles(path, true)
    .filter((file) => file.endsWith('.json'))
    .forEach((file) => fs.unlinkSync(file));
}

function removeExtension(file: string): string {
  const index = file.lastIndexOf('.');
  if (index === -1) return file;
  return file.slice(0, index);
}<|MERGE_RESOLUTION|>--- conflicted
+++ resolved
@@ -300,15 +300,8 @@
   console.log(`Warping ${file}`);
   const mangledPath = manglePath(file);
   try {
-<<<<<<< HEAD
-    transpile(compileSolFile(file, { warnings: false }), { strict: true, dev: true }).forEach(
-      ([file, cairo]) => {
-        outputFileSync(`${file}.cairo`, cairo);
-      },
-=======
     transpile(compileSolFiles([file], { warnings: false }), { strict: true, dev: true }).forEach(
-      ([file, cairo]) => outputFileSync(`${file.slice(0, -4)}.cairo`, cairo),
->>>>>>> 834062a9
+      ([file, cairo]) => outputFileSync(file, cairo),
     );
     results.set(mangledPath, 'Success');
   } catch (e) {
