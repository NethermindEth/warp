import { CompileFailedError } from 'solc-typed-ast';
import { findAllFiles, findCairoSourceFilePaths, findSolSourceFilePaths } from './io';
import { compileSolFile } from './solCompile';
import { compileCairo } from './starknetCli';
import { transpile } from './transpiler';
import {
  NotSupportedYetError,
  TranspilationAbandonedError,
  WillNotSupportError,
} from './utils/errors';
import { groupBy, printCompileErrors } from './utils/utils';
import * as fs from 'fs';
import { outputFileSync } from 'fs-extra';
import { error } from './utils/formatting';
import { manglePath } from './passes/filePathMangler';
import { CONTRACT_INFIX } from './utils/nameModifiers';

type ResultType =
  | 'CairoCompileFailed'
  | 'SolCompileFailed'
  | 'Success'
  | 'NotSupportedYet'
  | 'WillNotSupport'
  | 'TranspilationFailed';

const ResultTypeOrder = [
  'Success',
  'CairoCompileFailed',
  'NotSupportedYet',
  'TranspilationFailed',
  'WillNotSupport',
  'SolCompileFailed',
];

const expectedResults = new Map<string, ResultType>(
  [
    ['example_contracts/array_length', 'Success'],
    ['example_contracts/ERC20', 'Success'],
    ['example_contracts/ERC20_storage', 'Success'],
    ['example_contracts/address/8/160_not_allowed', 'SolCompileFailed'],
    ['example_contracts/address/8/256_address', 'Success'],
    ['example_contracts/address/8/max_prime', 'SolCompileFailed'],
    ['example_contracts/address/8/max_prime_explicit', 'Success'],
    ['example_contracts/address/8/padding', 'Success'],
    ['example_contracts/address/8/prime_field', 'Success'],
    ['example_contracts/address/7/160_not_allowed', 'SolCompileFailed'],
    ['example_contracts/address/7/256_address', 'Success'],
    ['example_contracts/address/7/max_prime', 'SolCompileFailed'],
    ['example_contracts/address/7/max_prime_explicit', 'Success'],
    ['example_contracts/address/7/padding', 'Success'],
    ['example_contracts/address/7/prime_field', 'Success'],
    ['example_contracts/boolOp_noSideEffects', 'Success'],
    ['example_contracts/boolOp_sideEffects', 'Success'],
    ['example_contracts/bytesXAccess', 'Success'],
    ['example_contracts/c2c', 'Success'],
    // Uses conditionals explicitly
<<<<<<< HEAD
    ['example_contracts/conditional', 'Success'],
=======
    ['example_contracts/conditional', 'WillNotSupport'],
    ['example_contracts/conditional_simple', 'WillNotSupport'],
>>>>>>> a484146b
    ['example_contracts/contract_to_contract', 'Success'],
    ['example_contracts/calldatacopy', 'WillNotSupport'],
    ['example_contracts/calldataCrossContractCalls', 'Success'],
    ['example_contracts/calldataload', 'WillNotSupport'],
    ['example_contracts/calldatasize', 'WillNotSupport'],
    ['example_contracts/comments', 'Success'],
    ['example_contracts/constructors_dyn', 'Success'],
    ['example_contracts/constructors_nonDyn', 'Success'],
    ['example_contracts/contracts_as_input', 'Success'],
    ['example_contracts/dai', 'Success'],
    ['example_contracts/delete', 'SolCompileFailed'],
    ['example_contracts/delete_uses', 'Success'],
    ['example_contracts/enums', 'Success'],
    ['example_contracts/enums7', 'Success'],
    ['example_contracts/errorHandling/assert', 'Success'],
    ['example_contracts/errorHandling/require', 'Success'],
    ['example_contracts/errorHandling/revert', 'Success'],
    ['example_contracts/events', 'Success'],
    ['example_contracts/external_function', 'Success'],
    ['example_contracts/fallbackWithoutArgs', 'Success'],
    ['example_contracts/fallbackWithArgs', 'WillNotSupport'],
    // Cannot import with a - in the filename
    ['example_contracts/file-with-minus-sign-included', 'Success'],
    // Typestring for the internal function call doesn't contain a location so a read isn't generated
    ['example_contracts/freeFunction', 'Success'],
    ['example_contracts/freeStruct', 'Success'],
    ['example_contracts/function_with_nested_return', 'Success'],
    ['example_contracts/functionArgumentConversions', 'Success'],
    ['example_contracts/functionInputs/arrayTest/arrayArrayArray', 'Success'],
    ['example_contracts/functionInputs/arrayTest/arrayArrayBytes', 'WillNotSupport'],
    ['example_contracts/functionInputs/arrayTest/arrayArrayDynArray', 'WillNotSupport'],
    ['example_contracts/functionInputs/arrayTest/arrayArrayStruct', 'Success'],
    ['example_contracts/functionInputs/arrayTest/arrayDynArrayArray', 'WillNotSupport'],
    ['example_contracts/functionInputs/arrayTest/arrayDynArrayDynArray', 'WillNotSupport'],
    ['example_contracts/functionInputs/arrayTest/arrayDynArrayStruct', 'WillNotSupport'],
    ['example_contracts/functionInputs/arrayTest/arrayStructArray', 'Success'],
    ['example_contracts/functionInputs/arrayTest/arrayStructDynArray', 'WillNotSupport'],
    ['example_contracts/functionInputs/arrayTest/arrayStructStruct', 'Success'],
    ['example_contracts/functionInputs/dynArrayTest/dynArrayArrayArray', 'Success'],
    ['example_contracts/functionInputs/dynArrayTest/dynArrayArrayDynArray', 'WillNotSupport'],
    ['example_contracts/functionInputs/dynArrayTest/dynArrayArrayStruct', 'Success'],
    ['example_contracts/functionInputs/dynArrayTest/dynArrayDynArrayArray', 'WillNotSupport'],
    ['example_contracts/functionInputs/dynArrayTest/dynArrayDynArrayDynArray', 'WillNotSupport'],
    ['example_contracts/functionInputs/dynArrayTest/dynArrayDynArrayStruct', 'WillNotSupport'],
    ['example_contracts/functionInputs/dynArrayTest/dynArrayStructArray', 'Success'],
    ['example_contracts/functionInputs/dynArrayTest/dynArrayStructDynArray', 'WillNotSupport'],
    ['example_contracts/functionInputs/dynArrayTest/dynArrayStructStruct', 'Success'],
    ['example_contracts/functionInputs/structTest/structArrayArray', 'Success'],
    ['example_contracts/functionInputs/structTest/structArrayDynArray', 'WillNotSupport'],
    ['example_contracts/functionInputs/structTest/structArrayStruct', 'Success'],
    ['example_contracts/functionInputs/structTest/structDynArrayArray', 'WillNotSupport'],
    ['example_contracts/functionInputs/structTest/structDynArrayDynArray', 'WillNotSupport'],
    ['example_contracts/functionInputs/structTest/structDynArrayStruct', 'WillNotSupport'],
    ['example_contracts/functionInputs/structTest/structString', 'WillNotSupport'],
    ['example_contracts/functionInputs/structTest/structStructArray', 'Success'],
    ['example_contracts/functionInputs/structTest/structStructBytes', 'WillNotSupport'],
    ['example_contracts/functionInputs/structTest/structStructDynArray', 'WillNotSupport'],
    ['example_contracts/functionInputs/structTest/structStructStruct', 'Success'],
    ['example_contracts/idManglingTest8', 'Success'],
    ['example_contracts/idManglingTest9', 'Success'],
    ['example_contracts/if_flattening', 'Success'],
    ['example_contracts/implicitsFromStub', 'Success'],
    ['example_contracts/imports/importContract', 'Success'],
    ['example_contracts/imports/importEnum', 'Success'],
    ['example_contracts/imports/importfrom', 'Success'],
    ['example_contracts/imports/importInterface', 'Success'],
    ['example_contracts/imports/importLibrary', 'Success'],
    ['example_contracts/imports/importStruct', 'Success'],
    ['example_contracts/index_param', 'WillNotSupport'],
    ['example_contracts/inheritance/simple', 'Success'],
    ['example_contracts/inheritance/super/base', 'Success'],
    ['example_contracts/inheritance/super/derived', 'Success'],
    ['example_contracts/inheritance/super/mid', 'Success'],
    ['example_contracts/inheritance/variables', 'Success'],
    // Requires struct imports
    ['example_contracts/interfaces', 'Success'],
    ['example_contracts/interfaceFromBaseContract', 'Success'],
    ['example_contracts/invalidSolidity', 'SolCompileFailed'],
    ['example_contracts/lib', 'Success'],
    ['example_contracts/libraries/using_for_star', 'Success'],
    ['example_contracts/literalOperations', 'Success'],
    ['example_contracts/loops/for_loop_with_break', 'Success'],
    ['example_contracts/loops/for_loop_with_continue', 'Success'],
    ['example_contracts/loops/for_loop_with_nested_return', 'Success'],
    ['example_contracts/rejectedTerms/contract_name$', 'WillNotSupport'],
    ['example_contracts/rejectedTerms/reservedContract', 'WillNotSupport'],
    ['example_contracts/rejectedTerms/contract_name_lib', 'WillNotSupport'],
    ['example_contracts/memberAccess/balance', 'WillNotSupport'],
    ['example_contracts/memberAccess/call', 'WillNotSupport'],
    ['example_contracts/memberAccess/code', 'WillNotSupport'],
    ['example_contracts/memberAccess/codehash', 'WillNotSupport'],
    ['example_contracts/memberAccess/delegatecall', 'WillNotSupport'],
    ['example_contracts/memberAccess/send', 'WillNotSupport'],
    ['example_contracts/memberAccess/staticcall', 'WillNotSupport'],
    ['example_contracts/memberAccess/transfer', 'WillNotSupport'],
    ['example_contracts/msg', 'WillNotSupport'],
    ['example_contracts/mutableReferences/deepDelete', 'Success'],
    ['example_contracts/mutableReferences/memory', 'Success'],
    ['example_contracts/mutableReferences/mutableReferences', 'Success'],
    ['example_contracts/mutableReferences/scalarStorage', 'Success'],
    ['example_contracts/namedArgs/constructor', 'Success'],
    ['example_contracts/namedArgs/events_and_errors', 'Success'],
    ['example_contracts/namedArgs/function', 'Success'],
    ['example_contracts/nested_static_array_struct', 'Success'],
    ['example_contracts/nested_struct_static_array', 'Success'],
    ['example_contracts/nested_structs', 'Success'],
    ['example_contracts/nested_tuple', 'WillNotSupport'],
    ['example_contracts/old_code_gen_err', 'WillNotSupport'],
    ['example_contracts/old_code_gen_err_7', 'WillNotSupport'],
    ['example_contracts/payable_function', 'Success'],
    ['example_contracts/preExpressionSplitter/assign_simple', 'Success'],
    ['example_contracts/preExpressionSplitter/func_call_simple', 'Success'],
    ['example_contracts/preExpressionSplitter/returning_dyn_array_externally', 'Success'],
    ['example_contracts/preExpressionSplitter/cp_mem2calldata', 'Success'],
    ['example_contracts/preExpressionSplitter/tuple_assign', 'Success'],
    ['example_contracts/preExpressionSplitter/argument_base_ctor', 'Success'],
    ['example_contracts/pure_function', 'Success'],
    ['example_contracts/removeUnreachableFunctions', 'Success'],
    ['example_contracts/return_dyn_array', 'Success'],
    ['example_contracts/return_var_capturing', 'Success'],
    ['example_contracts/returndatasize', 'WillNotSupport'],
    ['example_contracts/returnInserter', 'Success'],
    ['example_contracts/simple_storage_var', 'Success'],
    ['example_contracts/sstore_sload', 'WillNotSupport'],
    ['example_contracts/state_variables/scalars', 'Success'],
    ['example_contracts/state_variables/enums', 'Success'],
    ['example_contracts/state_variables/arrays', 'Success'],
    ['example_contracts/state_variables/arrays_init', 'Success'],
    ['example_contracts/state_variables/mappings', 'Success'],
    ['example_contracts/state_variables/structs', 'Success'],
    ['example_contracts/state_variables/structs_nested', 'Success'],
    ['example_contracts/state_variables/misc', 'Success'],
    ['example_contracts/structs', 'Success'],
    ['example_contracts/this_methods_call', 'Success'],
    ['example_contracts/try_catch', 'WillNotSupport'],
    ['example_contracts/tupleAssignment7', 'Success'],
    ['example_contracts/tupleAssignment8', 'SolCompileFailed'],
    ['example_contracts/typeConversion/explicitTypeConversion', 'Success'],
    ['example_contracts/typeConversion/implicitReturnConversion', 'Success'],
    ['example_contracts/typeConversion/implicit_type_conv', 'Success'],
    ['example_contracts/typeConversion/shifts', 'Success'],
    ['example_contracts/typeConversion/unusedArrayConversion', 'Success'],
    ['example_contracts/typeMinMax', 'Success'],
    ['example_contracts/uint256_static_array_casting', 'Success'],
    ['example_contracts/typestrings/basicArrays', 'Success'],
    ['example_contracts/typestrings/scalars', 'Success'],
    ['example_contracts/typestrings/structArrays', 'Success'],
    ['example_contracts/typestrings/structs', 'Success'],
    ['example_contracts/units', 'Success'],
    ['example_contracts/unsupportedFunctions/abi', `WillNotSupport`],
    ['example_contracts/unsupportedFunctions/keccak256', `Success`],
    ['example_contracts/unsupportedFunctions/ecrecover', `Success`],
    ['example_contracts/unsupportedFunctions/addmod', `Success`],
    ['example_contracts/unsupportedFunctions/gasleft', `WillNotSupport`],
    // Supported precompiles
    ['example_contracts/precompiles/ecrecover', 'Success'],
    ['example_contracts/precompiles/keccak256', 'Success'],
    // Uses bytes memory
    ['example_contracts/unsupportedFunctions/shadowAbi', `Success`],
    // Uses bytes memory
    ['example_contracts/unsupportedFunctions/shadowKeccak256', `Success`],
    ['example_contracts/unsupportedFunctions/shadowEcrecover', `Success`],
    // uses modulo (%)
    ['example_contracts/unsupportedFunctions/shadowAddmod', 'Success'],
    // Uses WARP_STORAGE in a free function
    ['example_contracts/using_for/imports/user_defined', 'Success'],
    // global_directive.sol cannot resolve struct when file imported as identifier
    ['example_contracts/using_for/imports/global_directive', 'Success'],
    ['example_contracts/using_for/complex_libraries', 'Success'],
    ['example_contracts/using_for/function', 'WillNotSupport'],
    ['example_contracts/using_for/private', 'Success'],
    ['example_contracts/using_for/library', 'Success'],
    ['example_contracts/using_for/simple', 'Success'],
    ['example_contracts/usingReturnValues', 'Success'],
    ['example_contracts/userDefinedFunctionCalls', 'Success'],
    ['example_contracts/userdefinedtypes', 'Success'],
    ['example_contracts/userdefinedidentifier', 'Success'],
    ['example_contracts/variable_declarations', 'Success'],
    ['example_contracts/view_function', 'Success'],
    ['example_contracts/typestrings/enumArrays', 'Success'],
    //uses 'this' keyword in the constructor
    [
      'example_contracts/this_at_constructor/external_function_call_at_construction',
      'WillNotSupport',
    ],
    [
      'example_contracts/this_at_constructor/multiple_external_function_calls_at_construction',
      'WillNotSupport',
    ],
    ['example_contracts/this_at_constructor/valid_this_use_at_constructor', 'Success'],
  ].map(([key, result]) => {
    return [manglePath(key), result] as [string, ResultType];
  }),
);

export function runTests(force: boolean, onlyResults: boolean, unsafe = false, exact = false) {
  const results = new Map<string, ResultType>();
  if (force) {
    postTestCleanup();
  } else if (!preTestChecks()) return;
  findSolSourceFilePaths('example_contracts', true).forEach((file) =>
    runSolFileTest(file, results, onlyResults, unsafe),
  );
  findCairoSourceFilePaths('example__contracts', true).forEach((file) => {
    runCairoFileTest(file, results, onlyResults);
  });
  const testsWithUnexpectedResults = getTestsWithUnexpectedResults(results);
  printResults(results, testsWithUnexpectedResults);
  postTestCleanup();
  if (exact) {
    if (testsWithUnexpectedResults.length > 0) {
      throw new Error(
        error(`${testsWithUnexpectedResults.length} test(s) had unexpected outcome(s)`),
      );
    }
  }
}

function preTestChecks(): boolean {
  if (!checkNoCairo('example__contracts')) {
    console.log('Please remove example__contracts, or run with -f to delete it');
    return false;
  }
  if (!checkNoJson('example__contracts')) {
    console.log('Please remove example__contracts, or run with -f to delete it');
    return false;
  }
  if (!checkNoJson('warplib')) {
    console.log('Please remove all json files from warplib, or run with -f to delete them');
    return false;
  }
  return true;
}

function runSolFileTest(
  file: string,
  results: Map<string, ResultType>,
  onlyResults: boolean,
  unsafe: boolean,
): void {
  console.log(`Warping ${file}`);
  try {
    transpile(compileSolFile(file, false), { strict: true }).forEach(([file, cairo]) =>
      outputFileSync(`${file.slice(0, -4)}.cairo`, cairo),
    );
    results.set(manglePath(removeExtension(file)), 'Success');
  } catch (e) {
    if (e instanceof CompileFailedError) {
      if (!onlyResults) printCompileErrors(e);
      results.set(manglePath(removeExtension(file)), 'SolCompileFailed');
    } else if (e instanceof TranspilationAbandonedError) {
      if (e instanceof NotSupportedYetError) {
        results.set(manglePath(removeExtension(file)), 'NotSupportedYet');
      } else if (e instanceof WillNotSupportError) {
        results.set(manglePath(removeExtension(file)), 'WillNotSupport');
      } else {
        results.set(manglePath(removeExtension(file)), 'TranspilationFailed');
        if (unsafe) throw e;
      }
      if (!onlyResults) console.log(`Transpilation abandoned ${e.message}`);
    } else {
      if (!onlyResults) console.log('Transpilation failed');
      if (!onlyResults) console.log(e);
      results.set(manglePath(removeExtension(file)), 'TranspilationFailed');
      if (unsafe) throw e;
    }
  }
}

function runCairoFileTest(
  file: string,
  results: Map<string, ResultType>,
  onlyResults: boolean,
  throwError = false,
): void {
  if (!onlyResults) console.log(`Compiling ${file}`);
  if (compileCairo(file).success) {
    results.set(removeExtension(file), 'Success');
  } else {
    if (throwError) {
      throw new Error(error(`Compilation of ${file} failed`));
    }
    results.set(removeExtension(file), 'CairoCompileFailed');
  }
}

function combineResults(results: ResultType[]): ResultType {
  return results.reduce((prev, current) =>
    ResultTypeOrder.indexOf(prev) > ResultTypeOrder.indexOf(current) ? prev : current,
  );
}

function getTestsWithUnexpectedResults(results: Map<string, ResultType>): string[] {
  const testsWithUnexpectedResults: string[] = [];
  const groupedResults = groupBy([...results.entries()], ([file, _]) => {
    return file.split(CONTRACT_INFIX)[0];
  });
  [...groupedResults.entries()].forEach((e) => {
    const expected = expectedResults.get(e[0]);
    const collectiveResult = combineResults(
      [...e[1]].reduce((res, [_, result]) => [...res, result], <ResultType[]>[]),
    );
    if (collectiveResult !== expected) {
      testsWithUnexpectedResults.push(e[0]);
    }
  });
  return testsWithUnexpectedResults;
}

function printResults(results: Map<string, ResultType>, unexpectedResults: string[]): void {
  const totals = new Map<ResultType, number>();
  [...results.values()].forEach((r) => totals.set(r, (totals.get(r) ?? 0) + 1));
  console.log(
    `[${[...totals.entries()]
      .map(([result, count]) => `${result}: ${count}/${results.size}`)
      .join(', ')}]`,
  );
  if (unexpectedResults.length === 0) {
    console.log(`CI passed. All outcomes are as expected.`);
  } else {
    console.log(`CI failed. ${unexpectedResults.length} test(s) had unexpected outcome(s).`);
    unexpectedResults.map((o) => {
      console.log(`\nTest: ${o}.sol`);
      console.log(`Expected outcome: ${expectedResults.get(o)}`);
      console.log(`Actual outcome:`);
      const Actual = new Map<string, ResultType>();
      results.forEach((value, key) => {
        if (key === o || key.startsWith(`${o}${CONTRACT_INFIX}`)) {
          Actual.set(key, value);
        }
      });
      Actual.forEach((value, key) => {
        if (key.includes(CONTRACT_INFIX)) {
          console.log(key + '.cairo' + ' : ' + value);
        } else {
          console.log(key + '.sol' + ' : ' + value);
        }
      });
    });
    console.log('\n');
  }
}

function checkNoCairo(path: string): boolean {
  return !fs.existsSync(path) || findCairoSourceFilePaths(path, true).length === 0;
}

function checkNoJson(path: string): boolean {
  return (
    !fs.existsSync(path) ||
    findAllFiles(path, true).filter((file) => file.endsWith('.json')).length === 0
  );
}

function postTestCleanup(): void {
  deleteJson('warplib');
  fs.rmSync('example__contracts', { recursive: true, force: true });
}

function deleteJson(path: string): void {
  findAllFiles(path, true)
    .filter((file) => file.endsWith('.json'))
    .forEach((file) => fs.unlinkSync(file));
}

function removeExtension(file: string): string {
  const index = file.lastIndexOf('.');
  if (index === -1) return file;
  return file.slice(0, index);
}<|MERGE_RESOLUTION|>--- conflicted
+++ resolved
@@ -54,12 +54,8 @@
     ['example_contracts/bytesXAccess', 'Success'],
     ['example_contracts/c2c', 'Success'],
     // Uses conditionals explicitly
-<<<<<<< HEAD
-    ['example_contracts/conditional', 'Success'],
-=======
     ['example_contracts/conditional', 'WillNotSupport'],
     ['example_contracts/conditional_simple', 'WillNotSupport'],
->>>>>>> a484146b
     ['example_contracts/contract_to_contract', 'Success'],
     ['example_contracts/calldatacopy', 'WillNotSupport'],
     ['example_contracts/calldataCrossContractCalls', 'Success'],
