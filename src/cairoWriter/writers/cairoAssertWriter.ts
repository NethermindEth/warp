--- conflicted
+++ resolved
@@ -6,10 +6,6 @@
   writeInner(node: CairoAssert, writer: ASTWriter): SrcDesc {
     const expression = writer.write(node.vExpression);
     const message = node.assertMessage ?? 'Assertion error';
-<<<<<<< HEAD
-    return [`assert( ${expression}, '${message}' )`];
-=======
     return [`assert(${expression}, '${message}')`];
->>>>>>> 575aad50
   }
 }