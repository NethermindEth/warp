--- conflicted
+++ resolved
@@ -34,19 +34,11 @@
   */
 
   visitFunctionDefinition(node: FunctionDefinition, ast: AST): void {
-<<<<<<< HEAD
     if (
       FunctionVisibility.Public === node.visibility &&
       node.kind !== FunctionKind.Constructor &&
       this.internalFunctionCallSet.has(node)
     ) {
-=======
-    if (node.vScope instanceof ContractDefinition && node.vScope.kind === ContractKind.Interface) {
-      return;
-    }
-
-    if (FunctionVisibility.Public === node.visibility && node.kind !== FunctionKind.Constructor) {
->>>>>>> 08759cba
       const newExternalFunction = this.createExternalFunctionDefintion(node, ast);
       this.insertReturnStatement(node, newExternalFunction, ast);
       this.modifyPublicFunction(node);
