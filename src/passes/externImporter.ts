--- conflicted
+++ resolved
@@ -30,23 +30,12 @@
       'Trying to import a definition from an unknown source unit',
     );
 
-<<<<<<< HEAD
-    if (sourceUnit !== declarationSourceUnit && declaration instanceof StructDefinition) {
+    if (
+      sourceUnit !== declarationSourceUnit &&
+      declaration instanceof StructDefinition &&
+      isFree(declaration)
+    ) {
       ast.registerImport(node, formatPath(declarationSourceUnit.absolutePath), declaration.name);
-=======
-    if (
-      declarationSourceUnit !== undefined &&
-      sourceUnit !== declarationSourceUnit &&
-      declaration instanceof UserDefinedTypeName &&
-      declaration.vReferencedDeclaration instanceof StructDefinition &&
-      isFree(declaration.vReferencedDeclaration)
-    ) {
-      ast.registerImport(
-        node,
-        formatPath(declarationSourceUnit.absolutePath),
-        declaration.vReferencedDeclaration.name,
-      );
->>>>>>> ad684c95
     }
 
     this.commonVisit(node, ast);
@@ -63,7 +52,10 @@
     assert(sourceUnit !== undefined, 'Trying to import a definition into an unknown source unit');
     if (declarationSourceUnit === undefined || sourceUnit === declarationSourceUnit) return;
 
-    if (declaration instanceof FunctionDefinition || declaration instanceof StructDefinition) {
+    if (
+      declaration instanceof FunctionDefinition ||
+      (declaration instanceof StructDefinition && isFree(declaration))
+    ) {
       ast.registerImport(node, formatPath(declarationSourceUnit.absolutePath), declaration.name);
     }
     if (
