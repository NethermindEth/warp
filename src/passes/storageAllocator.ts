import assert from 'assert';
import {
  ArrayType,
  Assignment,
  Block,
  ContractDefinition,
  ContractKind,
  DataLocation,
  FunctionDefinition,
  FunctionKind,
  FunctionStateMutability,
  FunctionVisibility,
  generalizeType,
  getNodeType,
<<<<<<< HEAD
  Literal,
  LiteralKind,
=======
  MappingType,
>>>>>>> 2d5f864c
  VariableDeclaration,
} from 'solc-typed-ast';
import { AST } from '../ast/ast';
import { CairoContract } from '../ast/cairoNodes';
import { ASTMapper } from '../ast/mapper';
import { CairoType, TypeConversionContext } from '../utils/cairoTypeSystem';
import { cloneASTNode } from '../utils/cloning';
import {
  createBlock,
  createExpressionStatement,
  createIdentifier,
  createParameterList,
  createVariableDeclarationStatement,
} from '../utils/nodeTemplates';
import { typeNameToSpecializedTypeNode } from '../utils/nodeTypeProcessing';
import { isCairoConstant } from '../utils/utils';

export class StorageAllocator extends ASTMapper {
  visitContractDefinition(node: ContractDefinition, ast: AST): void {
    const initialisationBlock = createBlock([], ast);

    let usedStorage = 0;
    let usedNames = 0;
    const allocations: Map<VariableDeclaration, number> = new Map();
    node.vStateVariables.forEach((v) => {
      const type = getNodeType(v, ast.compilerVersion);
      if (
        generalizeType(type)[0] instanceof MappingType ||
        (type instanceof ArrayType && type.size === undefined)
      ) {
        const width = CairoType.fromSol(type, ast, TypeConversionContext.StorageAllocation).width;
        allocations.set(v, ++usedNames);
        usedStorage += width;
        extractInitialisation(v, initialisationBlock, ast);
      } else if (!isCairoConstant(v)) {
        const width = CairoType.fromSol(type, ast, TypeConversionContext.StorageAllocation).width;
        allocations.set(v, usedStorage);
        usedStorage += width;
        extractInitialisation(v, initialisationBlock, ast);
      }
    });
    insertIntoConstructor(initialisationBlock, node, ast);

    const cairoNode = new CairoContract(
      node.id,
      node.src,
      node.name,
      node.scope,
      node.kind,
      node.abstract,
      node.fullyImplemented,
      node.linearizedBaseContracts,
      node.usedErrors,
      allocations,
      usedStorage,
      usedNames,
      node.documentation,
      node.children,
      node.nameLocation,
      node.raw,
    );
    ast.replaceNode(node, cairoNode);

    // This next code line is a hotfix when there is struct inheritance and the base contract's definiton
    // gets replaced by its cairo counter part. From now on using `getNodeType` on an expression with a
    // an inherited struct type will crash unexpectedly.
    // The issue is caused because the property `vLinearizedBaseContracts` that is accessed through `getNodeType`
    // still points to the old contract's non-cairo definition which has it's context set as undefined due to
    // the replacement
    node.context = cairoNode.context;
  }
}

function insertIntoConstructor(initialisationBlock: Block, contract: ContractDefinition, ast: AST) {
  if (contract.kind !== ContractKind.Contract) return;

  const constructor = contract.vConstructor;
  if (constructor === undefined) {
    const newConstructor = new FunctionDefinition(
      ast.reserveId(),
      '',
      contract.id,
      FunctionKind.Constructor,
      '',
      false,
      FunctionVisibility.Public,
      FunctionStateMutability.NonPayable,
      true,
      createParameterList([], ast),
      createParameterList([], ast),
      [],
      undefined,
      initialisationBlock,
    );
    contract.appendChild(newConstructor);
    ast.registerChild(newConstructor, contract);
  } else {
    const body = constructor.vBody;
    assert(body !== undefined, 'Expected existing constructor to be implemented');
    initialisationBlock.children
      .slice()
      .reverse()
      .forEach((statement) => {
        body.insertAtBeginning(statement);
      });
  }
}

function extractInitialisation(node: VariableDeclaration, initialisationBlock: Block, ast: AST) {
  if (node.vValue === undefined) return;

  assert(node.vType !== undefined);
  const type = typeNameToSpecializedTypeNode(node.vType, DataLocation.Storage);

  let value = node.vValue;
  if (value && value instanceof Literal && value.kind === LiteralKind.String) {
    const memoryVariableDeclaration = cloneASTNode(node, ast);
    memoryVariableDeclaration.storageLocation = DataLocation.Memory;
    memoryVariableDeclaration.name = 'wm_' + memoryVariableDeclaration.name;
    memoryVariableDeclaration.stateVariable = false;
    initialisationBlock.appendChild(
      createVariableDeclarationStatement([memoryVariableDeclaration], value, ast),
    );
    value = createIdentifier(memoryVariableDeclaration, ast, DataLocation.Memory);
  }
  initialisationBlock.appendChild(
    createExpressionStatement(
      ast,
      new Assignment(ast.reserveId(), node.src, type.pp(), '=', createIdentifier(node, ast), value),
    ),
  );

  node.vValue = undefined;
}<|MERGE_RESOLUTION|>--- conflicted
+++ resolved
@@ -12,12 +12,9 @@
   FunctionVisibility,
   generalizeType,
   getNodeType,
-<<<<<<< HEAD
   Literal,
   LiteralKind,
-=======
   MappingType,
->>>>>>> 2d5f864c
   VariableDeclaration,
 } from 'solc-typed-ast';
 import { AST } from '../ast/ast';
