--- conflicted
+++ resolved
@@ -14,15 +14,9 @@
 import { AST } from '../../ast/ast';
 import { FunctionStubKind } from '../../ast/cairoNodes';
 import { createCairoFunctionStub, createCallToFunction } from '../../utils/functionGeneration';
-<<<<<<< HEAD
-import { createNumberLiteral } from '../../utils/nodeTemplates';
 import { getSize, isDynamicCallDataArray } from '../../utils/nodeTypeProcessing';
-import { typeNameFromTypeNode } from '../../utils/utils';
-=======
 import { createNumberLiteral, createNumberTypeName } from '../../utils/nodeTemplates';
-import { isDynamicCallDataArray } from '../../utils/nodeTypeProcessing';
 import { expressionHasSideEffects, typeNameFromTypeNode } from '../../utils/utils';
->>>>>>> ef563ec5
 import { ReferenceSubPass } from './referenceSubPass';
 
 /*
@@ -76,12 +70,6 @@
     const expectedLoc = this.getLocations(node)[1];
 
     const baseType = getNodeType(node.vExpression, ast.compilerVersion);
-<<<<<<< HEAD
-    if (
-      baseType instanceof PointerType &&
-      (baseType.to instanceof ArrayType || baseType.to instanceof BytesType)
-    ) {
-=======
     // Converted fixed-bytes
     if (baseType instanceof IntType) {
       const literal = createNumberLiteral(baseType.nBits / 8, ast, 'uint8');
@@ -93,8 +81,10 @@
         );
       }
       this.replace(node, literal, node.parent, DataLocation.Default, expectedLoc, ast);
-    } else if (baseType instanceof PointerType && baseType.to instanceof ArrayType) {
->>>>>>> ef563ec5
+    } else if (
+      baseType instanceof PointerType &&
+      (baseType.to instanceof ArrayType || baseType.to instanceof BytesType)
+    ) {
       if (isDynamicCallDataArray(baseType)) {
         const parent = node.parent;
         const type = generalizeType(getNodeType(node, ast.compilerVersion))[0];
