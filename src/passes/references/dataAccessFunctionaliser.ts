import assert from 'assert';

import {
  Assignment,
  Identifier,
  IndexAccess,
  MappingType,
  PointerType,
  VariableDeclaration,
  getNodeType,
  MemberAccess,
  DataLocation,
  FunctionCall,
  ArrayType,
  Expression,
  ArrayTypeName,
  FunctionCallKind,
  UserDefinedType,
  ContractDefinition,
  generalizeType,
} from 'solc-typed-ast';
import { NotSupportedYetError, TranspileFailedError } from '../../utils/errors';
import { printNode, printTypeNode } from '../../utils/astPrinter';

import { AST } from '../../ast/ast';
import { isCairoConstant, typeNameFromTypeNode } from '../../utils/utils';
import { error } from '../../utils/formatting';
import { createCairoFunctionStub, createCallToFunction } from '../../utils/functionGeneration';
import { createNumberLiteral, createUint256TypeName } from '../../utils/nodeTemplates';
import { cloneASTNode } from '../../utils/cloning';
import { CairoType } from '../../utils/cairoTypeSystem';
import { ReferenceSubPass } from './referenceSubPass';

/*
  Uses the analyses of ActualLocationAnalyser and ExpectedLocationAnalyser to
  replace all references to memory and storage with the appropriate functions
  acting on warp_memory and WARP_STORAGE respectively.

  For example:
  Actual - storage, expected - default, this is a read of a storage variable, and
  so the appropriate cairoUtilFuncGen is invoked to replace the expression with a
  read function

  Most cases are handled by visitExpression, with special cases handled by the more
  specific visit methods. E.g. visitAssignment creating write functions, or visitIdentifier
  having its own rules because 'x = y' changes what x points to, whereas 'x.a = y' writes to
  where x.a points to
*/
export class DataAccessFunctionaliser extends ReferenceSubPass {
  visitExpression(node: Expression, ast: AST): void {
    // First, collect data before any processing
    const originalNode = node;
    const [actualLoc, expectedLoc] = this.getLocations(node);
    if (expectedLoc === undefined) {
      return this.commonVisit(node, ast);
    }

    const nodeType = getNodeType(node, ast.compilerVersion);
    const utilFuncGen = ast.getUtilFuncGen(node);
    const parent = node.parent;

    // Finally if a copy from actual to expected location is required, insert this last
    let copyFunc: Expression | null = null;
    if (actualLoc !== expectedLoc) {
      if (actualLoc === DataLocation.Storage) {
        switch (expectedLoc) {
          case DataLocation.Default: {
            copyFunc = utilFuncGen.storage.read.gen(node, typeNameFromTypeNode(nodeType, ast));
            break;
          }
          case DataLocation.Memory: {
            copyFunc = utilFuncGen.storage.toMemory.gen(node);
            break;
          }
          case DataLocation.CallData: {
            copyFunc = ast.getUtilFuncGen(node).storage.toCallData.gen(node);
            break;
          }
        }
      } else if (actualLoc === DataLocation.Memory) {
        switch (expectedLoc) {
          case DataLocation.Default: {
            copyFunc = utilFuncGen.memory.read.gen(node, typeNameFromTypeNode(nodeType, ast));
            break;
          }
          case DataLocation.Storage: {
            // Such conversions should be handled in specific visit functions, as the storage location must be known
            throw new TranspileFailedError(
              `Unhandled memory -> storage conversion ${printNode(node)}`,
            );
          }
          case DataLocation.CallData: {
            copyFunc = utilFuncGen.memory.toCallData.gen(node);
            break;
          }
        }
      } else if (actualLoc === DataLocation.CallData) {
        switch (expectedLoc) {
          case DataLocation.Default:
            // Nothing to do here
            break;
          case DataLocation.Memory:
            copyFunc = ast.getUtilFuncGen(node).calldata.toMemory.gen(node);
            break;
          case DataLocation.Storage:
            // Such conversions should be handled in specific visit functions, as the storage location must be known
            throw new TranspileFailedError(
              `Unhandled calldata -> storage conversion ${printNode(node)}`,
            );
        }
      }
    }

    // Update the expected location of the node to be equal to its
    // actual location, now that any discrepency has been handled

    if (copyFunc) {
      this.replace(node, copyFunc, parent, expectedLoc, expectedLoc, ast);
    }

    if (actualLoc === undefined) {
      this.expectedDataLocations.delete(node);
    } else {
      this.expectedDataLocations.set(node, actualLoc);
    }

    // Now that node has been inserted into the appropriate functions, read its children
    this.commonVisit(originalNode, ast);
  }

  visitAssignment(node: Assignment, ast: AST): void {
    if (shouldLeaveAsCairoAssignment(node.vLeftHandSide)) {
      return this.visitExpression(node, ast);
    }

    const [actualLoc, expectedLoc] = this.getLocations(node);
    const fromLoc = this.getLocations(node.vRightHandSide)[1];
    const toLoc = this.getLocations(node.vLeftHandSide)[1];
    let funcGen = null;
    if (toLoc === DataLocation.Memory) {
      funcGen = ast.getUtilFuncGen(node).memory.write;
    } else if (toLoc === DataLocation.Storage) {
      if (fromLoc === DataLocation.Storage) {
        funcGen = ast.getUtilFuncGen(node).storage.toStorage;
      } else if (fromLoc === DataLocation.Memory) {
<<<<<<< HEAD
        funcGen = ast.getUtilFuncGen(node).memory.toStorage;
=======
        const [convert, result] = ast
          .getUtilFuncGen(node)
          .memory.convert.genIfNecesary(node.vLeftHandSide, node.vRightHandSide);
        if (result) {
          ast.replaceNode(node.vRightHandSide, convert, node);
        }
        const copyFunc = ast
          .getUtilFuncGen(node)
          .memory.toStorage.gen(node.vLeftHandSide, node.vRightHandSide);
        this.replace(node, copyFunc, undefined, actualLoc, expectedLoc, ast);
        return this.dispatchVisit(copyFunc, ast);
>>>>>>> ffa73b2b
      } else if (fromLoc === DataLocation.CallData) {
        funcGen = ast.getUtilFuncGen(node).calldata.toStorage;
      } else {
        funcGen = ast.getUtilFuncGen(node).storage.write;
      }
    }

    if (funcGen) {
      const replacementFunc = funcGen.gen(node.vLeftHandSide, node.vRightHandSide);
      this.replace(node, replacementFunc, undefined, actualLoc, expectedLoc, ast);
      return this.dispatchVisit(replacementFunc, ast);
    }

    this.visitExpression(node, ast);
  }

  visitIdentifier(node: Identifier, ast: AST): void {
    const [actualLoc, expectedLoc] = this.getLocations(node);
    // Only replace the identifier with a read function if we need to extract the data
    if (expectedLoc === undefined || expectedLoc === actualLoc) {
      this.visitExpression(node, ast);
      return;
    }

    const decl = node.vReferencedDeclaration;
    if (decl === undefined || !(decl instanceof VariableDeclaration)) {
      throw new NotSupportedYetError(
        `Non-variable ${actualLoc} identifier ${printNode(node)} not supported`,
      );
    }

    assert(
      decl.vType !== undefined,
      error('VariableDeclaration.vType should be defined for compiler versions > 0.4.x'),
    );

    if (actualLoc === DataLocation.Storage && isCairoConstant(decl)) {
      return;
    }

    this.visitExpression(node, ast);
  }

  visitFunctionCall(node: FunctionCall, ast: AST): void {
    if (node.kind === FunctionCallKind.StructConstructorCall) {
      // Memory struct constructor calls should have been replaced by memoryAllocations
      return this.commonVisit(node, ast);
    } else {
      return this.visitExpression(node, ast);
    }
  }

  visitMemberAccess(node: MemberAccess, ast: AST): void {
    const [actualLoc, expectedLoc] = this.getLocations(node);
    if (actualLoc !== DataLocation.Storage && actualLoc !== DataLocation.Memory) {
      return this.visitExpression(node, ast);
    }

    const type = getNodeType(node.vExpression, ast.compilerVersion);
    if (!(type instanceof PointerType)) {
      assert(
        type instanceof UserDefinedType && type.definition instanceof ContractDefinition,
        `Unexpected unhandled non-pointer non-contract member access. Found at ${printNode(node)}`,
      );
      return this.visitExpression(node, ast);
    }

    const utilFuncGen = ast.getUtilFuncGen(node);
    // To transform a struct member access to cairo, there are two steps
    // First get the location in storage of the specific struct member
    // Then use a standard storage read call to read it out
    const referencedDeclaration = node.vReferencedDeclaration;
    assert(referencedDeclaration instanceof VariableDeclaration);
    assert(referencedDeclaration.vType !== undefined);
    const replacementAccessFunc =
      actualLoc === DataLocation.Storage
        ? utilFuncGen.storage.memberAccess.gen(node)
        : utilFuncGen.memory.memberAccess.gen(node);

    this.replace(node, replacementAccessFunc, undefined, actualLoc, expectedLoc, ast);
    this.dispatchVisit(replacementAccessFunc, ast);
  }

  visitIndexAccess(node: IndexAccess, ast: AST): void {
    assert(node.vIndexExpression !== undefined);

    const [actualLoc, expectedLoc] = this.getLocations(node);

    const baseType = getNodeType(node.vBaseExpression, ast.compilerVersion);
    let replacement: FunctionCall | null = null;
    if (baseType instanceof PointerType) {
      if (actualLoc === DataLocation.Storage) {
        if (baseType.to instanceof ArrayType) {
          if (baseType.to.size === undefined) {
            replacement = ast.getUtilFuncGen(node).storage.dynArrayIndexAccess.gen(node);
          } else {
            replacement = ast.getUtilFuncGen(node).storage.staticArrayIndexAccess.gen(node);
          }
        } else if (baseType.to instanceof MappingType) {
          replacement = ast.getUtilFuncGen(node).storage.mappingIndexAccess.gen(node);
        } else {
          throw new TranspileFailedError(
            `Unexpected index access base type ${printTypeNode(baseType.to)} at ${printNode(node)}`,
          );
        }
      } else if (actualLoc === DataLocation.Memory) {
        if (baseType.to instanceof ArrayType) {
          if (baseType.to.size === undefined) {
            replacement = createMemoryDynArrayIndexAccess(node, ast);
          } else {
            replacement = ast
              .getUtilFuncGen(node)
              .memory.staticArrayIndexAccess.gen(node, baseType.to);
          }
        } else {
          throw new TranspileFailedError(
            `Unexpected index access base type ${printTypeNode(baseType.to)} at ${printNode(node)}`,
          );
        }
      }
    } else {
      console.log(`Non-pointer index access ${printNode(node)}`);
    }

    if (replacement !== null) {
      this.replace(node, replacement, undefined, actualLoc, expectedLoc, ast);
      this.dispatchVisit(replacement, ast);
    } else {
      this.visitExpression(node, ast);
    }
  }
}

function createMemoryDynArrayIndexAccess(indexAccess: IndexAccess, ast: AST): FunctionCall {
  const arrayType = generalizeType(
    getNodeType(indexAccess.vBaseExpression, ast.compilerVersion),
  )[0];
  const arrayTypeName = typeNameFromTypeNode(arrayType, ast);
  assert(
    arrayTypeName instanceof ArrayTypeName,
    `Created unexpected typename ${printNode(arrayTypeName)} for base of ${printNode(indexAccess)}`,
  );

  const stub = createCairoFunctionStub(
    'wm_index_dyn',
    [
      ['arrayLoc', arrayTypeName, DataLocation.Memory],
      ['index', createUint256TypeName(ast)],
      ['width', createUint256TypeName(ast)],
    ],
    [['loc', cloneASTNode(arrayTypeName.vBaseType, ast), DataLocation.Memory]],
    ['range_check_ptr', 'warp_memory'],
    ast,
    indexAccess,
  );

  assert(indexAccess.vIndexExpression);
  assert(arrayType instanceof ArrayType);
  const elementCairoTypeWidth = CairoType.fromSol(arrayType.elementT, ast).width;

  const call = createCallToFunction(
    stub,
    [
      indexAccess.vBaseExpression,
      indexAccess.vIndexExpression,
      createNumberLiteral(elementCairoTypeWidth, ast, 'uint256'),
    ],
    ast,
  );

  ast.registerImport(call, 'warplib.memory', 'wm_index_dyn');

  return call;
}

function shouldLeaveAsCairoAssignment(lhs: Expression): boolean {
  return (
    lhs instanceof Identifier &&
    !(
      lhs.vReferencedDeclaration instanceof VariableDeclaration &&
      lhs.vReferencedDeclaration.stateVariable
    )
  );
}<|MERGE_RESOLUTION|>--- conflicted
+++ resolved
@@ -30,6 +30,11 @@
 import { cloneASTNode } from '../../utils/cloning';
 import { CairoType } from '../../utils/cairoTypeSystem';
 import { ReferenceSubPass } from './referenceSubPass';
+import { StorageToStorageGen } from '../../cairoUtilFuncGen/storage/copyToStorage';
+import { MemoryWriteGen } from '../../cairoUtilFuncGen/memory/memoryWrite';
+import { CalldataToStorageGen } from '../../cairoUtilFuncGen/calldata/calldataToStorage';
+import { StorageWriteGen } from '../../cairoUtilFuncGen/storage/storageWrite';
+import { MemoryToStorageGen } from '../../cairoUtilFuncGen/memory/memoryToStorage';
 
 /*
   Uses the analyses of ActualLocationAnalyser and ExpectedLocationAnalyser to
@@ -136,28 +141,26 @@
     const [actualLoc, expectedLoc] = this.getLocations(node);
     const fromLoc = this.getLocations(node.vRightHandSide)[1];
     const toLoc = this.getLocations(node.vLeftHandSide)[1];
-    let funcGen = null;
+    let funcGen:
+      | MemoryWriteGen
+      | StorageToStorageGen
+      | MemoryToStorageGen
+      | CalldataToStorageGen
+      | StorageWriteGen
+      | null = null;
     if (toLoc === DataLocation.Memory) {
       funcGen = ast.getUtilFuncGen(node).memory.write;
     } else if (toLoc === DataLocation.Storage) {
       if (fromLoc === DataLocation.Storage) {
         funcGen = ast.getUtilFuncGen(node).storage.toStorage;
       } else if (fromLoc === DataLocation.Memory) {
-<<<<<<< HEAD
-        funcGen = ast.getUtilFuncGen(node).memory.toStorage;
-=======
         const [convert, result] = ast
           .getUtilFuncGen(node)
           .memory.convert.genIfNecesary(node.vLeftHandSide, node.vRightHandSide);
         if (result) {
           ast.replaceNode(node.vRightHandSide, convert, node);
         }
-        const copyFunc = ast
-          .getUtilFuncGen(node)
-          .memory.toStorage.gen(node.vLeftHandSide, node.vRightHandSide);
-        this.replace(node, copyFunc, undefined, actualLoc, expectedLoc, ast);
-        return this.dispatchVisit(copyFunc, ast);
->>>>>>> ffa73b2b
+        funcGen = ast.getUtilFuncGen(node).memory.toStorage;
       } else if (fromLoc === DataLocation.CallData) {
         funcGen = ast.getUtilFuncGen(node).calldata.toStorage;
       } else {
