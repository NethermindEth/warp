import assert from 'assert';

import {
  Assignment,
  Identifier,
  IndexAccess,
  MappingType,
  PointerType,
  VariableDeclaration,
  getNodeType,
  MemberAccess,
  DataLocation,
  FunctionCall,
  ArrayType,
  Expression,
  ArrayTypeName,
  FunctionCallKind,
  UserDefinedType,
  ContractDefinition,
  generalizeType,
} from 'solc-typed-ast';
import { NotSupportedYetError, TranspileFailedError } from '../../utils/errors';
import { printNode, printTypeNode } from '../../utils/astPrinter';

import { AST } from '../../ast/ast';
import { isCairoConstant, typeNameFromTypeNode } from '../../utils/utils';
import { error } from '../../utils/formatting';
import { createCairoFunctionStub, createCallToFunction } from '../../utils/functionGeneration';
import { createNumberLiteral, createUint256TypeName } from '../../utils/nodeTemplates';
import { cloneASTNode } from '../../utils/cloning';
import { CairoType } from '../../utils/cairoTypeSystem';
import { ReferenceSubPass } from './referenceSubPass';
import { StorageToStorageGen } from '../../cairoUtilFuncGen/storage/copyToStorage';
import { MemoryWriteGen } from '../../cairoUtilFuncGen/memory/memoryWrite';
import { CalldataToStorageGen } from '../../cairoUtilFuncGen/calldata/calldataToStorage';
import { StorageWriteGen } from '../../cairoUtilFuncGen/storage/storageWrite';
import { MemoryToStorageGen } from '../../cairoUtilFuncGen/memory/memoryToStorage';

/*
  Uses the analyses of ActualLocationAnalyser and ExpectedLocationAnalyser to
  replace all references to memory and storage with the appropriate functions
  acting on warp_memory and WARP_STORAGE respectively.

  For example:
  Actual - storage, expected - default, this is a read of a storage variable, and
  so the appropriate cairoUtilFuncGen is invoked to replace the expression with a
  read function

  Most cases are handled by visitExpression, with special cases handled by the more
  specific visit methods. E.g. visitAssignment creating write functions, or visitIdentifier
  having its own rules because 'x = y' changes what x points to, whereas 'x.a = y' writes to
  where x.a points to
*/
export class DataAccessFunctionaliser extends ReferenceSubPass {
  visitExpression(node: Expression, ast: AST): void {
    // First, collect data before any processing
    const originalNode = node;
    const [actualLoc, expectedLoc] = this.getLocations(node);
    if (expectedLoc === undefined) {
      return this.commonVisit(node, ast);
    }

    const nodeType = getNodeType(node, ast.compilerVersion);
    const utilFuncGen = ast.getUtilFuncGen(node);
    const parent = node.parent;

    // Finally if a copy from actual to expected location is required, insert this last
    let copyFunc: Expression | null = null;
    if (actualLoc !== expectedLoc) {
      if (actualLoc === DataLocation.Storage) {
        switch (expectedLoc) {
          case DataLocation.Default: {
            copyFunc = utilFuncGen.storage.read.gen(node, typeNameFromTypeNode(nodeType, ast));
            break;
          }
          case DataLocation.Memory: {
            copyFunc = utilFuncGen.storage.toMemory.gen(node);
            break;
          }
          case DataLocation.CallData: {
            copyFunc = ast.getUtilFuncGen(node).storage.toCallData.gen(node);
            break;
          }
        }
      } else if (actualLoc === DataLocation.Memory) {
        switch (expectedLoc) {
          case DataLocation.Default: {
            copyFunc = utilFuncGen.memory.read.gen(node, typeNameFromTypeNode(nodeType, ast));
            break;
          }
          case DataLocation.Storage: {
            // Such conversions should be handled in specific visit functions, as the storage location must be known
            throw new TranspileFailedError(
              `Unhandled memory -> storage conversion ${printNode(node)}`,
            );
          }
          case DataLocation.CallData: {
            copyFunc = utilFuncGen.memory.toCallData.gen(node);
            break;
          }
        }
      } else if (actualLoc === DataLocation.CallData) {
        switch (expectedLoc) {
          case DataLocation.Default:
            // Nothing to do here
            break;
          case DataLocation.Memory:
            copyFunc = ast.getUtilFuncGen(node).calldata.toMemory.gen(node);
            break;
          case DataLocation.Storage:
            // Such conversions should be handled in specific visit functions, as the storage location must be known
            throw new TranspileFailedError(
              `Unhandled calldata -> storage conversion ${printNode(node)}`,
            );
        }
      }
    }

    // Update the expected location of the node to be equal to its
    // actual location, now that any discrepency has been handled

    if (copyFunc) {
      this.replace(node, copyFunc, parent, expectedLoc, expectedLoc, ast);
    }

    if (actualLoc === undefined) {
      this.expectedDataLocations.delete(node);
    } else {
      this.expectedDataLocations.set(node, actualLoc);
    }

    // Now that node has been inserted into the appropriate functions, read its children
    this.commonVisit(originalNode, ast);
  }

  visitAssignment(node: Assignment, ast: AST): void {
    if (shouldLeaveAsCairoAssignment(node.vLeftHandSide)) {
      return this.visitExpression(node, ast);
    }

    const [actualLoc, expectedLoc] = this.getLocations(node);
    const fromLoc = this.getLocations(node.vRightHandSide)[1];
    const toLoc = this.getLocations(node.vLeftHandSide)[1];
<<<<<<< HEAD
    let funcGen = null;
=======
    let funcGen:
      | MemoryWriteGen
      | StorageToStorageGen
      | MemoryToStorageGen
      | CalldataToStorageGen
      | StorageWriteGen
      | null = null;
>>>>>>> d278596c
    if (toLoc === DataLocation.Memory) {
      funcGen = ast.getUtilFuncGen(node).memory.write;
    } else if (toLoc === DataLocation.Storage) {
      if (fromLoc === DataLocation.Storage) {
        funcGen = ast.getUtilFuncGen(node).storage.toStorage;
      } else if (fromLoc === DataLocation.Memory) {
        const [convert, result] = ast
          .getUtilFuncGen(node)
          .memory.convert.genIfNecesary(
            node.vLeftHandSide,
            getNodeType(node.vRightHandSide, ast.compilerVersion),
          );
        if (result) {
          ast.replaceNode(node.vRightHandSide, convert, node);
        }
        funcGen = ast.getUtilFuncGen(node).memory.toStorage;
      } else if (fromLoc === DataLocation.CallData) {
        funcGen = ast.getUtilFuncGen(node).calldata.toStorage;
      } else {
        funcGen = ast.getUtilFuncGen(node).storage.write;
      }
    }

    if (funcGen) {
      const replacementFunc = funcGen.gen(node.vLeftHandSide, node.vRightHandSide);
      this.replace(node, replacementFunc, undefined, actualLoc, expectedLoc, ast);
      return this.dispatchVisit(replacementFunc, ast);
    }

    this.visitExpression(node, ast);
  }

  visitIdentifier(node: Identifier, ast: AST): void {
    const [actualLoc, expectedLoc] = this.getLocations(node);
    // Only replace the identifier with a read function if we need to extract the data
    if (expectedLoc === undefined || expectedLoc === actualLoc) {
      this.visitExpression(node, ast);
      return;
    }

    const decl = node.vReferencedDeclaration;
    if (decl === undefined || !(decl instanceof VariableDeclaration)) {
      throw new NotSupportedYetError(
        `Non-variable ${actualLoc} identifier ${printNode(node)} not supported`,
      );
    }

    assert(
      decl.vType !== undefined,
      error('VariableDeclaration.vType should be defined for compiler versions > 0.4.x'),
    );

    if (actualLoc === DataLocation.Storage && isCairoConstant(decl)) {
      return;
    }

    this.visitExpression(node, ast);
  }

  visitFunctionCall(node: FunctionCall, ast: AST): void {
    if (node.kind === FunctionCallKind.StructConstructorCall) {
      // Memory struct constructor calls should have been replaced by memoryAllocations
      return this.commonVisit(node, ast);
    } else {
      return this.visitExpression(node, ast);
    }
  }

  visitMemberAccess(node: MemberAccess, ast: AST): void {
    const [actualLoc, expectedLoc] = this.getLocations(node);
    if (actualLoc !== DataLocation.Storage && actualLoc !== DataLocation.Memory) {
      return this.visitExpression(node, ast);
    }

    const type = getNodeType(node.vExpression, ast.compilerVersion);
    if (!(type instanceof PointerType)) {
      assert(
        type instanceof UserDefinedType && type.definition instanceof ContractDefinition,
        `Unexpected unhandled non-pointer non-contract member access. Found at ${printNode(node)}`,
      );
      return this.visitExpression(node, ast);
    }

    const utilFuncGen = ast.getUtilFuncGen(node);
    // To transform a struct member access to cairo, there are two steps
    // First get the location in storage of the specific struct member
    // Then use a standard storage read call to read it out
    const referencedDeclaration = node.vReferencedDeclaration;
    assert(referencedDeclaration instanceof VariableDeclaration);
    assert(referencedDeclaration.vType !== undefined);
    const replacementAccessFunc =
      actualLoc === DataLocation.Storage
        ? utilFuncGen.storage.memberAccess.gen(node)
        : utilFuncGen.memory.memberAccess.gen(node);

    this.replace(node, replacementAccessFunc, undefined, actualLoc, expectedLoc, ast);
    this.dispatchVisit(replacementAccessFunc, ast);
  }

  visitIndexAccess(node: IndexAccess, ast: AST): void {
    assert(node.vIndexExpression !== undefined);

    const [actualLoc, expectedLoc] = this.getLocations(node);

    const baseType = getNodeType(node.vBaseExpression, ast.compilerVersion);
    let replacement: FunctionCall | null = null;
    if (baseType instanceof PointerType) {
      if (actualLoc === DataLocation.Storage) {
        if (baseType.to instanceof ArrayType) {
          if (baseType.to.size === undefined) {
            replacement = ast.getUtilFuncGen(node).storage.dynArrayIndexAccess.gen(node);
          } else {
            replacement = ast.getUtilFuncGen(node).storage.staticArrayIndexAccess.gen(node);
          }
        } else if (baseType.to instanceof MappingType) {
          replacement = ast.getUtilFuncGen(node).storage.mappingIndexAccess.gen(node);
        } else {
          throw new TranspileFailedError(
            `Unexpected index access base type ${printTypeNode(baseType.to)} at ${printNode(node)}`,
          );
        }
      } else if (actualLoc === DataLocation.Memory) {
        if (baseType.to instanceof ArrayType) {
          if (baseType.to.size === undefined) {
            replacement = createMemoryDynArrayIndexAccess(node, ast);
          } else {
            replacement = ast
              .getUtilFuncGen(node)
              .memory.staticArrayIndexAccess.gen(node, baseType.to);
          }
        } else {
          throw new TranspileFailedError(
            `Unexpected index access base type ${printTypeNode(baseType.to)} at ${printNode(node)}`,
          );
        }
      }
    } else {
      console.log(`Non-pointer index access ${printNode(node)}`);
    }

    if (replacement !== null) {
      this.replace(node, replacement, undefined, actualLoc, expectedLoc, ast);
      this.dispatchVisit(replacement, ast);
    } else {
      this.visitExpression(node, ast);
    }
  }
}

function createMemoryDynArrayIndexAccess(indexAccess: IndexAccess, ast: AST): FunctionCall {
  const arrayType = generalizeType(
    getNodeType(indexAccess.vBaseExpression, ast.compilerVersion),
  )[0];
  const arrayTypeName = typeNameFromTypeNode(arrayType, ast);
  assert(
    arrayTypeName instanceof ArrayTypeName,
    `Created unexpected typename ${printNode(arrayTypeName)} for base of ${printNode(indexAccess)}`,
  );

  const stub = createCairoFunctionStub(
    'wm_index_dyn',
    [
      ['arrayLoc', arrayTypeName, DataLocation.Memory],
      ['index', createUint256TypeName(ast)],
      ['width', createUint256TypeName(ast)],
    ],
    [['loc', cloneASTNode(arrayTypeName.vBaseType, ast), DataLocation.Memory]],
    ['range_check_ptr', 'warp_memory'],
    ast,
    indexAccess,
  );

  assert(indexAccess.vIndexExpression);
  assert(arrayType instanceof ArrayType);
  const elementCairoTypeWidth = CairoType.fromSol(arrayType.elementT, ast).width;

  const call = createCallToFunction(
    stub,
    [
      indexAccess.vBaseExpression,
      indexAccess.vIndexExpression,
      createNumberLiteral(elementCairoTypeWidth, ast, 'uint256'),
    ],
    ast,
  );

  ast.registerImport(call, 'warplib.memory', 'wm_index_dyn');

  return call;
}

function shouldLeaveAsCairoAssignment(lhs: Expression): boolean {
  return (
    lhs instanceof Identifier &&
    !(
      lhs.vReferencedDeclaration instanceof VariableDeclaration &&
      lhs.vReferencedDeclaration.stateVariable
    )
  );
}<|MERGE_RESOLUTION|>--- conflicted
+++ resolved
@@ -141,9 +141,6 @@
     const [actualLoc, expectedLoc] = this.getLocations(node);
     const fromLoc = this.getLocations(node.vRightHandSide)[1];
     const toLoc = this.getLocations(node.vLeftHandSide)[1];
-<<<<<<< HEAD
-    let funcGen = null;
-=======
     let funcGen:
       | MemoryWriteGen
       | StorageToStorageGen
@@ -151,7 +148,6 @@
       | CalldataToStorageGen
       | StorageWriteGen
       | null = null;
->>>>>>> d278596c
     if (toLoc === DataLocation.Memory) {
       funcGen = ast.getUtilFuncGen(node).memory.write;
     } else if (toLoc === DataLocation.Storage) {
