import assert from 'assert';

import {
  Assignment,
  Identifier,
  IndexAccess,
  MappingType,
  PointerType,
  VariableDeclaration,
  getNodeType,
  MemberAccess,
  DataLocation,
  FunctionCall,
  ArrayType,
  Expression,
  ArrayTypeName,
  FunctionCallKind,
  UserDefinedType,
  ContractDefinition,
  generalizeType,
} from 'solc-typed-ast';
import { NotSupportedYetError, TranspileFailedError } from '../../utils/errors';
import { printNode, printTypeNode } from '../../utils/astPrinter';

import { AST } from '../../ast/ast';
import { isCairoConstant, typeNameFromTypeNode } from '../../utils/utils';
import { error } from '../../utils/formatting';
import { createCairoFunctionStub, createCallToFunction } from '../../utils/functionGeneration';
import { createNumberLiteral, createUint256TypeName } from '../../utils/nodeTemplates';
import { cloneASTNode } from '../../utils/cloning';
import { CairoType } from '../../utils/cairoTypeSystem';
import { ReferenceSubPass } from './referenceSubPass';

/*
  Uses the analyses of ActualLocationAnalyser and ExpectedLocationAnalyser to
  replace all references to memory and storage with the appropriate functions
  acting on warp_memory and WARP_STORAGE respectively.

  For example:
  Actual - storage, expected - default, this is a read of a storage variable, and
  so the appropriate cairoUtilFuncGen is invoked to replace the expression with a
  read function

  Most cases are handled by visitExpression, with special cases handled by the more
  specific visit methods. E.g. visitAssignment creating write functions, or visitIdentifier
  having its own rules because 'x = y' changes what x points to, whereas 'x.a = y' writes to
  where x.a points to
*/
export class DataAccessFunctionaliser extends ReferenceSubPass {
  visitExpression(node: Expression, ast: AST): void {
    // First, collect data before any processing
    const originalNode = node;
    const [actualLoc, expectedLoc] = this.getLocations(node);
    if (expectedLoc === undefined) {
      return this.commonVisit(node, ast);
    }

    const nodeType = getNodeType(node, ast.compilerVersion);
    const utilFuncGen = ast.getUtilFuncGen(node);
    const parent = node.parent;

    // Finally if a copy from actual to expected location is required, insert this last
    let copyFunc: Expression | null = null;
    if (actualLoc !== expectedLoc) {
      if (actualLoc === DataLocation.Storage) {
        switch (expectedLoc) {
          case DataLocation.Default: {
            copyFunc = utilFuncGen.storage.read.gen(node, typeNameFromTypeNode(nodeType, ast));
            break;
          }
          case DataLocation.Memory: {
            copyFunc = utilFuncGen.storage.toMemory.gen(node);
            break;
          }
          case DataLocation.CallData:
            throw new NotSupportedYetError(
              `Storage -> calldata not implemented yet for ${printNode(node)}`,
            );
        }
<<<<<<< HEAD
        case DataLocation.Memory: {
          replacement = ast.getUtilFuncGen(node).storage.toMemory.gen(node);
          break;
        }
        case DataLocation.CallData:
          replacement = ast.getUtilFuncGen(node).storage.toCallData.gen(node);
          break;
      }
    } else if (actualLoc === DataLocation.Memory) {
      switch (expectedLoc) {
        case DataLocation.Default: {
          replacement = ast
            .getUtilFuncGen(node)
            .memory.read.gen(
              node,
              typeNameFromTypeNode(getNodeType(node, ast.compilerVersion), ast),
=======
      } else if (actualLoc === DataLocation.Memory) {
        switch (expectedLoc) {
          case DataLocation.Default: {
            copyFunc = utilFuncGen.memory.read.gen(node, typeNameFromTypeNode(nodeType, ast));
            break;
          }
          case DataLocation.Storage: {
            // Such conversions should be handled in specific visit functions, as the storage location must be known
            throw new TranspileFailedError(
              `Unhandled memory -> storage conversion ${printNode(node)}`,
>>>>>>> 6e3b12ea
            );
          }
          case DataLocation.CallData: {
            copyFunc = utilFuncGen.memory.toCallData.gen(node);
            break;
          }
        }
      }
    }

    // Update the expected location of the node to be equal to its
    // actual location, now that any discrepency has been handled

    if (copyFunc) {
      this.replace(node, copyFunc, parent, expectedLoc, expectedLoc, ast);
    }

    if (actualLoc === undefined) {
      this.expectedDataLocations.delete(node);
    } else {
      this.expectedDataLocations.set(node, actualLoc);
    }

    // Now that node has been inserted into the appropriate functions, read its children
    this.commonVisit(originalNode, ast);
  }

  visitAssignment(node: Assignment, ast: AST): void {
    if (shouldLeaveAsCairoAssignment(node.vLeftHandSide)) {
      return this.visitExpression(node, ast);
    }

    const [actualLoc, expectedLoc] = this.getLocations(node);
    const fromLoc = this.getLocations(node.vRightHandSide)[1];
    const toLoc = this.getLocations(node.vLeftHandSide)[1];
    if (toLoc === DataLocation.Memory) {
      const replacementFunc = ast
        .getUtilFuncGen(node)
        .memory.write.gen(node.vLeftHandSide, node.vRightHandSide);
      this.replace(node, replacementFunc, undefined, actualLoc, expectedLoc, ast);
      return this.dispatchVisit(replacementFunc, ast);
    } else if (toLoc === DataLocation.Storage) {
      if (fromLoc === DataLocation.Storage) {
        const copyFunc = ast
          .getUtilFuncGen(node)
          .storage.toStorage.gen(node.vRightHandSide, node.vLeftHandSide);
        this.replace(node, copyFunc, undefined, actualLoc, expectedLoc, ast);
        return this.dispatchVisit(copyFunc, ast);
      } else if (fromLoc === DataLocation.Memory) {
        const copyFunc = ast
          .getUtilFuncGen(node)
          .memory.toStorage.gen(node.vLeftHandSide, node.vRightHandSide);
        this.replace(node, copyFunc, undefined, actualLoc, expectedLoc, ast);
        return this.dispatchVisit(copyFunc, ast);
      } else if (fromLoc === DataLocation.CallData) {
        const copyFunc = ast
          .getUtilFuncGen(node)
          .calldata.toStorage.gen(node.vLeftHandSide, node.vRightHandSide);
        this.replace(node, copyFunc, undefined, actualLoc, expectedLoc, ast);
        this.dispatchVisit(copyFunc, ast);
      } else {
        const writeFunc = ast
          .getUtilFuncGen(node)
          .storage.write.gen(node.vLeftHandSide, node.vRightHandSide);
        this.replace(node, writeFunc, undefined, actualLoc, expectedLoc, ast);
        return this.dispatchVisit(writeFunc, ast);
      }
    }

    this.visitExpression(node, ast);
  }

  visitIdentifier(node: Identifier, ast: AST): void {
    const [actualLoc, expectedLoc] = this.getLocations(node);
    // Only replace the identifier with a read function if we need to extract the data
    if (expectedLoc === undefined || expectedLoc === actualLoc) {
      this.visitExpression(node, ast);
      return;
    }

    const decl = node.vReferencedDeclaration;
    if (decl === undefined || !(decl instanceof VariableDeclaration)) {
      throw new NotSupportedYetError(
        `Non-variable ${actualLoc} identifier ${printNode(node)} not supported`,
      );
    }

    assert(
      decl.vType !== undefined,
      error('VariableDeclaration.vType should be defined for compiler versions > 0.4.x'),
    );

    if (actualLoc === DataLocation.Storage) {
      if (!isCairoConstant(decl)) {
        this.visitExpression(node, ast);
      }
    } else if (actualLoc === DataLocation.Memory) {
      this.visitExpression(node, ast);
    }
  }

  visitFunctionCall(node: FunctionCall, ast: AST): void {
    if (node.kind === FunctionCallKind.StructConstructorCall) {
      // Memory struct constructor calls should have been replaced by memoryAllocations
      return this.commonVisit(node, ast);
    } else {
      return this.visitExpression(node, ast);
    }
  }

  visitMemberAccess(node: MemberAccess, ast: AST): void {
    const [actualLoc, expectedLoc] = this.getLocations(node);
    if (actualLoc !== DataLocation.Storage && actualLoc !== DataLocation.Memory) {
      return this.visitExpression(node, ast);
    }

    const type = getNodeType(node.vExpression, ast.compilerVersion);
    if (!(type instanceof PointerType)) {
      assert(
        type instanceof UserDefinedType && type.definition instanceof ContractDefinition,
        `Unexpected unhandled non-pointer non-contract member access. Found at ${printNode(node)}`,
      );
      return this.visitExpression(node, ast);
    }

    const utilFuncGen = ast.getUtilFuncGen(node);
    // To transform a struct member access to cairo, there are two steps
    // First get the location in storage of the specific struct member
    // Then use a standard storage read call to read it out
    const referencedDeclaration = node.vReferencedDeclaration;
    assert(referencedDeclaration instanceof VariableDeclaration);
    assert(referencedDeclaration.vType !== undefined);
    const replacementAccessFunc =
      actualLoc === DataLocation.Storage
        ? utilFuncGen.storage.memberAccess.gen(node)
        : utilFuncGen.memory.memberAccess.gen(node);

    this.replace(node, replacementAccessFunc, undefined, actualLoc, expectedLoc, ast);
    this.dispatchVisit(replacementAccessFunc, ast);
  }

  visitIndexAccess(node: IndexAccess, ast: AST): void {
    assert(node.vIndexExpression !== undefined);

    const [actualLoc, expectedLoc] = this.getLocations(node);

    const baseType = getNodeType(node.vBaseExpression, ast.compilerVersion);
    let replacement: FunctionCall | null = null;
    if (baseType instanceof PointerType) {
      if (actualLoc === DataLocation.Storage) {
        if (baseType.to instanceof ArrayType) {
          if (baseType.to.size === undefined) {
            replacement = ast.getUtilFuncGen(node).storage.dynArrayIndexAccess.gen(node);
          } else {
            replacement = ast.getUtilFuncGen(node).storage.staticArrayIndexAccess.gen(node);
          }
        } else if (baseType.to instanceof MappingType) {
          replacement = ast.getUtilFuncGen(node).storage.mappingIndexAccess.gen(node);
        } else {
          throw new TranspileFailedError(
            `Unexpected index access base type ${printTypeNode(baseType.to)} at ${printNode(node)}`,
          );
        }
      } else if (actualLoc === DataLocation.Memory) {
        if (baseType.to instanceof ArrayType) {
          if (baseType.to.size === undefined) {
            replacement = createMemoryDynArrayIndexAccess(node, ast);
          } else {
            replacement = ast
              .getUtilFuncGen(node)
              .memory.staticArrayIndexAccess.gen(node, baseType.to);
          }
        } else {
          throw new TranspileFailedError(
            `Unexpected index access base type ${printTypeNode(baseType.to)} at ${printNode(node)}`,
          );
        }
      }
    } else {
      console.log(`Non-pointer index access ${printNode(node)}`);
    }

    if (replacement !== null) {
      this.replace(node, replacement, undefined, actualLoc, expectedLoc, ast);
      this.dispatchVisit(replacement, ast);
    } else {
      this.visitExpression(node, ast);
    }
  }
}

function createMemoryDynArrayIndexAccess(indexAccess: IndexAccess, ast: AST): FunctionCall {
  const arrayType = generalizeType(
    getNodeType(indexAccess.vBaseExpression, ast.compilerVersion),
  )[0];
  const arrayTypeName = typeNameFromTypeNode(arrayType, ast);
  assert(
    arrayTypeName instanceof ArrayTypeName,
    `Created unexpected typename ${printNode(arrayTypeName)} for base of ${printNode(indexAccess)}`,
  );

  const stub = createCairoFunctionStub(
    'wm_index_dyn',
    [
      ['arrayLoc', arrayTypeName, DataLocation.Memory],
      ['index', createUint256TypeName(ast)],
      ['width', createUint256TypeName(ast)],
    ],
    [['loc', cloneASTNode(arrayTypeName.vBaseType, ast), DataLocation.Memory]],
    ['range_check_ptr', 'warp_memory'],
    ast,
    indexAccess,
  );

  assert(indexAccess.vIndexExpression);
  assert(arrayType instanceof ArrayType);
  const elementCairoTypeWidth = CairoType.fromSol(arrayType.elementT, ast).width;

  const call = createCallToFunction(
    stub,
    [
      indexAccess.vBaseExpression,
      indexAccess.vIndexExpression,
      createNumberLiteral(elementCairoTypeWidth, ast, 'uint256'),
    ],
    ast,
  );

  ast.registerImport(call, 'warplib.memory', 'wm_index_dyn');

  return call;
}

function shouldLeaveAsCairoAssignment(lhs: Expression): boolean {
  return (
    lhs instanceof Identifier &&
    !(
      lhs.vReferencedDeclaration instanceof VariableDeclaration &&
      lhs.vReferencedDeclaration.stateVariable
    )
  );
}<|MERGE_RESOLUTION|>--- conflicted
+++ resolved
@@ -72,29 +72,11 @@
             copyFunc = utilFuncGen.storage.toMemory.gen(node);
             break;
           }
-          case DataLocation.CallData:
-            throw new NotSupportedYetError(
-              `Storage -> calldata not implemented yet for ${printNode(node)}`,
-            );
+          case DataLocation.CallData: {
+            copyFunc = ast.getUtilFuncGen(node).storage.toCallData.gen(node);
+            break;
+          }
         }
-<<<<<<< HEAD
-        case DataLocation.Memory: {
-          replacement = ast.getUtilFuncGen(node).storage.toMemory.gen(node);
-          break;
-        }
-        case DataLocation.CallData:
-          replacement = ast.getUtilFuncGen(node).storage.toCallData.gen(node);
-          break;
-      }
-    } else if (actualLoc === DataLocation.Memory) {
-      switch (expectedLoc) {
-        case DataLocation.Default: {
-          replacement = ast
-            .getUtilFuncGen(node)
-            .memory.read.gen(
-              node,
-              typeNameFromTypeNode(getNodeType(node, ast.compilerVersion), ast),
-=======
       } else if (actualLoc === DataLocation.Memory) {
         switch (expectedLoc) {
           case DataLocation.Default: {
@@ -105,7 +87,6 @@
             // Such conversions should be handled in specific visit functions, as the storage location must be known
             throw new TranspileFailedError(
               `Unhandled memory -> storage conversion ${printNode(node)}`,
->>>>>>> 6e3b12ea
             );
           }
           case DataLocation.CallData: {
