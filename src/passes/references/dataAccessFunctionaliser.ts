--- conflicted
+++ resolved
@@ -143,21 +143,13 @@
       if (fromLoc === DataLocation.Storage) {
         funcGen = ast.getUtilFuncGen(node).storage.toStorage;
       } else if (fromLoc === DataLocation.Memory) {
-<<<<<<< HEAD
-        funcGen = ast.getUtilFuncGen(node).memory.toStorage;
-=======
         const [convert, result] = ast
           .getUtilFuncGen(node)
           .memory.convert.genIfNecesary(node.vLeftHandSide, node.vRightHandSide);
         if (result) {
           ast.replaceNode(node.vRightHandSide, convert, node);
         }
-        const copyFunc = ast
-          .getUtilFuncGen(node)
-          .memory.toStorage.gen(node.vLeftHandSide, node.vRightHandSide);
-        this.replace(node, copyFunc, undefined, actualLoc, expectedLoc, ast);
-        return this.dispatchVisit(copyFunc, ast);
->>>>>>> ffa73b2b
+        funcGen = ast.getUtilFuncGen(node).memory.toStorage;
       } else if (fromLoc === DataLocation.CallData) {
         funcGen = ast.getUtilFuncGen(node).calldata.toStorage;
       } else {
