--- conflicted
+++ resolved
@@ -101,24 +101,6 @@
           break;
         }
       }
-<<<<<<< HEAD
-    } else if (actualLoc === DataLocation.Memory && expectedLoc === DataLocation.CallData) {
-      const parent = node.parent;
-      const replacement = ast
-        .getUtilFuncGen(node)
-        .memory.callDataRead.gen(
-          node,
-          typeNameFromTypeNode(getNodeType(node, ast.compilerVersion), ast),
-        );
-      this.replace(node, replacement, parent, actualLoc, expectedLoc, ast);
-    } else if (actualLoc === DataLocation.Memory && expectedLoc !== DataLocation.Memory) {
-      const parent = node.parent;
-      const replacement = ast
-        .getUtilFuncGen(node)
-        .memory.read.gen(node, typeNameFromTypeNode(getNodeType(node, ast.compilerVersion), ast));
-      this.replace(node, replacement, parent, actualLoc, expectedLoc, ast);
-=======
->>>>>>> b3bfdf5c
     }
     this.commonVisit(node, ast);
   }
@@ -359,12 +341,7 @@
 
   assert(indexAccess.vIndexExpression);
   assert(arrayType instanceof ArrayType);
-<<<<<<< HEAD
-
-  const elementCairTypeWidth = CairoType.fromSol(
-=======
   const elementCairoTypeWidth = CairoType.fromSol(
->>>>>>> b3bfdf5c
     arrayType.elementT,
     ast,
     isReferenceType(arrayType.elementT)
