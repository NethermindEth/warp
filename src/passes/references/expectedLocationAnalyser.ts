import assert from 'assert';
import {
  ArrayType,
  Assignment,
  BinaryOperation,
  DataLocation,
  Expression,
  FunctionCall,
  FunctionCallKind,
  FunctionDefinition,
  generalizeType,
  getNodeType,
  Identifier,
  IndexAccess,
  MemberAccess,
  PointerType,
  Return,
  StructDefinition,
  TupleExpression,
  TypeNode,
  UnaryOperation,
  UserDefinedType,
  VariableDeclarationStatement,
} from 'solc-typed-ast';
import { AST } from '../../ast/ast';
import { ASTMapper } from '../../ast/mapper';
import { locationIfComplexType } from '../../cairoUtilFuncGen/base';
import { printNode } from '../../utils/astPrinter';
import { TranspileFailedError } from '../../utils/errors';
import { error } from '../../utils/formatting';
import { getParameterTypes } from '../../utils/nodeTypeProcessing';
import { notNull } from '../../utils/typeConstructs';
import { isExternallyVisible } from '../../utils/utils';

/*
Analyses the tree top down, marking nodes with the storage location associated
with how they are being used. For example, a struct constructor being assigned
to a storage location would be marked storage, even if the struct is a memory
struct

Prerequisites
TupleAssignmentSplitter - Cannot usefully assign a location to tuple returns
*/

// undefined means unused, default means read

export class ExpectedLocationAnalyser extends ASTMapper {
  constructor(
    private actualLocations: Map<Expression, DataLocation>,
    private expectedLocations: Map<Expression, DataLocation>,
  ) {
    super();
  }

  visitAssignment(node: Assignment, ast: AST): void {
    const lhsLocation = this.actualLocations.get(node.vLeftHandSide);
    if (lhsLocation === DataLocation.Storage) {
      this.expectedLocations.set(node.vLeftHandSide, lhsLocation);
      const rhsLocation =
        generalizeType(getNodeType(node.vRightHandSide, ast.compilerVersion))[1] ??
        DataLocation.Default;
      this.expectedLocations.set(node.vRightHandSide, rhsLocation);
    } else if (lhsLocation === DataLocation.Memory) {
      this.expectedLocations.set(node.vLeftHandSide, lhsLocation);
      const rhsLocation = this.actualLocations.get(node.vRightHandSide);
      assert(
        rhsLocation !== undefined,
        `${printNode(node.vRightHandSide)} has no known location, needed for memory assignment`,
      );
      this.expectedLocations.set(node.vRightHandSide, rhsLocation);
    } else if (lhsLocation === DataLocation.CallData) {
      throw new TranspileFailedError(
        `Left hand side of assignment has calldata location ${printNode(node)}`,
      );
    } else if (lhsLocation === DataLocation.Default) {
      this.expectedLocations.set(node.vLeftHandSide, lhsLocation);
      this.expectedLocations.set(node.vRightHandSide, DataLocation.Default);
    } else {
      throw new TranspileFailedError(
        `Left hand side of assignment has undefined location ${printNode(node)}`,
      );
    }
    this.visitExpression(node, ast);
  }

  visitBinaryOperation(node: BinaryOperation, ast: AST): void {
    this.expectedLocations.set(node.vLeftExpression, DataLocation.Default);
    this.expectedLocations.set(node.vRightExpression, DataLocation.Default);
    this.visitExpression(node, ast);
  }

  visitUnaryOperation(node: UnaryOperation, ast: AST): void {
    if (node.operator === 'delete') {
      const subExpressionLocation = this.actualLocations.get(node.vSubExpression);
      if (subExpressionLocation !== undefined) {
        this.expectedLocations.set(node.vSubExpression, subExpressionLocation);
      }
    } else {
      this.expectedLocations.set(node.vSubExpression, DataLocation.Default);
    }
    this.visitExpression(node, ast);
  }

  visitFunctionCall(node: FunctionCall, ast: AST): void {
    if (node.kind === FunctionCallKind.TypeConversion) {
      node.vArguments.forEach((arg) => this.expectedLocations.set(arg, DataLocation.Default));
      return this.visitExpression(node, ast);
    }

    const parameterTypes = getParameterTypes(node, ast);
    parameterTypes.forEach((t, index) => {
      if (t instanceof PointerType) {
        if (node.kind === FunctionCallKind.StructConstructorCall) {
          // The components of a struct being assigned to a location are also being assigned to that location
          const expectedLocation = this.expectedLocations.get(node);
          if (expectedLocation !== undefined && expectedLocation !== DataLocation.Default) {
            this.expectedLocations.set(node.vArguments[index], expectedLocation);
            return;
          }

          // If no expected location, check the type associated with the parent struct constructor
          const structType = getNodeType(node, ast.compilerVersion);
          assert(structType instanceof PointerType);
          if (structType.location !== DataLocation.Default) {
            this.expectedLocations.set(node.vArguments[index], structType.location);
          } else {
            //Finally, default to the type in the pointer itself if we can't infer anything else
            this.expectedLocations.set(node.vArguments[index], t.location);
          }
        }
        this.expectedLocations.set(node.vArguments[index], t.location);
      } else {
        this.expectedLocations.set(node.vArguments[index], DataLocation.Default);
      }
    });
    this.visitExpression(node, ast);
  }

  visitIndexAccess(node: IndexAccess, ast: AST): void {
    assert(node.vIndexExpression !== undefined);
    const baseLoc = this.actualLocations.get(node.vBaseExpression);
    assert(baseLoc !== undefined);
    const baseType = getNodeType(node.vBaseExpression, ast.compilerVersion);
    if (
<<<<<<< HEAD
      isDynamicStorageArray(baseType) ||
      (isComplexMemoryType(baseType) && !(node.vBaseExpression instanceof Identifier))
=======
      type instanceof PointerType &&
      type.to instanceof ArrayType &&
      type.to.size === undefined &&
      type.location === DataLocation.Storage
>>>>>>> 47b4dceb
    ) {
      this.expectedLocations.set(node.vBaseExpression, DataLocation.Default);
    } else {
      this.expectedLocations.set(node.vBaseExpression, baseLoc);
    }
    this.expectedLocations.set(node.vIndexExpression, DataLocation.Default);
    this.visitExpression(node, ast);
  }

  visitMemberAccess(node: MemberAccess, ast: AST): void {
    const baseLoc = this.actualLocations.get(node.vExpression);
    assert(baseLoc !== undefined);
    const baseType = getNodeType(node.vExpression, ast.compilerVersion);
    if (
      isDynamicStorageArray(baseType) ||
      (isComplexMemoryType(baseType) && !(node.vExpression instanceof Identifier))
    ) {
      this.expectedLocations.set(node.vExpression, DataLocation.Default);
    } else {
      this.expectedLocations.set(node.vExpression, baseLoc);
    }
    this.visitExpression(node, ast);
  }

  visitReturn(node: Return, ast: AST): void {
    const func = node.getClosestParentByType(FunctionDefinition);
    assert(func !== undefined, `Unable to find containing function for ${printNode(node)}`);
    if (isExternallyVisible(func)) {
      if (node.vExpression) {
        // External functions need to read out their returns
        // TODO might need to expand this to be clear that it's a deep read
        const retExpressions =
          node.vExpression instanceof TupleExpression
            ? node.vExpression.vOriginalComponents.map((element) => {
                assert(element !== null, `Cannot return tuple with empty slots`);
                return element;
              })
            : [node.vExpression];

        retExpressions.forEach((retExpression) => {
          const retType = getNodeType(retExpression, ast.compilerVersion);
          this.expectedLocations.set(
            retExpression,
            locationIfComplexType(retType, DataLocation.CallData),
          );
        });
      }
      return this.visitStatement(node, ast);
    }

    const retParams = node.vFunctionReturnParameters.vParameters;
    if (retParams.length === 1) {
      assert(node.vExpression !== undefined, `expected ${printNode(node)} to return a value`);

      this.expectedLocations.set(node.vExpression, retParams[0].storageLocation);
    } else if (retParams.length > 1) {
      assert(
        node.vExpression instanceof TupleExpression,
        `Expected ${printNode(node)} to return a tuple. Has TupleAssignmentSplitter been run?`,
      );

      const subExpressions = node.vExpression.vOriginalComponents;
      assert(
        subExpressions.length === retParams.length,
        `Expected ${printNode(node)} to have ${retParams.length} members, found ${
          subExpressions.length
        }`,
      );
      subExpressions.forEach((subExpression, index) => {
        assert(subExpression !== null, `Expected ${printNode(node)} not to contain empty slots`);
        this.expectedLocations.set(subExpression, retParams[index].storageLocation);
      });
    }

    this.visitStatement(node, ast);
  }

  visitTupleExpression(node: TupleExpression, ast: AST): void {
    const assignedLocation = this.expectedLocations.get(node);

    if (assignedLocation === undefined) return this.visitExpression(node, ast);

    node.vOriginalComponents.filter(notNull).forEach((element) => {
      this.expectedLocations.set(element, assignedLocation);
    });

    this.visitExpression(node, ast);
  }

  visitVariableDeclarationStatement(node: VariableDeclarationStatement, ast: AST): void {
    const declarations = node.assignments.map((id) => {
      if (id === null) return null;
      const decl = node.vDeclarations.find((v) => v.id === id);
      assert(decl !== undefined, `${printNode(node)} expected to have declaration with id ${id}`);
      return decl;
    });
    if (declarations.length === 1) {
      assert(
        declarations[0] !== null,
        error(`expected ${printNode(node)} to assign to a variable`),
      );
      assert(
        node.vInitialValue !== undefined,
        error(`expected ${printNode(node)} to assign an initial value`),
      );

      this.expectedLocations.set(node.vInitialValue, declarations[0].storageLocation);
    } else if (declarations.length > 1 && node.vInitialValue instanceof TupleExpression) {
      const subExpressions = node.vInitialValue.vOriginalComponents;
      assert(
        subExpressions.length === declarations.length,
        `Expected ${printNode(node)} to have ${declarations.length} members, found ${
          subExpressions.length
        }`,
      );
      subExpressions.forEach((subExpression, index) => {
        const declaration = declarations[index];
        if (declaration !== null) {
          assert(
            subExpression !== null,
            `Expected ${printNode(node)} to have a value for ${printNode(declaration)}`,
          );
          this.expectedLocations.set(subExpression, declaration.storageLocation);
        }
      });
    }

    this.visitStatement(node, ast);
  }
}

function isDynamicStorageArray(type: TypeNode): boolean {
  return (
    type instanceof PointerType &&
    type.location === DataLocation.Storage &&
    type.to instanceof ArrayType &&
    type.to.size === undefined
  );
}

function isComplexMemoryType(type: TypeNode): boolean {
  return (
    type instanceof PointerType &&
    type.location === DataLocation.Memory &&
    (type.to instanceof ArrayType ||
      (type.to instanceof UserDefinedType && type.to.definition instanceof StructDefinition))
  );
}<|MERGE_RESOLUTION|>--- conflicted
+++ resolved
@@ -142,15 +142,8 @@
     assert(baseLoc !== undefined);
     const baseType = getNodeType(node.vBaseExpression, ast.compilerVersion);
     if (
-<<<<<<< HEAD
       isDynamicStorageArray(baseType) ||
       (isComplexMemoryType(baseType) && !(node.vBaseExpression instanceof Identifier))
-=======
-      type instanceof PointerType &&
-      type.to instanceof ArrayType &&
-      type.to.size === undefined &&
-      type.location === DataLocation.Storage
->>>>>>> 47b4dceb
     ) {
       this.expectedLocations.set(node.vBaseExpression, DataLocation.Default);
     } else {
