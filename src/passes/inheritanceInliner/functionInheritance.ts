import assert from 'assert';
<<<<<<< HEAD
import {
  ContractDefinition,
  ContractKind,
  FunctionDefinition,
  FunctionKind,
  FunctionVisibility,
} from 'solc-typed-ast';
=======
import { FunctionDefinition, FunctionKind, FunctionVisibility } from 'solc-typed-ast';
>>>>>>> 856ae8cc
import { AST } from '../../ast/ast';
import { CairoContract } from '../../ast/cairoNodes';
import { printNode } from '../../utils/astPrinter';
import { cloneASTNode } from '../../utils/cloning';
import { TranspileFailedError } from '../../utils/errors';
import { createCallToFunction } from '../../utils/functionGeneration';
import { createBlock, createIdentifier, createReturn } from '../../utils/nodeTemplates';
import { isExternallyVisible } from '../../utils/utils';
import { fixSuperReference, getBaseContracts } from './utils';

// Every function from every base contract gets included privately in the derived contract
// To prevent name collisions, these functions have "_sX" appended
export function addPrivateSuperFunctions(
  node: CairoContract,
  idRemapping: Map<number, FunctionDefinition>,
  idRemappingOverriders: Map<number, FunctionDefinition>,
  ast: AST,
): void {
  const currentFunctions: Map<string, FunctionDefinition> = new Map();
  // collect functions in the current contract
  node.vFunctions.forEach((f) => currentFunctions.set(f.name, f));
  getBaseContracts(node).forEach((base, depth) => {
    base.vFunctions
      .filter((func) => !func.isConstructor)
      .map((func) => {
        const existingEntry = currentFunctions.get(func.name);
        const clonedFunction = cloneASTNode(func, ast);
        idRemapping.set(func.id, clonedFunction);
        clonedFunction.name = `${clonedFunction.name}_s${depth + 1}`;
        clonedFunction.visibility = FunctionVisibility.Private;
        clonedFunction.scope = node.id;
        if (existingEntry !== undefined) {
          idRemappingOverriders.set(func.id, existingEntry);
        } else {
          currentFunctions.set(func.name, clonedFunction);
          idRemappingOverriders.set(func.id, clonedFunction);
        }
        return clonedFunction;
      })
      .forEach((func) => {
        node.appendChild(func);
        fixSuperReference(func, base, node);
      });
  });
}

// Add inherited public/external functions
export function addNonoverridenPublicFunctions(
  node: CairoContract,
  idRemapping: Map<number, FunctionDefinition>,
  ast: AST,
) {
  // First, find all function names that should be callable from outside the derived contract
  const visibleFunctionNames = squashInterface(node);
  // Next, resolve these names to the FunctionDefinition nodes that should actually get called
  // This means searching back through the inheritance chain to find the first match
  const resolvedVisibleFunctions = [...visibleFunctionNames].map((name) =>
    resolveFunctionName(node, name),
  );
  // Only functions that are defined only in base contracts need to get moved
  const functionsToMove = resolvedVisibleFunctions.filter((func) => func.vScope !== node);

  // All the functions from the inheritance chain have already been copied into this contract as private functions
  // So to make them accessible with the expected name, new public or external functions are created that call the private one
  functionsToMove.forEach((f) => {
    const privateFunc = idRemapping.get(f.id);
    assert(privateFunc !== undefined, `Unable to find inlined base function for ${printNode(f)}`);
    node.appendChild(createDelegatingFunction(f, privateFunc, node.id, ast));
  });
}

// Get all visible function names accessible from a contract
<<<<<<< HEAD
export function getVisibleFunctions(node: ContractDefinition): Set<string> {
=======
function getVisibleFunctions(node: CairoContract): Set<string> {
>>>>>>> 856ae8cc
  const visibleFunctions = new Set(
    node.vFunctions
      .filter((func) => isExternallyVisible(func) && !func.isConstructor)
      .map((func) => func.name),
  );

  return visibleFunctions;
}

function squashInterface(node: CairoContract): Set<string> {
  const visibleFunctions = getVisibleFunctions(node);
  getBaseContracts(node).forEach((contract) => {
    // The public interfaces of a library are not exposed by the contract itself
    if (contract.kind === ContractKind.Library) return;
    const inheritedVisibleFunctions = getVisibleFunctions(contract);
    inheritedVisibleFunctions.forEach((f) => visibleFunctions.add(f));
  });

  return visibleFunctions;
}

function findFunctionName(
  node: CairoContract,
  functionName: string,
): FunctionDefinition | undefined {
  const matches = node.vFunctions.filter((f) => f.name === functionName);
  if (matches.length > 1) {
    throw new TranspileFailedError(
      `InheritanceInliner expects unique function names, was IdentifierManger run? Found multiple ${functionName} in ${printNode(
        node,
      )} ${node.name}`,
    );
  } else if (matches.length === 1) {
    return matches[0];
  } else return undefined;
}

function resolveFunctionName(node: CairoContract, functionName: string): FunctionDefinition {
  let matches = findFunctionName(node, functionName);
  if (matches !== undefined) return matches;

  for (const base of getBaseContracts(node)) {
    matches = findFunctionName(base, functionName);
    if (matches !== undefined) return matches;
  }

  throw new TranspileFailedError(
    `Failed to find ${functionName} in ${printNode(node)} ${node.name}`,
  );
}

function createDelegatingFunction(
  funcToCopy: FunctionDefinition,
  delegate: FunctionDefinition,
  scope: number,
  ast: AST,
): FunctionDefinition {
  assert(
    funcToCopy.kind === FunctionKind.Function,
    `Attempted to copy non-member function ${funcToCopy.name}`,
  );
  assert(
    isExternallyVisible(funcToCopy),
    `Attempted to copy non public/external function ${funcToCopy.name}`,
  );

  const oldBody = funcToCopy.vBody;
  funcToCopy.vBody = undefined;
  const newFunc = cloneASTNode(funcToCopy, ast);
  funcToCopy.vBody = oldBody;

  const newBody = createBlock(
    [
      createReturn(
        createCallToFunction(
          delegate,
          newFunc.vParameters.vParameters.map((v) => createIdentifier(v, ast)),
          ast,
        ),
        newFunc.vReturnParameters.id,
        ast,
      ),
    ],
    ast,
  );

  newFunc.scope = scope;
  newFunc.vOverrideSpecifier = undefined;
  newFunc.vBody = newBody;
  newFunc.acceptChildren();
  ast.setContextRecursive(newFunc);

  return newFunc;
}<|MERGE_RESOLUTION|>--- conflicted
+++ resolved
@@ -1,15 +1,5 @@
 import assert from 'assert';
-<<<<<<< HEAD
-import {
-  ContractDefinition,
-  ContractKind,
-  FunctionDefinition,
-  FunctionKind,
-  FunctionVisibility,
-} from 'solc-typed-ast';
-=======
-import { FunctionDefinition, FunctionKind, FunctionVisibility } from 'solc-typed-ast';
->>>>>>> 856ae8cc
+import { ContractKind, FunctionDefinition, FunctionKind, FunctionVisibility } from 'solc-typed-ast';
 import { AST } from '../../ast/ast';
 import { CairoContract } from '../../ast/cairoNodes';
 import { printNode } from '../../utils/astPrinter';
@@ -82,11 +72,7 @@
 }
 
 // Get all visible function names accessible from a contract
-<<<<<<< HEAD
-export function getVisibleFunctions(node: ContractDefinition): Set<string> {
-=======
 function getVisibleFunctions(node: CairoContract): Set<string> {
->>>>>>> 856ae8cc
   const visibleFunctions = new Set(
     node.vFunctions
       .filter((func) => isExternallyVisible(func) && !func.isConstructor)
