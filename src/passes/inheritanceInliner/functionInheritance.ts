--- conflicted
+++ resolved
@@ -23,15 +23,11 @@
   node.vFunctions.forEach((f) => currentFunctions.set(f.name, f));
   getBaseContracts(node).forEach((base, depth) => {
     base.vFunctions
-<<<<<<< HEAD
       .filter(
         (func) =>
-          !func.isConstructor &&
+          func.kind === FunctionKind.Function &&
           (node.kind === ContractKind.Interface ? isExternallyVisible(func) : true),
       )
-=======
-      .filter((func) => func.kind === FunctionKind.Function)
->>>>>>> 7539cad2
       .map((func) => {
         const existingEntry = currentFunctions.get(func.name);
         const clonedFunction = cloneASTNode(func, ast);
