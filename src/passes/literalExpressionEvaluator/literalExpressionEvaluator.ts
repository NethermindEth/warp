/* eslint-disable prettier/prettier */
import {
  BinaryOperation,
  Expression,
  Literal,
  LiteralKind,
  replaceNode,
  TupleExpression,
  UnaryOperation,
} from 'solc-typed-ast';
import { AST } from '../../ast/ast';
import { ASTMapper } from '../../ast/mapper';
import { TranspileFailedError } from '../../utils/errors';
import { createBoolLiteral, createNumberLiteral } from '../../utils/nodeTemplates';
import { unitValue } from '../../utils/utils';
import { RationalLiteral, stringToLiteralValue } from './rationalLiteral';

/*
  solidity operators which could be literal:
  (x) tuple expressions can contain literals
  -, !
  ** (exponent will always be an integer)
  *, /, %,
  +, -
  >, <, <=, >=
  ==, !=
  &&, ||
  Hence all literal nodes are of type Literal | UnaryOperation | BinaryOperation
*/

export class LiteralExpressionEvaluator extends ASTMapper {
  // Function to add passes that should have been run before this pass
  addInitialPassPrerequisites(): void {
    const passKeys: Set<string> = new Set<string>([]);
    passKeys.forEach((key) => this.addPassPrerequisite(key));
  }

  visitPossibleLiteralExpression(node: UnaryOperation | BinaryOperation | Literal, ast: AST): void {
    // It is sometimes possible to avoid any calculation and take the value from the type
    // This is not always possible because boolean literals do not contain their value in the type,
    // and because very large int and rational literals omit some digits
    const result = createLiteralFromType(node.typeString) || evaluateLiteralExpression(node);

    if (result === null) {
      this.commonVisit(node, ast);
    } else if (typeof result === 'boolean') {
      ast.replaceNode(node, createBoolLiteral(result, ast));
    } else {
      const intValue = result.toInteger();
      if (intValue === null) {
        throw new TranspileFailedError('Attempted to make node for non-integral literal');
      }

      ast.replaceNode(node, createNumberLiteral(intValue, ast));
    }
  }

  visitBinaryOperation(node: BinaryOperation, ast: AST): void {
    this.visitPossibleLiteralExpression(node, ast);
  }

  visitLiteral(node: Literal, ast: AST): void {
    this.visitPossibleLiteralExpression(node, ast);
  }

  visitUnaryOperation(node: UnaryOperation, ast: AST): void {
    this.visitPossibleLiteralExpression(node, ast);
  }
}

function evaluateLiteralExpression(node: Expression): RationalLiteral | boolean | null {
  if (node instanceof Literal) {
    return evaluateLiteral(node);
  } else if (node instanceof UnaryOperation) {
    return evaluateUnaryLiteral(node);
  } else if (node instanceof BinaryOperation) {
    return evaluateBinaryLiteral(node);
  } else if (node instanceof TupleExpression) {
    return evaluateTupleLiteral(node);
  } else {
    // Not a literal expression
    return null;
  }
}

function evaluateLiteral(node: Literal): RationalLiteral | boolean | null {
  // Other passes can produce numeric literals from statements that the solidity compiler does not treat as constant
  // These should not be evaluated with compile time arbitrary precision arithmetic
  // A pass could potentially evaluate them at compile time,
  // but this would purely be an optimisation and not required for correctness
  if (node.kind === LiteralKind.Number && isConstType(node.typeString)) {
    const value = stringToLiteralValue(node.value);
    return value.multiply(new RationalLiteral(BigInt(unitValue(node.subdenomination)), 1n));
  } else if (node.kind === LiteralKind.Bool) {
    return node.value === 'true';
  } else {
    return null;
  }
}

function evaluateUnaryLiteral(node: UnaryOperation): RationalLiteral | boolean | null {
  const op = evaluateLiteralExpression(node.vSubExpression);
  if (op === null) return null;

  switch (node.operator) {
    case '~': {
      if (typeof op === 'boolean') {
        throw new TranspileFailedError('Attempted to apply unary bitwise negation to boolean');
      } else return op.bitwiseNegate();
    }
    case '-':
      if (typeof op === 'boolean') {
        throw new TranspileFailedError('Attempted to apply unary numeric negation to boolean');
      } else return op.multiply(new RationalLiteral(-1n, 1n));
    case '!':
      if (typeof op !== 'boolean') {
        throw new TranspileFailedError('Attempted to apply boolean negation to RationalLiteral');
      } else return !op;
    default:
      return null;
  }
}

function evaluateBinaryLiteral(node: BinaryOperation): RationalLiteral | boolean | null {
  const [left, right] = [
    evaluateLiteralExpression(node.vLeftExpression),
    evaluateLiteralExpression(node.vRightExpression),
  ];
  if (left === null || right === null) {
    // In some cases a binary expression could be calculated at
    // compile time, even when only one argument is a literal.
<<<<<<< HEAD
    const rightExpression = left === null;

=======
>>>>>>> 43b2b2b1
    const notNullMember = left ?? right;
    if (notNullMember === null) {
      return null;
    } else if (typeof notNullMember === 'boolean') {
      switch (node.operator) {
        case '&&': // false && x = false
          if (notNullMember) {
            if (rightExpression) {
              replaceNode(node, node.vRightExpression);
            } else {
              replaceNode(node, node.vLeftExpression);
            }
            return null;
          } else {
            return false;
          }

        case '||': // true || x = true
          if (!notNullMember) {
            if (rightExpression) {
              replaceNode(node, node.vRightExpression);
            } else {
              replaceNode(node, node.vLeftExpression);
            }
            return null;
          } else {
            return true;
          }

        default:
          if (!['==', '!='].includes(node.operator)) {
            throw new TranspileFailedError(
              `Unexpected boolean x boolean operator ${node.operator}`,
            );
          } else return null;
      }
    } else {
      const fraction = notNullMember.toString().split('/');
      const is_zero = fraction[0] === '0';
      const is_one = fraction[0] === fraction[1];
      switch (node.operator) {
        case '*': // 0*x = x*0 = 0
          return is_zero ? new RationalLiteral(0n, 1n) : null;
        case '**': // x**0 = 1   1**x = 1
          return (is_zero && right) || (is_one && left) ? new RationalLiteral(1n, 1n) : null;
        case '<<': // 0<<x = 0   x<<n(n>255) = 0
          return (is_zero && left) ||
            (right && notNullMember.greaterThan(new RationalLiteral(255n, 1n)))
            ? new RationalLiteral(0n, 1n)
            : null;
        case '>>': // 0>>x = 0   1>>x = 0
          return left && (is_zero || is_one) ? new RationalLiteral(0n, 1n) : null;
        default: {
          const otherOp = [
            '/',
            '%',
            '+',
            '-',
            '>',
            '<',
            '>=',
            '<=',
            '==',
            '!=',
            '|',
            '&',
            '^',
            '~',
          ];
          if (!otherOp.includes(node.operator)) {
            throw new TranspileFailedError(`Unexpected number x number operator ${node.operator}`);
          } else return null;
        }
      }
    }
  } else if (typeof left === 'boolean' && typeof right === 'boolean') {
    switch (node.operator) {
      case '==':
        return left === right;
      case '!=':
        return left !== right;
      case '&&':
        return left && right;
      case '||':
        return left || right;
      default:
        throw new TranspileFailedError(`Unexpected boolean x boolean operator ${node.operator}`);
    }
  } else if (typeof left !== 'boolean' && typeof right !== 'boolean') {
    switch (node.operator) {
      case '**':
        return left.exp(right);
      case '*':
        return left.multiply(right);
      case '/':
        return left.divideBy(right);
      case '%':
        return left.mod(right);
      case '+':
        return left.add(right);
      case '-':
        return left.subtract(right);
      case '>':
        return left.greaterThan(right);
      case '<':
        return right.greaterThan(left);
      case '>=':
        return !right.greaterThan(left);
      case '<=':
        return !left.greaterThan(right);
      case '==':
        return left.equalValueOf(right);
      case '!=':
        return !left.equalValueOf(right);
      case '<<':
        return left.shiftLeft(right);
      case '>>':
        return left.shiftRight(right);
      case '&':
        return left.bitwiseAnd(right);
      case '|':
        return left.bitwiseOr(right);
      case '^':
        return left.bitwiseXor(right);
      default:
        throw new TranspileFailedError(`Unexpected number x number operator ${node.operator}`);
    }
  } else {
    throw new TranspileFailedError('Mismatching literal arguments');
  }
}

function evaluateTupleLiteral(node: TupleExpression): RationalLiteral | boolean | null {
  return node.vOriginalComponents.length === 1 && node.vOriginalComponents[0] !== null
    ? evaluateLiteralExpression(node.vOriginalComponents[0])
    : null;
}

function isConstType(typeString: string): boolean {
  return typeString.startsWith('int_const') || typeString.startsWith('rational_const');
}

function createLiteralFromType(typeString: string): RationalLiteral | null {
  if (typeString.startsWith('int_const ')) {
    const valueString = typeString.substring('int_const '.length);
    const value = Number(valueString);
    if (!isNaN(value)) {
      return new RationalLiteral(BigInt(valueString), 1n);
    }
  } else if (typeString.startsWith('rational_const ')) {
    const valueString = typeString.substring('rational_const '.length);
    const valueStringSplitted = valueString.split('/');
    const numeratorString = valueStringSplitted[0].trim();
    const denominatorString = valueStringSplitted[1].trim();
    const numerator = Number(numeratorString);
    const denominator = Number(denominatorString);
    if (!isNaN(numerator) && !isNaN(denominator)) {
      return new RationalLiteral(BigInt(numeratorString), BigInt(denominatorString));
    }
  }

  return null;
}<|MERGE_RESOLUTION|>--- conflicted
+++ resolved
@@ -129,11 +129,9 @@
   if (left === null || right === null) {
     // In some cases a binary expression could be calculated at
     // compile time, even when only one argument is a literal.
-<<<<<<< HEAD
+
     const rightExpression = left === null;
 
-=======
->>>>>>> 43b2b2b1
     const notNullMember = left ?? right;
     if (notNullMember === null) {
       return null;
