import fs from 'fs';
import {
  AddressType,
  ArrayType,
  ASTNode,
  BytesType,
  Conditional,
  ContractDefinition,
  ContractKind,
  DataLocation,
  ErrorDefinition,
  ExpressionStatement,
  ExternalReferenceType,
  FunctionCall,
  FunctionCallKind,
  FunctionCallOptions,
  FunctionDefinition,
  FunctionKind,
  FunctionType,
  Identifier,
  IndexAccess,
  InlineAssembly,
  MemberAccess,
  ParameterList,
  parseSourceLocation,
  PointerType,
  RevertStatement,
  StructDefinition,
  TryStatement,
  TypeNode,
  UserDefinedType,
  VariableDeclaration,
} from 'solc-typed-ast';
import { AST } from '../ast/ast';
import { ASTMapper } from '../ast/mapper';
import { printNode } from '../utils/astPrinter';
import { WillNotSupportError } from '../utils/errors';
import { error } from '../utils/formatting';
import { isDynamicArray, safeGetNodeType } from '../utils/nodeTypeProcessing';
import { getSourceFromLocations, isExternalCall, isExternallyVisible } from '../utils/utils';

export class RejectUnsupportedFeatures extends ASTMapper {
  unsupportedFeatures: [string, ASTNode][] = [];

  static map(ast: AST): AST {
    const unsupportedPerSource = new Map<string, [string, ASTNode][]>();

    const unsupportedDetected = ast.roots.reduce((unsupported, sourceUnit) => {
      const mapper = new this();
      mapper.dispatchVisit(sourceUnit, ast);
      if (mapper.unsupportedFeatures.length > 0) {
        unsupportedPerSource.set(sourceUnit.absolutePath, mapper.unsupportedFeatures);
        return unsupported + mapper.unsupportedFeatures.length;
      }
      return unsupported;
    }, 0);

    if (unsupportedDetected > 0) {
      let errorNum = 0;
      const errorMsg = [...unsupportedPerSource.entries()].reduce(
        (fullMsg, [filePath, unsopported]) => {
          const content = fs.readFileSync(filePath, { encoding: 'utf8' });
          const newMessage = unsopported.reduce((newMessage, [errorMsg, node]) => {
            const errorCode = getSourceFromLocations(
              content,
              [parseSourceLocation(node.src)],
              error,
              4,
            );
            errorNum += 1;
            return newMessage + `\n${error(`${errorNum}. ` + errorMsg)}:\n\n${errorCode}\n`;
          }, `\nFile ${filePath}:\n`);

          return fullMsg + newMessage;
        },
        error(`Detected ${unsupportedDetected} Unsupported Features:\n`),
      );
      throw new WillNotSupportError(errorMsg, undefined, false);
    }

    return ast;
  }

  // Function to add passes that should have been run before this pass
  addInitialPassPrerequisites(): void {
    const passKeys: Set<string> = new Set<string>([]);
    passKeys.forEach((key) => this.addPassPrerequisite(key));
  }

  visitIndexAccess(node: IndexAccess, ast: AST): void {
    if (node.vIndexExpression === undefined) {
      this.addUnsupported(`Undefined index access not supported. Is this in abi.decode?`, node);
    }
    this.visitExpression(node, ast);
  }
  visitInlineAssembly(node: InlineAssembly, _ast: AST): void {
    this.addUnsupported('Yul blocks are not supported', node);
  }
  visitRevertStatement(node: RevertStatement, _ast: AST): void {
    this.addUnsupported('Reverts with custom errors are not supported', node);
  }
  visitErrorDefinition(node: ErrorDefinition, _ast: AST): void {
    this.addUnsupported('User defined Errors are not supported', node);
  }
<<<<<<< HEAD
  // visitConditional(node: Conditional, _ast: AST): void {
  //   throw new WillNotSupportError(
  //     'Conditional expressions (ternary operator, node) are not supported',
  //     node,
  //   );
  // }
=======
  visitConditional(node: Conditional, _ast: AST): void {
    this.addUnsupported('Conditional expressions (ternary operator, node) are not supported', node);
  }
>>>>>>> 8089f44e
  visitFunctionCallOptions(node: FunctionCallOptions, ast: AST): void {
    // Allow options only when passing salt values for contract creation
    if (
      node.parent instanceof FunctionCall &&
      node.parent.typeString.startsWith('contract') &&
      [...node.vOptionsMap.entries()].length === 1 &&
      node.vOptionsMap.has('salt')
    ) {
      return this.visitExpression(node, ast);
    }

    this.addUnsupported(
      'Function call options (other than `salt` when creating a contract), such as {gas:X} and {value:X} are not supported',
      node,
    );
  }
  visitVariableDeclaration(node: VariableDeclaration, ast: AST): void {
    const typeNode = safeGetNodeType(node, ast.compilerVersion);
    if (typeNode instanceof FunctionType)
      this.addUnsupported('Function objects are not supported', node);
    this.commonVisit(node, ast);
  }

  visitExpressionStatement(node: ExpressionStatement, ast: AST): void {
    const typeNode = safeGetNodeType(node.vExpression, ast.compilerVersion);
    if (typeNode instanceof FunctionType)
      this.addUnsupported('Function objects are not supported', node);
    this.commonVisit(node, ast);
  }

  visitIdentifier(node: Identifier, _ast: AST): void {
    if (node.name === 'msg' && node.vIdentifierType === ExternalReferenceType.Builtin) {
      if (!(node.parent instanceof MemberAccess && node.parent.memberName === 'sender')) {
        this.addUnsupported(`msg object not supported outside of 'msg.sender'`, node);
      }
    }
  }

  visitMemberAccess(node: MemberAccess, ast: AST): void {
    if (!(safeGetNodeType(node.vExpression, ast.compilerVersion) instanceof AddressType)) {
      this.visitExpression(node, ast);
      return;
    }

    const members: string[] = [
      'balance',
      'code',
      'codehash',
      'transfer',
      'send',
      'call',
      'delegatecall',
      'staticcall',
    ];
    if (members.includes(node.memberName))
      this.addUnsupported(
        `Members of addresses are not supported. Found at ${printNode(node)}`,
        node,
      );
    this.visitExpression(node, ast);
  }

  visitParameterList(node: ParameterList, ast: AST): void {
    // any of node.vParameters has indexed flag true then throw error
    if (node.vParameters.some((param) => param.indexed)) {
      this.addUnsupported(`Indexed parameters are not supported`, node);
    }
    this.commonVisit(node, ast);
  }

  visitFunctionCall(node: FunctionCall, ast: AST): void {
    const unsupportedMath = ['sha256', 'ripemd160'];
    const unsupportedAbi = ['decode', 'encodeCall'];
    const unsupportedMisc = ['blockhash', 'selfdestruct', 'gasleft'];
    const funcName = node.vFunctionName;
    if (
      node.kind === FunctionCallKind.FunctionCall &&
      node.vReferencedDeclaration === undefined &&
      [...unsupportedMath, ...unsupportedAbi, ...unsupportedMisc].includes(funcName)
    ) {
      this.addUnsupported(`Solidity builtin ${funcName} is not supported`, node);
    }

    this.visitExpression(node, ast);
  }

  visitFunctionDefinition(node: FunctionDefinition, ast: AST): void {
    if (!(node.vScope instanceof ContractDefinition && node.vScope.kind === ContractKind.Library)) {
      [...node.vParameters.vParameters, ...node.vReturnParameters.vParameters].forEach((decl) => {
        const type = safeGetNodeType(decl, ast.compilerVersion);
        this.functionArgsCheck(type, ast, isExternallyVisible(node), decl.storageLocation, node);
      });
    }
    if (node.kind === FunctionKind.Fallback) {
      if (node.vParameters.vParameters.length > 0)
        this.addUnsupported(`${node.kind} with arguments is not supported`, node);
    } else if (node.kind === FunctionKind.Receive) {
      this.addUnsupported(`Receive functions are not supported`, node);
    }

    //checks for the pattern if "this" keyword is used to call the external functions during the contract construction
    this.checkExternalFunctionCallWithThisOnConstruction(node);

    this.commonVisit(node, ast);
  }

  visitTryStatement(node: TryStatement, _ast: AST): void {
    this.addUnsupported(`Try/Catch statements are not supported`, node);
  }

  // Cases not allowed:
  // Dynarray inside structs to/from external functions
  // Dynarray inside dynarray to/from external functions
  // Dynarray as direct child of static array to/from external functions
  private functionArgsCheck(
    type: TypeNode,
    ast: AST,
    externallyVisible: boolean,
    dataLocation: DataLocation,
    node: ASTNode,
  ): void {
    if (type instanceof UserDefinedType && type.definition instanceof StructDefinition) {
      if (externallyVisible && findDynArrayRecursive(type, ast)) {
        this.addUnsupported(
          `Dynamic arrays are not allowed as (indirect) children of structs passed to/from external functions`,
          node,
        );
        return;
      }
      type.definition.vMembers.forEach((member) =>
        this.functionArgsCheck(
          safeGetNodeType(member, ast.compilerVersion),
          ast,
          externallyVisible,
          dataLocation,
          member,
        ),
      );
    } else if (type instanceof ArrayType && type.size === undefined) {
      if (externallyVisible && findDynArrayRecursive(type.elementT, ast)) {
        this.addUnsupported(
          `Dynamic arrays are not allowed as (indirect) children of dynamic arrays passed to/from external functions`,
          node,
        );
        return;
      }
      this.functionArgsCheck(type.elementT, ast, externallyVisible, dataLocation, node);
    } else if (type instanceof ArrayType) {
      if (isDynamicArray(type.elementT)) {
        this.addUnsupported(
          `Dynamic arrays are not allowed as children of static arrays passed to/from external functions`,
          node,
        );
        return;
      }
      this.functionArgsCheck(type.elementT, ast, externallyVisible, dataLocation, node);
    }
  }

  // Checking that if the function definition is constructor then there is no usage of
  // the `this` keyword for calling any contract function
  private checkExternalFunctionCallWithThisOnConstruction(node: FunctionDefinition) {
    if (node.kind === FunctionKind.Constructor) {
      const nodesWithThisIdentifier = node.vBody
        ?.getChildren()
        .filter((childNode, _) => childNode instanceof Identifier && childNode.name === 'this');

      nodesWithThisIdentifier?.forEach((identifierNode: ASTNode) => {
        const parentNode = identifierNode?.parent;
        if (
          parentNode instanceof MemberAccess &&
          parentNode?.parent instanceof FunctionCall &&
          isExternalCall(parentNode.parent)
        ) {
          this.addUnsupported(
            `External function calls using "this" keyword are not supported in contract's constructor function`,
            node,
          );
        }
      });
    }
  }
  private addUnsupported(message: string, node: ASTNode) {
    this.unsupportedFeatures.push([message, node]);
  }
}

// Returns whether the given type is a dynamic array, or contains one
function findDynArrayRecursive(type: TypeNode, ast: AST): boolean {
  if (isDynamicArray(type)) return true;
  if (type instanceof PointerType) {
    return findDynArrayRecursive(type.to, ast);
  } else if (type instanceof ArrayType) {
    return findDynArrayRecursive(type.elementT, ast);
  } else if (type instanceof BytesType) {
    return true;
  } else if (type instanceof UserDefinedType && type.definition instanceof StructDefinition) {
    return type.definition.vMembers.some((member) =>
      findDynArrayRecursive(safeGetNodeType(member, ast.compilerVersion), ast),
    );
  } else {
    return false;
  }
}<|MERGE_RESOLUTION|>--- conflicted
+++ resolved
@@ -102,18 +102,9 @@
   visitErrorDefinition(node: ErrorDefinition, _ast: AST): void {
     this.addUnsupported('User defined Errors are not supported', node);
   }
-<<<<<<< HEAD
   // visitConditional(node: Conditional, _ast: AST): void {
-  //   throw new WillNotSupportError(
-  //     'Conditional expressions (ternary operator, node) are not supported',
-  //     node,
-  //   );
+  //   this.addUnsupported('Conditional expressions (ternary operator, node) are not supported', node);
   // }
-=======
-  visitConditional(node: Conditional, _ast: AST): void {
-    this.addUnsupported('Conditional expressions (ternary operator, node) are not supported', node);
-  }
->>>>>>> 8089f44e
   visitFunctionCallOptions(node: FunctionCallOptions, ast: AST): void {
     // Allow options only when passing salt values for contract creation
     if (
