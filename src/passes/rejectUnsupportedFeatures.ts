import {
  IndexAccess,
  InlineAssembly,
  RevertStatement,
  ErrorDefinition,
  Conditional,
  ImportDirective,
  MemberAccess,
  AddressType,
<<<<<<< HEAD
  FunctionType,
=======
  getNodeType,
>>>>>>> 36473295
} from 'solc-typed-ast';
import { AST } from '../ast/ast';
import { ASTMapper } from '../ast/mapper';
import { printNode } from '../utils/astPrinter';
import { NotSupportedYetError, WillNotSupportError } from '../utils/errors';

export class RejectUnsupportedFeatures extends ASTMapper {
  visitIndexAccess(node: IndexAccess, ast: AST): void {
    if (node.vIndexExpression === undefined) {
      throw new WillNotSupportError(`Undefined index access not supported. Is this in abi.decode?`);
    }
    this.visitExpression(node, ast);
  }
  visitInlineAssembly(_node: InlineAssembly, _ast: AST): void {
    throw new WillNotSupportError('Yul blocks are not supported');
  }
  visitRevertStatement(_node: RevertStatement, _ast: AST): void {
    throw new WillNotSupportError('Reverts with custom errors are not supported');
  }
  visitErrorDefinition(_node: ErrorDefinition, _ast: AST): void {
    throw new WillNotSupportError('User defined Errors are not supported');
  }
  visitConditional(_node: Conditional, _ast: AST): void {
    throw new WillNotSupportError('Conditional expressions (ternary operator) are not supported');
  }
<<<<<<< HEAD
  visitVariableDeclaration(node: VariableDeclaration, ast: AST): void {
    if (
      node.storageLocation === DataLocation.Memory &&
      getNodeType(node, ast.compilerVersion) instanceof UserDefinedType
    ) {
      throw new NotSupportedYetError(
        `Memory structs not supported yet, found at ${printNode(node)}`,
      );
    }
    if (getNodeType(node, ast.compilerVersion) instanceof FunctionType)
      throw new WillNotSupportError('Function objects are not supported');
    this.commonVisit(node, ast);
  }
=======
>>>>>>> 36473295
  visitImportDirective(node: ImportDirective, _ast: AST): void {
    if (node.children.length !== 0) {
      throw new NotSupportedYetError(
        `Specific imports are not supported yet, found at ${printNode(
          node,
        )}. Please use whole-file imports until this is implemented`,
      );
    }
    // No need to recurse, since we throw if it has any children
  }
  visitMemberAccess(node: MemberAccess, ast: AST): void {
    if (!(getNodeType(node.vExpression, ast.compilerVersion) instanceof AddressType)) {
      this.visitExpression(node, ast);
      return;
    }

    const members: string[] = [
      'balance',
      'code',
      'codehash',
      'transfer',
      'send',
      'call',
      'delegatecall',
      'staticcall',
    ];
    if (members.includes(node.memberName))
      throw new WillNotSupportError(
        `Members of addresses are not supported. Found at ${printNode(node)}`,
      );
    this.visitExpression(node, ast);
  }
}<|MERGE_RESOLUTION|>--- conflicted
+++ resolved
@@ -7,11 +7,9 @@
   ImportDirective,
   MemberAccess,
   AddressType,
-<<<<<<< HEAD
   FunctionType,
-=======
   getNodeType,
->>>>>>> 36473295
+  VariableDeclaration,
 } from 'solc-typed-ast';
 import { AST } from '../ast/ast';
 import { ASTMapper } from '../ast/mapper';
@@ -37,22 +35,11 @@
   visitConditional(_node: Conditional, _ast: AST): void {
     throw new WillNotSupportError('Conditional expressions (ternary operator) are not supported');
   }
-<<<<<<< HEAD
   visitVariableDeclaration(node: VariableDeclaration, ast: AST): void {
-    if (
-      node.storageLocation === DataLocation.Memory &&
-      getNodeType(node, ast.compilerVersion) instanceof UserDefinedType
-    ) {
-      throw new NotSupportedYetError(
-        `Memory structs not supported yet, found at ${printNode(node)}`,
-      );
-    }
     if (getNodeType(node, ast.compilerVersion) instanceof FunctionType)
       throw new WillNotSupportError('Function objects are not supported');
     this.commonVisit(node, ast);
   }
-=======
->>>>>>> 36473295
   visitImportDirective(node: ImportDirective, _ast: AST): void {
     if (node.children.length !== 0) {
       throw new NotSupportedYetError(
