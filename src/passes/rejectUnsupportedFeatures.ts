import {
  IndexAccess,
  InlineAssembly,
  RevertStatement,
  ErrorDefinition,
  Conditional,
  UsingForDirective,
  ImportDirective,
} from 'solc-typed-ast';
import { AST } from '../ast/ast';
import { ASTMapper } from '../ast/mapper';
import { printNode } from '../utils/astPrinter';
import { NotSupportedYetError, WillNotSupportError } from '../utils/errors';

export class RejectUnsupportedFeatures extends ASTMapper {
  visitIndexAccess(node: IndexAccess, ast: AST): void {
    if (node.vIndexExpression === undefined) {
      throw new WillNotSupportError(`Undefined index access not supported. Is this in abi.decode?`);
    }
    this.visitExpression(node, ast);
  }
  visitInlineAssembly(_node: InlineAssembly, _ast: AST): void {
    throw new WillNotSupportError('Yul blocks are not supported');
  }
  visitRevertStatement(_node: RevertStatement, _ast: AST): void {
    throw new WillNotSupportError('Reverts with custom errors are not supported');
  }
  visitErrorDefinition(_node: ErrorDefinition, _ast: AST): void {
    throw new WillNotSupportError('User defined Errors are not supported');
  }
  visitConditional(_node: Conditional, _ast: AST): void {
    throw new WillNotSupportError('Conditional expressions (ternary operator) are not supported');
  }
<<<<<<< HEAD
  visitUsingForDirective(node: UsingForDirective, _ast: AST): void {
=======
  visitVariableDeclaration(node: VariableDeclaration, ast: AST): void {
    if (
      node.storageLocation === DataLocation.Memory &&
      getNodeType(node, ast.compilerVersion) instanceof UserDefinedType
    ) {
      throw new NotSupportedYetError(
        `Memory structs not supported yet, found at ${printNode(node)}`,
      );
    }
    this.commonVisit(node, ast);
  }
  visitUsingForDirective(node: UsingForDirective, ast: AST): void {
>>>>>>> 8aa08455
    if (node.vLibraryName === undefined) {
      throw new NotSupportedYetError(
        `Non-library using fors not supported yet, found at ${printNode(node)}`,
      );
    }
    this.commonVisit(node, ast);
  }
  visitImportDirective(node: ImportDirective, _ast: AST): void {
    if (node.children.length !== 0) {
      throw new NotSupportedYetError(
        `Specific imports are not supported yet, found at ${printNode(
          node,
        )}. Please use whole-file imports until this is implemented`,
      );
    }
    // No need to recurse, since we throw if it has any children
  }
}<|MERGE_RESOLUTION|>--- conflicted
+++ resolved
@@ -31,22 +31,7 @@
   visitConditional(_node: Conditional, _ast: AST): void {
     throw new WillNotSupportError('Conditional expressions (ternary operator) are not supported');
   }
-<<<<<<< HEAD
-  visitUsingForDirective(node: UsingForDirective, _ast: AST): void {
-=======
-  visitVariableDeclaration(node: VariableDeclaration, ast: AST): void {
-    if (
-      node.storageLocation === DataLocation.Memory &&
-      getNodeType(node, ast.compilerVersion) instanceof UserDefinedType
-    ) {
-      throw new NotSupportedYetError(
-        `Memory structs not supported yet, found at ${printNode(node)}`,
-      );
-    }
-    this.commonVisit(node, ast);
-  }
   visitUsingForDirective(node: UsingForDirective, ast: AST): void {
->>>>>>> 8aa08455
     if (node.vLibraryName === undefined) {
       throw new NotSupportedYetError(
         `Non-library using fors not supported yet, found at ${printNode(node)}`,
