--- conflicted
+++ resolved
@@ -13,12 +13,6 @@
   UserDefinedType,
   UserDefinedValueTypeDefinition,
   VariableDeclaration,
-<<<<<<< HEAD
-  SourceUnit,
-=======
-  FunctionCall,
-  FunctionCallKind,
->>>>>>> c7dbae29
 } from 'solc-typed-ast';
 import { AST } from '../ast/ast';
 import { ASTMapper } from '../ast/mapper';
