import {
  AddressType,
  ArrayType,
  ArrayTypeName,
  ASTNode,
  BytesType,
  Conditional,
  ContractDefinition,
  ContractKind,
  DataLocation,
  ElementaryTypeName,
  ErrorDefinition,
  ExpressionStatement,
  ExternalReferenceType,
  FunctionCall,
  FunctionCallKind,
  FunctionCallOptions,
  FunctionDefinition,
  FunctionType,
  getNodeType,
  Identifier,
  IndexAccess,
  InlineAssembly,
  MemberAccess,
  NewExpression,
  ParameterList,
  PointerType,
  RevertStatement,
  StructDefinition,
  TryStatement,
  TypeNode,
  UserDefinedType,
  VariableDeclaration,
} from 'solc-typed-ast';
import { AST } from '../ast/ast';
import { ASTMapper } from '../ast/mapper';
import { printNode } from '../utils/astPrinter';
import { NotSupportedYetError, WillNotSupportError } from '../utils/errors';
import { isDynamicArray } from '../utils/nodeTypeProcessing';
import { isExternallyVisible } from '../utils/utils';

export class RejectUnsupportedFeatures extends ASTMapper {
  visitIndexAccess(node: IndexAccess, ast: AST): void {
    if (node.vIndexExpression === undefined) {
      throw new WillNotSupportError(
        `Undefined index access not supported. Is this in abi.decode?`,
        node,
      );
    }
    this.visitExpression(node, ast);
  }
  visitInlineAssembly(node: InlineAssembly, _ast: AST): void {
    throw new WillNotSupportError('Yul blocks are not supported', node);
  }
  visitRevertStatement(node: RevertStatement, _ast: AST): void {
    throw new WillNotSupportError('Reverts with custom errors are not supported', node);
  }
  visitErrorDefinition(node: ErrorDefinition, _ast: AST): void {
    throw new WillNotSupportError('User defined Errors are not supported', node);
  }
  visitConditional(node: Conditional, _ast: AST): void {
    throw new WillNotSupportError(
      'Conditional expressions (ternary operator, node) are not supported',
      node,
    );
  }
  visitFunctionCallOptions(node: FunctionCallOptions, _ast: AST): void {
    throw new WillNotSupportError(
      'Function call options, such as {gas:X} and {value:X} are not supported',
      node,
    );
  }
  visitVariableDeclaration(node: VariableDeclaration, ast: AST): void {
    const typeNode = getNodeType(node, ast.compilerVersion);
    if (typeNode instanceof FunctionType)
      throw new WillNotSupportError('Function objects are not supported', node);
    this.commonVisit(node, ast);
  }

  visitExpressionStatement(node: ExpressionStatement, ast: AST): void {
    const typeNode = getNodeType(node.vExpression, ast.compilerVersion);
    if (typeNode instanceof FunctionType)
      throw new WillNotSupportError('Function objects are not supported', node);
    this.commonVisit(node, ast);
  }

  visitIdentifier(node: Identifier, _ast: AST): void {
    if (node.name === 'msg' && node.vIdentifierType === ExternalReferenceType.Builtin) {
      if (!(node.parent instanceof MemberAccess && node.parent.memberName === 'sender')) {
        throw new WillNotSupportError(`msg object not supported outside of 'msg.sender'`, node);
      }
    }
  }

  visitMemberAccess(node: MemberAccess, ast: AST): void {
    if (!(getNodeType(node.vExpression, ast.compilerVersion) instanceof AddressType)) {
      this.visitExpression(node, ast);
      return;
    }

    const members: string[] = [
      'balance',
      'code',
      'codehash',
      'transfer',
      'send',
      'call',
      'delegatecall',
      'staticcall',
    ];
    if (members.includes(node.memberName))
      throw new WillNotSupportError(
        `Members of addresses are not supported. Found at ${printNode(node)}`,
        node,
      );
    this.visitExpression(node, ast);
  }

  visitParameterList(node: ParameterList, ast: AST): void {
    // any of node.vParameters has indexed flag true then throw error
    if (node.vParameters.some((param) => param.indexed)) {
      throw new WillNotSupportError(`Indexed parameters are not supported`, node);
    }
    this.commonVisit(node, ast);
  }

  visitFunctionCall(node: FunctionCall, ast: AST): void {
    const unsupportedMath = ['sha256', 'ripemd160', 'addmod', 'mulmod'];
    const unsupportedAbi = [
      'decode',
      'encode',
      'encodePacked',
      'encodeWithSelector',
      'encodeWithSignature',
      'encodeCall',
    ];
    const unsupportedMisc = ['blockhash', 'selfdestruct'];
    const funcName = node.vFunctionName;
    if (
      node.kind === FunctionCallKind.FunctionCall &&
      node.vReferencedDeclaration === undefined &&
      [...unsupportedMath, ...unsupportedAbi, ...unsupportedMisc].includes(funcName)
    ) {
      throw new WillNotSupportError(`Solidity builtin ${funcName} is not supported`, node);
    }

    this.visitExpression(node, ast);
  }

  visitNewExpression(node: NewExpression, ast: AST): void {
    if (
      !(node.vTypeName instanceof ArrayTypeName) &&
      !(node.vTypeName instanceof ElementaryTypeName && node.vTypeName.name === 'bytes')
    ) {
      throw new NotSupportedYetError(
        `new expressions are not supported yet for non-array type ${node.vTypeName.typeString}`,
        node,
      );
    }
    this.visitExpression(node, ast);
  }

  visitFunctionDefinition(node: FunctionDefinition, ast: AST): void {
    if (!(node.vScope instanceof ContractDefinition && node.vScope.kind === ContractKind.Library)) {
      [...node.vParameters.vParameters, ...node.vReturnParameters.vParameters].forEach((decl) => {
        const type = getNodeType(decl, ast.compilerVersion);
        functionArgsCheck(type, ast, isExternallyVisible(node), decl.storageLocation, node);
      });
    }
<<<<<<< HEAD
=======
    if (node.kind === FunctionKind.Fallback) {
      if (node.vParameters.vParameters.length > 0)
        throw new WillNotSupportError(`${node.kind} with arguments is not supported`, node);
    } else if (node.kind === FunctionKind.Receive) {
      throw new WillNotSupportError(`Receive functions are not supported`, node);
    }
>>>>>>> 9f3c32a6
    this.commonVisit(node, ast);
  }

  visitTryStatement(node: TryStatement, _ast: AST): void {
    throw new WillNotSupportError(`Try/Catch statements are not supported`, node);
  }
}

// Cases not allowed:
// Dynarray inside structs to/from external functions
// Dynarray inside dynarray to/from external functions
// Dynarray as direct child of static array to/from external functions
function functionArgsCheck(
  type: TypeNode,
  ast: AST,
  externallyVisible: boolean,
  dataLocation: DataLocation,
  node: ASTNode,
): void {
  if (type instanceof UserDefinedType && type.definition instanceof StructDefinition) {
    if (externallyVisible && findDynArrayRecursive(type, ast)) {
      throw new WillNotSupportError(
        `Dynamic arrays are not allowed as (indirect) children of structs passed to/from external functions`,
        node,
      );
    }
    type.definition.vMembers.forEach((member) =>
      functionArgsCheck(
        getNodeType(member, ast.compilerVersion),
        ast,
        externallyVisible,
        dataLocation,
        member,
      ),
    );
  } else if (type instanceof ArrayType && type.size === undefined) {
    if (externallyVisible && findDynArrayRecursive(type.elementT, ast)) {
      throw new WillNotSupportError(
        `Dynamic arrays are not allowed as (indirect) children of dynamic arrays passed to/from external functions`,
      );
    }
    functionArgsCheck(type.elementT, ast, externallyVisible, dataLocation, node);
  } else if (type instanceof ArrayType) {
    if (isDynamicArray(type.elementT)) {
      throw new WillNotSupportError(
        `Dynamic arrays are not allowed as children of static arrays passed to/from external functions`,
      );
    }
    functionArgsCheck(type.elementT, ast, externallyVisible, dataLocation, node);
  }
}

// Returns whether the given type is a dynamic array, or contains one
function findDynArrayRecursive(type: TypeNode, ast: AST): boolean {
  if (isDynamicArray(type)) return true;
  if (type instanceof PointerType) {
    return findDynArrayRecursive(type.to, ast);
  } else if (type instanceof ArrayType) {
    return findDynArrayRecursive(type.elementT, ast);
  } else if (type instanceof BytesType) {
    return true;
  } else if (type instanceof UserDefinedType && type.definition instanceof StructDefinition) {
    return type.definition.vMembers.some((member) =>
      findDynArrayRecursive(getNodeType(member, ast.compilerVersion), ast),
    );
  } else {
    return false;
  }
}<|MERGE_RESOLUTION|>--- conflicted
+++ resolved
@@ -16,6 +16,7 @@
   FunctionCallKind,
   FunctionCallOptions,
   FunctionDefinition,
+  FunctionKind,
   FunctionType,
   getNodeType,
   Identifier,
@@ -167,15 +168,9 @@
         functionArgsCheck(type, ast, isExternallyVisible(node), decl.storageLocation, node);
       });
     }
-<<<<<<< HEAD
-=======
-    if (node.kind === FunctionKind.Fallback) {
-      if (node.vParameters.vParameters.length > 0)
-        throw new WillNotSupportError(`${node.kind} with arguments is not supported`, node);
-    } else if (node.kind === FunctionKind.Receive) {
+    if (node.kind === FunctionKind.Receive) {
       throw new WillNotSupportError(`Receive functions are not supported`, node);
     }
->>>>>>> 9f3c32a6
     this.commonVisit(node, ast);
   }
 
