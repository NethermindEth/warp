--- conflicted
+++ resolved
@@ -4,13 +4,10 @@
   RevertStatement,
   ErrorDefinition,
   Conditional,
-<<<<<<< HEAD
-=======
   VariableDeclaration,
   DataLocation,
   getNodeType,
   UserDefinedType,
->>>>>>> 6a13a404
 } from 'solc-typed-ast';
 import { AST } from '../ast/ast';
 import { ASTMapper } from '../ast/mapper';
