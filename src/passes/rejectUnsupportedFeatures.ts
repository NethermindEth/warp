import {
  IndexAccess,
  InlineAssembly,
  RevertStatement,
  ErrorDefinition,
  Conditional,
  MemberAccess,
  AddressType,
  FunctionType,
  getNodeType,
  VariableDeclaration,
  FunctionDefinition,
  FunctionKind,
  FunctionCall,
  FunctionCallKind,
  SourceUnit,
  NewExpression,
  ArrayTypeName,
} from 'solc-typed-ast';
import { AST } from '../ast/ast';
import { ASTMapper } from '../ast/mapper';
import { printNode } from '../utils/astPrinter';
import { NotSupportedYetError, WillNotSupportError } from '../utils/errors';

export class RejectUnsupportedFeatures extends ASTMapper {
  visitIndexAccess(node: IndexAccess, ast: AST): void {
    if (node.vIndexExpression === undefined) {
      throw new WillNotSupportError(`Undefined index access not supported. Is this in abi.decode?`);
    }
    this.visitExpression(node, ast);
  }
  visitInlineAssembly(_node: InlineAssembly, _ast: AST): void {
    throw new WillNotSupportError('Yul blocks are not supported');
  }
  visitRevertStatement(_node: RevertStatement, _ast: AST): void {
    throw new WillNotSupportError('Reverts with custom errors are not supported');
  }
  visitErrorDefinition(_node: ErrorDefinition, _ast: AST): void {
    throw new WillNotSupportError('User defined Errors are not supported');
  }
  visitConditional(_node: Conditional, _ast: AST): void {
    throw new WillNotSupportError('Conditional expressions (ternary operator) are not supported');
  }
  visitVariableDeclaration(node: VariableDeclaration, ast: AST): void {
    const typeNode = getNodeType(node, ast.compilerVersion);
    if (typeNode instanceof FunctionType)
      throw new WillNotSupportError('Function objects are not supported');
    this.commonVisit(node, ast);
  }

  visitSourceUnit(sourceUnit: SourceUnit, ast: AST): void {
    if (sourceUnit.absolutePath.includes('-')) {
      throw new WillNotSupportError(
        `Cairo filenames should not include "-", as this prevents importing, please rename. Found in ${sourceUnit.absolutePath}`,
      );
    }
    this.commonVisit(sourceUnit, ast);
  }

  visitMemberAccess(node: MemberAccess, ast: AST): void {
    if (!(getNodeType(node.vExpression, ast.compilerVersion) instanceof AddressType)) {
      this.visitExpression(node, ast);
      return;
    }

    const members: string[] = [
      'balance',
      'code',
      'codehash',
      'transfer',
      'send',
      'call',
      'delegatecall',
      'staticcall',
    ];
    if (members.includes(node.memberName))
      throw new WillNotSupportError(
        `Members of addresses are not supported. Found at ${printNode(node)}`,
      );
    this.visitExpression(node, ast);
  }

  visitFunctionCall(node: FunctionCall, ast: AST): void {
    const unsupportedMath = ['keccak256', 'sha256', 'ripemd160', 'ecrecover', 'addmod', 'mulmod'];
    const unsupportedAbi = [
      'decode',
      'encode',
      'encodePacked',
      'encodeWithSelector',
      'encodeWithSignature',
      'encodeCall',
    ];
    const funcName = node.vFunctionName;
    if (
      node.kind === FunctionCallKind.FunctionCall &&
      node.vReferencedDeclaration === undefined &&
      [...unsupportedMath, ...unsupportedAbi].includes(funcName)
    ) {
      const prefix = unsupportedMath.includes(funcName) ? `Math function` : `Abi function`;
      throw new WillNotSupportError(`${prefix} ${funcName} is not supported`);
    }

    this.visitExpression(node, ast);
  }

<<<<<<< HEAD
  visitNewExpression(node: NewExpression, ast: AST): void {
    if (!(node.vTypeName instanceof ArrayTypeName)) {
      throw new NotSupportedYetError(
        `new expressions are not supported yet for non-array type ${node.vTypeName.typeString}`,
      );
    }

    this.visitExpression(node, ast);
=======
  visitFunctionDefinition(node: FunctionDefinition, ast: AST): void {
    if (node.kind === FunctionKind.Fallback) {
      if (node.vParameters.vParameters.length > 0)
        throw new WillNotSupportError(`${node.kind} with arguments is not supported`);
    }
    this.commonVisit(node, ast);
>>>>>>> 60dc47a7
  }
}<|MERGE_RESOLUTION|>--- conflicted
+++ resolved
@@ -103,22 +103,20 @@
     this.visitExpression(node, ast);
   }
 
-<<<<<<< HEAD
   visitNewExpression(node: NewExpression, ast: AST): void {
     if (!(node.vTypeName instanceof ArrayTypeName)) {
       throw new NotSupportedYetError(
         `new expressions are not supported yet for non-array type ${node.vTypeName.typeString}`,
       );
     }
+    this.visitExpression(node, ast);
+  }
 
-    this.visitExpression(node, ast);
-=======
   visitFunctionDefinition(node: FunctionDefinition, ast: AST): void {
     if (node.kind === FunctionKind.Fallback) {
       if (node.vParameters.vParameters.length > 0)
         throw new WillNotSupportError(`${node.kind} with arguments is not supported`);
     }
     this.commonVisit(node, ast);
->>>>>>> 60dc47a7
   }
 }