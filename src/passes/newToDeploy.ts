--- conflicted
+++ resolved
@@ -177,32 +177,11 @@
     contractToDeclare: ContractDefinition,
     ast: AST,
   ): VariableDeclaration {
-<<<<<<< HEAD
-    const declaredContractSourceUnit = getContainingSourceUnit(declaredContract);
-
-    const declaredContractFullPath = declaredContractSourceUnit.absolutePath.split(
-      new RegExp('/+|\\\\+'),
-    );
-    const cairoPath = declaredContractSourceUnit.absolutePath.concat('.cairo');
-
-    const fileName = declaredContractFullPath[declaredContractFullPath.length - 2].slice(
-      0,
-      -'.sol'.length,
-    );
-    const contractName = declaredContract.name;
-
-    const fullPath = declaredContractFullPath.slice(0, -2).join('_');
-    const varPrefix = `${fullPath}_${fileName}_${contractName}`;
-    const hash = hashFilename(cairoPath);
-=======
     const contractToDeclareSourceUnit = getContainingSourceUnit(contractToDeclare);
-    const cairoContractPath = contractToDeclareSourceUnit.absolutePath
-      .slice(0, -'.sol'.length)
-      .concat('.cairo');
+    const cairoContractPath = contractToDeclareSourceUnit.absolutePath;
 
     const uniqueId = hashFilename(path.resolve(cairoContractPath));
     const placeHolderName = `${contractToDeclare.name}_class_hash_${uniqueId}`;
->>>>>>> 2fc7793c
 
     /*
      * Documentation is used later during post-linking to extract the files
