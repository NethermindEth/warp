import assert from 'assert';
import {
  ASTNode,
  ContractDefinition,
  ContractKind,
  FunctionCall,
  MemberAccess,
} from 'solc-typed-ast';
import { AST } from '../ast/ast';
import { ASTMapper } from '../ast/mapper';

// Library calls in solidity are delegate calls
// i.e  libraries can be seen as implicit base contracts of the contracts that use them
// The pass converts external call to a library to an internal call to it
// by adding the referenced Libraries in the `FunctionCall` to the
// linearizedBaselist of a contract/Library.

export class ReferencedLibraries extends ASTMapper {
  visitFunctionCall(node: FunctionCall, ast: AST): void {
    const contractDefLib = new Map<number, ASTNode>();
    if (node.vExpression instanceof MemberAccess) {
      //Collect all library nodes and their ids in the map 'contractDef'
      ast.context.map.forEach((astNode, key) => {
        if (astNode instanceof ContractDefinition && astNode.kind === ContractKind.Library) {
          contractDefLib.set(key, astNode);
        }
      });

      const func_id = node.vExpression.referencedDeclaration;

      //Checks if the Function is a referenced Library functions,
      //if yes add it to the linearizedBaseContract list of parent ContractDefinition node
      //free functions calling library functions are not yet supported
      contractDefLib.forEach((astNode, _) => {
        assert(astNode instanceof ContractDefinition);

        if (astNode.vFunctions.some((func) => func.id === func_id)) {
          const parent = node.getClosestParentByType(ContractDefinition);
          const ids = getLibBase(astNode, contractDefLib);

          if (parent === undefined) return;

          ids.forEach((id) => {
            if (!parent.linearizedBaseContracts.includes(id)) {
              parent.linearizedBaseContracts.push(id);
            }
          });
        }
      });
    }
    this.commonVisit(node, ast);
  }
}

function getLibBase(node: ContractDefinition, ContractDefLibs: Map<number, ASTNode>): number[] {
  const ids: number[] = [node.id];

<<<<<<< HEAD
  node.getChildren().forEach((child) => {
    if (child instanceof FunctionCall) {
      ContractDefLibs.forEach((astNode, id) => {
        if (child.vExpression instanceof MemberAccess) {
=======
  node
    .getChildren()
    .filter((child) => child instanceof FunctionCall && child.vExpression instanceof MemberAccess)
    .forEach((child) => {
      if (child instanceof FunctionCall) {
        ContractDefLibs.forEach((astNode, id) => {
          assert(child.vExpression instanceof MemberAccess);
>>>>>>> 1ec6c59e
          const f_id = child.vExpression.referencedDeclaration;
          if (astNode.getChildren().some((node) => node.id === f_id)) {
            ids.push(id);
          }
<<<<<<< HEAD
        }
      });
    }
  });
=======
        });
      }
    });
>>>>>>> 1ec6c59e

  return ids;
}<|MERGE_RESOLUTION|>--- conflicted
+++ resolved
@@ -55,12 +55,6 @@
 function getLibBase(node: ContractDefinition, ContractDefLibs: Map<number, ASTNode>): number[] {
   const ids: number[] = [node.id];
 
-<<<<<<< HEAD
-  node.getChildren().forEach((child) => {
-    if (child instanceof FunctionCall) {
-      ContractDefLibs.forEach((astNode, id) => {
-        if (child.vExpression instanceof MemberAccess) {
-=======
   node
     .getChildren()
     .filter((child) => child instanceof FunctionCall && child.vExpression instanceof MemberAccess)
@@ -68,21 +62,13 @@
       if (child instanceof FunctionCall) {
         ContractDefLibs.forEach((astNode, id) => {
           assert(child.vExpression instanceof MemberAccess);
->>>>>>> 1ec6c59e
           const f_id = child.vExpression.referencedDeclaration;
           if (astNode.getChildren().some((node) => node.id === f_id)) {
             ids.push(id);
           }
-<<<<<<< HEAD
-        }
-      });
-    }
-  });
-=======
         });
       }
     });
->>>>>>> 1ec6c59e
 
   return ids;
 }