--- conflicted
+++ resolved
@@ -13,10 +13,7 @@
   IntLiteralType,
   IntType,
   Literal,
-<<<<<<< HEAD
-=======
   LiteralKind,
->>>>>>> a15bf36a
   StringLiteralType,
   StringType,
   TypeNameType,
