--- conflicted
+++ resolved
@@ -94,13 +94,8 @@
     memberName: string,
     typestring: string,
     ast: AST,
-<<<<<<< HEAD
-  ): ASTNode | null {
+  ): ASTNode {
     let nodeType = safeGetNodeType(node, ast.inference);
-=======
-  ): ASTNode {
-    let nodeType = safeGetNodeType(node, ast.compilerVersion);
->>>>>>> 699ef399
     assert(
       nodeType instanceof TypeNameType,
       `Expected TypeNameType, found ${printTypeNode(nodeType)}`,
