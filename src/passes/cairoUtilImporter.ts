import {
  ElementaryTypeName,
  IntType,
  Literal,
  SourceUnit,
  StructDefinition,
  UserDefinedType,
  VariableDeclaration,
} from 'solc-typed-ast';
import { AST } from '../ast/ast';
import { CairoFunctionDefinition } from '../ast/cairoNodes';
import { ASTMapper } from '../ast/mapper';
import { createImport } from '../utils/importFuncGenerator';
import {
  ALLOC,
  DEFAULT_DICT_FINALIZE,
  DEFAULT_DICT_NEW,
  DICT_WRITE,
  FINALIZE_KECCAK,
  UINT256,
} from '../utils/importPaths';
import { safeGetNodeType } from '../utils/nodeTypeProcessing';
import { getContainingSourceUnit, isExternallyVisible, primitiveTypeToCairo } from '../utils/utils';

/*
  Analyses the tree after all processing has been done to find code the relies on
  cairo imports that are not easy to add elsewhere. For example it's easy to import
  the warplib maths functions as they are added to the code, but for determining if
  Uint256 needs to be imported, it's easier to do it here
*/

export class CairoUtilImporter extends ASTMapper {
  private dummySourceUnit: SourceUnit | undefined;

  // Function to add passes that should have been run before this pass
  addInitialPassPrerequisites(): void {
    const passKeys: Set<string> = new Set<string>([]);
    passKeys.forEach((key) => this.addPassPrerequisite(key));
  }

  visitElementaryTypeName(node: ElementaryTypeName, ast: AST): void {
    if (primitiveTypeToCairo(node.name) === 'Uint256') {
      createImport(...UINT256, this.dummySourceUnit ?? node, ast);
    }
  }

  visitLiteral(node: Literal, ast: AST): void {
    const type = safeGetNodeType(node, ast.inference);
    if (type instanceof IntType && type.nBits > 251) {
<<<<<<< HEAD
      createImport('integer', 'u256_from_felts', this.dummySourceUnit ?? node, ast);
=======
      createImport(...UINT256, this.dummySourceUnit ?? node, ast);
>>>>>>> d9fb6053
    }
  }

  visitVariableDeclaration(node: VariableDeclaration, ast: AST): void {
    const type = safeGetNodeType(node, ast.inference);
    if (type instanceof IntType && type.nBits > 251) {
      createImport(...UINT256, this.dummySourceUnit ?? node, ast);
    }

    //  Patch to struct inlining
    if (type instanceof UserDefinedType && type.definition instanceof StructDefinition) {
      const currentSourceUnit = getContainingSourceUnit(node);
      if (currentSourceUnit !== type.definition.getClosestParentByType(SourceUnit)) {
        this.dummySourceUnit = this.dummySourceUnit ?? currentSourceUnit;
        type.definition.walkChildren((child) => this.commonVisit(child, ast));
        this.dummySourceUnit =
          this.dummySourceUnit === currentSourceUnit ? undefined : this.dummySourceUnit;
      }
    }
    this.visitExpression(node, ast);
  }

  visitCairoFunctionDefinition(node: CairoFunctionDefinition, ast: AST): void {
    if (node.implicits.has('warp_memory') && isExternallyVisible(node)) {
      createImport(...DEFAULT_DICT_NEW, node, ast);
      createImport(...DEFAULT_DICT_FINALIZE, node, ast);
      createImport(...DICT_WRITE, node, ast);
    }

    if (node.implicits.has('keccak_ptr') && isExternallyVisible(node)) {
      createImport(...FINALIZE_KECCAK, node, ast);
      // Required to create a keccak_ptr
      createImport(...ALLOC, node, ast);
    }

    this.commonVisit(node, ast);
  }
}<|MERGE_RESOLUTION|>--- conflicted
+++ resolved
@@ -47,11 +47,7 @@
   visitLiteral(node: Literal, ast: AST): void {
     const type = safeGetNodeType(node, ast.inference);
     if (type instanceof IntType && type.nBits > 251) {
-<<<<<<< HEAD
-      createImport('integer', 'u256_from_felts', this.dummySourceUnit ?? node, ast);
-=======
       createImport(...UINT256, this.dummySourceUnit ?? node, ast);
->>>>>>> d9fb6053
     }
   }
 
