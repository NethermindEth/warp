import {
  IntType,
  Literal,
  MemberAccess,
  SourceUnit,
  StructDefinition,
  UserDefinedType,
  VariableDeclaration,
} from 'solc-typed-ast';
import { AST } from '../ast/ast';
import { CairoFunctionDefinition } from '../ast/cairoNodes';
import { ASTMapper } from '../ast/mapper';
import { createImport } from '../utils/importFuncGenerator';
import {
  ALLOC,
  DEFAULT_DICT_FINALIZE,
  DEFAULT_DICT_NEW,
  DICT_WRITE,
  FINALIZE_KECCAK,
  INTO,
  U256_FROM_FELTS,
  GET_U128,
} from '../utils/importPaths';
import { safeGetNodeType } from '../utils/nodeTypeProcessing';
import { getContainingSourceUnit, isExternallyVisible } from '../utils/utils';

/*
  Analyses the tree after all processing has been done to find code the relies on
  cairo imports that are not easy to add elsewhere. For example it's easy to import
  the warplib maths functions as they are added to the code, but for determining if
  Uint256 needs to be imported, it's easier to do it here
*/

export class CairoUtilImporter extends ASTMapper {
  private dummySourceUnit: SourceUnit | undefined;

  // Function to add passes that should have been run before this pass
  addInitialPassPrerequisites(): void {
    const passKeys: Set<string> = new Set<string>([]);
    passKeys.forEach((key) => this.addPassPrerequisite(key));
  }

<<<<<<< HEAD
=======
  visitElementaryTypeName(node: ElementaryTypeName, ast: AST): void {
    if (primitiveTypeToCairo(node.name) === 'Uint256') {
      createImport(...GET_U128, this.dummySourceUnit ?? node, ast);
    }
  }

>>>>>>> e294c147
  visitLiteral(node: Literal, ast: AST): void {
    const type = safeGetNodeType(node, ast.inference);
    if (type instanceof IntType && type.nBits > 251) {
      createImport(...U256_FROM_FELTS, this.dummySourceUnit ?? node, ast);
    }
  }

  visitVariableDeclaration(node: VariableDeclaration, ast: AST): void {
    const type = safeGetNodeType(node, ast.inference);
    if (type instanceof IntType && type.nBits > 251) {
      createImport(...GET_U128, this.dummySourceUnit ?? node, ast);
    }

    //  Patch to struct inlining
    if (type instanceof UserDefinedType && type.definition instanceof StructDefinition) {
      const currentSourceUnit = getContainingSourceUnit(node);
      if (currentSourceUnit !== type.definition.getClosestParentByType(SourceUnit)) {
        this.dummySourceUnit = this.dummySourceUnit ?? currentSourceUnit;
        type.definition.walkChildren((child) => this.commonVisit(child, ast));
        this.dummySourceUnit =
          this.dummySourceUnit === currentSourceUnit ? undefined : this.dummySourceUnit;
      }
    }
    this.visitExpression(node, ast);
  }

  visitCairoFunctionDefinition(node: CairoFunctionDefinition, ast: AST): void {
    if (node.implicits.has('warp_memory') && isExternallyVisible(node)) {
      createImport(...DEFAULT_DICT_NEW, node, ast);
      createImport(...DEFAULT_DICT_FINALIZE, node, ast);
      createImport(...DICT_WRITE, node, ast);
    }

    if (node.implicits.has('keccak_ptr') && isExternallyVisible(node)) {
      createImport(...FINALIZE_KECCAK, node, ast);
      // Required to create a keccak_ptr
      createImport(...ALLOC, node, ast);
    }

    this.commonVisit(node, ast);
  }

  visitMemberAccess(node: MemberAccess, ast: AST): void {
    if (node.memberName === 'into') {
      createImport(...INTO, node, ast);
    }
  }
}<|MERGE_RESOLUTION|>--- conflicted
+++ resolved
@@ -1,4 +1,5 @@
 import {
+  ElementaryTypeName,
   IntType,
   Literal,
   MemberAccess,
@@ -22,7 +23,7 @@
   GET_U128,
 } from '../utils/importPaths';
 import { safeGetNodeType } from '../utils/nodeTypeProcessing';
-import { getContainingSourceUnit, isExternallyVisible } from '../utils/utils';
+import { getContainingSourceUnit, isExternallyVisible, primitiveTypeToCairo } from '../utils/utils';
 
 /*
   Analyses the tree after all processing has been done to find code the relies on
@@ -40,15 +41,12 @@
     passKeys.forEach((key) => this.addPassPrerequisite(key));
   }
 
-<<<<<<< HEAD
-=======
   visitElementaryTypeName(node: ElementaryTypeName, ast: AST): void {
-    if (primitiveTypeToCairo(node.name) === 'Uint256') {
+    if (primitiveTypeToCairo(node.name) === 'u256') {
       createImport(...GET_U128, this.dummySourceUnit ?? node, ast);
     }
   }
 
->>>>>>> e294c147
   visitLiteral(node: Literal, ast: AST): void {
     const type = safeGetNodeType(node, ast.inference);
     if (type instanceof IntType && type.nBits > 251) {
