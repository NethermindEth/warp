import {
  ElementaryTypeName,
  IntType,
  Literal,
  MemberAccess,
  SourceUnit,
  StructDefinition,
  UserDefinedType,
  VariableDeclaration,
} from 'solc-typed-ast';
import { AST } from '../ast/ast';
import { CairoFunctionDefinition } from '../ast/cairoNodes';
import { ASTMapper } from '../ast/mapper';
import { createImport } from '../utils/importFuncGenerator';
import {
  ALLOC,
  FINALIZE_KECCAK,
  INTO,
  U256_FROM_FELTS,
  U128_FROM_FELT,
} from '../utils/importPaths';
import { safeGetNodeType } from '../utils/nodeTypeProcessing';
import { getContainingSourceUnit, isExternallyVisible, primitiveTypeToCairo } from '../utils/utils';

/*
  Analyses the tree after all processing has been done to find code the relies on
  cairo imports that are not easy to add elsewhere. For example it's easy to import
  the warplib maths functions as they are added to the code, but for determining if
  Uint256 needs to be imported, it's easier to do it here
*/

export class CairoUtilImporter extends ASTMapper {
  private dummySourceUnit: SourceUnit | undefined;

  // Function to add passes that should have been run before this pass
  addInitialPassPrerequisites(): void {
    const passKeys: Set<string> = new Set<string>([]);
    passKeys.forEach((key) => this.addPassPrerequisite(key));
  }

  visitElementaryTypeName(node: ElementaryTypeName, ast: AST): void {
<<<<<<< HEAD
    if (primitiveTypeToCairo(node.name) === 'u256') {
=======
    if (primitiveTypeToCairo(node.name) === 'Uint256') {
>>>>>>> 61c54425
      createImport(...U128_FROM_FELT, this.dummySourceUnit ?? node, ast);
    }
  }

  visitLiteral(node: Literal, ast: AST): void {
    const type = safeGetNodeType(node, ast.inference);
    if (type instanceof IntType && type.nBits > 251) {
      createImport(...U256_FROM_FELTS, this.dummySourceUnit ?? node, ast);
    }
  }

  visitVariableDeclaration(node: VariableDeclaration, ast: AST): void {
    const type = safeGetNodeType(node, ast.inference);
    if (type instanceof IntType && type.nBits > 251) {
      createImport(...U128_FROM_FELT, this.dummySourceUnit ?? node, ast);
    }

    //  Patch to struct inlining
    if (type instanceof UserDefinedType && type.definition instanceof StructDefinition) {
      const currentSourceUnit = getContainingSourceUnit(node);
      if (currentSourceUnit !== type.definition.getClosestParentByType(SourceUnit)) {
        this.dummySourceUnit = this.dummySourceUnit ?? currentSourceUnit;
        type.definition.walkChildren((child) => this.commonVisit(child, ast));
        this.dummySourceUnit =
          this.dummySourceUnit === currentSourceUnit ? undefined : this.dummySourceUnit;
      }
    }
    this.visitExpression(node, ast);
  }

  visitCairoFunctionDefinition(node: CairoFunctionDefinition, ast: AST): void {
    if (node.implicits.has('keccak_ptr') && isExternallyVisible(node)) {
      createImport(...FINALIZE_KECCAK, node, ast);
      // Required to create a keccak_ptr
      createImport(...ALLOC, node, ast);
    }

    this.commonVisit(node, ast);
  }

  visitMemberAccess(node: MemberAccess, ast: AST): void {
    if (node.memberName === 'into') {
      createImport(...INTO, node, ast);
    }
  }
}<|MERGE_RESOLUTION|>--- conflicted
+++ resolved
@@ -39,11 +39,7 @@
   }
 
   visitElementaryTypeName(node: ElementaryTypeName, ast: AST): void {
-<<<<<<< HEAD
     if (primitiveTypeToCairo(node.name) === 'u256') {
-=======
-    if (primitiveTypeToCairo(node.name) === 'Uint256') {
->>>>>>> 61c54425
       createImport(...U128_FROM_FELT, this.dummySourceUnit ?? node, ast);
     }
   }
