import assert from 'assert';
import {
  AddressType,
  ArrayType,
  Assignment,
  BinaryOperation,
  BoolType,
  BuiltinType,
  BytesType,
  DataLocation,
  ElementaryTypeName,
  Expression,
  ExternalReferenceType,
  FixedBytesType,
  FunctionCall,
  FunctionCallKind,
  FunctionType,
  generalizeType,
  getNodeType,
  ImportRefType,
  IndexAccess,
  IntLiteralType,
  IntType,
  Literal,
  MappingType,
  ModuleType,
  PointerType,
  RationalLiteralType,
  Return,
  StringLiteralType,
  StringType,
  TupleExpression,
  TupleType,
  TypeNameType,
  TypeNode,
  UnaryOperation,
  UserDefinedType,
  VariableDeclaration,
  VariableDeclarationStatement,
} from 'solc-typed-ast';
import { AST } from '../ast/ast';
import { ASTMapper } from '../ast/mapper';
import { printNode, printTypeNode } from '../utils/astPrinter';
import { NotSupportedYetError, TranspileFailedError } from '../utils/errors';
import { error } from '../utils/formatting';
import { createElementaryConversionCall } from '../utils/functionGeneration';
<<<<<<< HEAD
import { generateExpressionTypeString } from '../utils/getTypeString';
import { createArrayTypeName, createNumberLiteral } from '../utils/nodeTemplates';
import { getParameterTypes, intTypeForLiteral, specializeType } from '../utils/nodeTypeProcessing';
=======
import { createNumberLiteral } from '../utils/nodeTemplates';
import { getParameterTypes, intTypeForLiteral } from '../utils/nodeTypeProcessing';
>>>>>>> c314e685
import { typeNameFromTypeNode, bigintToTwosComplement, toHexString } from '../utils/utils';

/*
Detects implicit conversions by running solc-typed-ast's type analyser on
nodes and on where they're used and comparing the results. This approach is
relatively limited and does not handle tuples, which are instead processed by
TupleAssignmentSplitter. It also does not handle datalocation differences, which
are handled by the References pass

Prerequisites:
  TupleAssignmentSplitter
*/

export class ImplicitConversionToExplicit extends ASTMapper {
  visitReturn(node: Return, ast: AST): void {
    this.commonVisit(node, ast);

    if (node.vExpression == undefined) return;

    const returnDeclarations = node.vFunctionReturnParameters.vParameters;
    // Tuple returns handled by TupleAssignmentSplitter
    if (returnDeclarations.length !== 1) return;

    const expectedRetType = getNodeType(returnDeclarations[0], ast.compilerVersion);
    insertConversionIfNecessary(node.vExpression, expectedRetType, ast);
  }

  visitBinaryOperation(node: BinaryOperation, ast: AST): void {
    this.commonVisit(node, ast);

    const resultType = getNodeType(node, ast.compilerVersion);

    if (node.operator === '<<' || node.operator === '>>') {
      insertConversionIfNecessary(node.vLeftExpression, resultType, ast);
      const rhsType = getNodeType(node.vRightExpression, ast.compilerVersion);
      if (rhsType instanceof IntLiteralType) {
        insertConversionIfNecessary(
          node.vRightExpression,
          intTypeForLiteral(node.vRightExpression.typeString),
          ast,
        );
      }
      return;
    } else if (['**', '*', '/', '%', '+', '-', '&', '^', '|', '&&', '||'].includes(node.operator)) {
      insertConversionIfNecessary(node.vLeftExpression, resultType, ast);
      insertConversionIfNecessary(node.vRightExpression, resultType, ast);
    } else if (['<', '>', '<=', '>=', '==', '!='].includes(node.operator)) {
      const leftNodeType = getNodeType(node.vLeftExpression, ast.compilerVersion);
      const rightNodeType = getNodeType(node.vRightExpression, ast.compilerVersion);

      const targetType = pickLargerType(
        leftNodeType,
        rightNodeType,
        leftNodeType instanceof IntLiteralType
          ? getLiteralValueBound(node.vLeftExpression.typeString)
          : undefined,
        rightNodeType instanceof IntLiteralType
          ? getLiteralValueBound(node.vRightExpression.typeString)
          : undefined,
      );

      insertConversionIfNecessary(node.vLeftExpression, targetType, ast);
      insertConversionIfNecessary(node.vRightExpression, targetType, ast);
    }
  }

  // Implicit conversions are not deep
  // e.g. int32 = int16 + int8 -> int32 = int32(int16 + int16(int8)), not int32(int16) + int32(int8)
  // Handle signedness conversions (careful about difference between 0.7.0 and 0.8.0)

  visitAssignment(node: Assignment, ast: AST): void {
    this.commonVisit(node, ast);

    insertConversionIfNecessary(
      node.vRightHandSide,
      getNodeType(node.vLeftHandSide, ast.compilerVersion),
      ast,
    );
  }

  visitVariableDeclarationStatement(node: VariableDeclarationStatement, ast: AST): void {
    this.commonVisit(node, ast);

    assert(
      node.vInitialValue !== undefined,
      `Implicit conversion to explicit expects variables to be initialised (did you run variable declaration initialiser?). Found at ${printNode(
        node,
      )}`,
    );
    // Assuming all variable declarations are split and have an initial value

    // VariableDeclarationExpressionSplitter must be run before this pass
    if (node.vDeclarations.length !== 1) return;

    insertConversionIfNecessary(
      node.vInitialValue,
      getNodeType(node.vDeclarations[0], ast.compilerVersion),
      ast,
    );
  }

  visitFunctionCall(node: FunctionCall, ast: AST): void {
    this.commonVisit(node, ast);

    if (node.kind === FunctionCallKind.TypeConversion) {
      return;
    }

    if (node.vFunctionCallType === ExternalReferenceType.Builtin) {
      // Skip the error message associated with asserts, requires, and reverts
      if (node.vFunctionName === 'revert') {
        return;
      }
      if (['assert', 'require'].includes(node.vFunctionName) && node.vArguments.length > 1) {
        const paramType = getParameterTypes(node, ast)[0];
        insertConversionIfNecessary(node.vArguments[0], paramType, ast);
        return;
      }
      if (['push', 'pop'].includes(node.vFunctionName)) {
        const paramTypes = getParameterTypes(node, ast);
        // Solc 0.7.0 types push and pop as you would expect, 0.8.0 adds an extra initial argument
        assert(
          paramTypes.length >= node.vArguments.length,
          error(
            `${printNode(node)} has incorrect number of arguments. Expected ${
              paramTypes.length
            }, got ${node.vArguments.length}`,
          ),
        );
        node.vArguments.forEach((arg, index) => {
          const paramIndex = index + paramTypes.length - node.vArguments.length;
          insertConversionIfNecessary(arg, paramTypes[paramIndex], ast);
        });
        return;
      }
      if (node.vFunctionName === 'concat') {
        return;
      }
    }

    const paramTypes = getParameterTypes(node, ast);
    assert(
      paramTypes.length === node.vArguments.length,
      error(
        `${printNode(node)} has incorrect number of arguments. Expected ${paramTypes.length}, got ${
          node.vArguments.length
        }`,
      ),
    );
    node.vArguments.forEach((arg, index) =>
      insertConversionIfNecessary(arg, paramTypes[index], ast),
    );
  }

  visitIndexAccess(node: IndexAccess, ast: AST): void {
    this.commonVisit(node, ast);

    if (node.vIndexExpression === undefined) return;

    const [baseType, location] = generalizeType(
      getNodeType(node.vBaseExpression, ast.compilerVersion),
    );

    if (baseType instanceof MappingType) {
      insertConversionIfNecessary(node.vIndexExpression, baseType.keyType, ast);
    } else if (location === DataLocation.CallData) {
      insertConversionIfNecessary(node.vIndexExpression, new IntType(248, false), ast);
    } else {
      insertConversionIfNecessary(node.vIndexExpression, new IntType(256, false), ast);
    }
  }

  visitTupleExpression(node: TupleExpression, ast: AST): void {
    if (!node.isInlineArray) return this.visitExpression(node, ast);

    const type = generalizeType(getNodeType(node, ast.compilerVersion))[0];

    assert(
      type instanceof ArrayType,
      `Expected inline array ${printNode(node)} to be array type, got ${printTypeNode(type)}`,
    );

    node.vComponents.forEach((element) => insertConversionIfNecessary(element, type.elementT, ast));

    this.visitExpression(node, ast);
  }

  visitUnaryOperation(node: UnaryOperation, ast: AST): void {
    const nodeType = getNodeType(node, ast.compilerVersion);
    if (nodeType instanceof IntLiteralType) {
      node.typeString = intTypeForLiteral(
        `int_const ${getLiteralValueBound(node.typeString)}`,
      ).pp();
    }
    this.commonVisit(node, ast);
  }

  visitLiteral(node: Literal, ast: AST): void {
    const nodeType = getNodeType(node, ast.compilerVersion);
    if (nodeType instanceof IntLiteralType) {
      const typeTo = intTypeForLiteral(`int_const ${getLiteralValueBound(node.typeString)}`);
      const truncated = bigintToTwosComplement(BigInt(node.value), typeTo.nBits).toString(10);
      node.value = truncated;
      node.hexValue = toHexString(truncated);
      node.typeString = typeTo.pp();
    }
    this.commonVisit(node, ast);
  }
}

const variablePrefix = '__warp_string_literal_arr';
let variableCount = 0;
function insertConversionIfNecessary(expression: Expression, targetType: TypeNode, ast: AST): void {
  const [currentType, currentLoc] = generalizeType(getNodeType(expression, ast.compilerVersion));
  const generalisedTargetType = generalizeType(targetType)[0];

  if (currentType instanceof AddressType) {
    if (!(generalisedTargetType instanceof AddressType)) {
      insertConversion(expression, generalisedTargetType, ast);
    }
  } else if (currentType instanceof ArrayType) {
    assert(
      generalisedTargetType instanceof ArrayType,
      `Unable to convert array ${printNode(expression)} to non-array type ${printTypeNode(
        generalisedTargetType,
      )}`,
    );
    if (currentLoc === DataLocation.Memory) {
      const parent = expression.parent;
      const [replacement, shouldReplace] = ast
        .getUtilFuncGen(expression)
        .memory.convert.genIfNecesary(expression, targetType);
      if (shouldReplace) {
        ast.replaceNode(expression, replacement, parent);
      }
    }
    // if (expression instanceof TupleExpression && expression.isInlineArray) {
    //   expression.vOriginalComponents.forEach((element) => {
    //     assert(element !== null, `Unexpected empty slot in inline array ${printNode(expression)}`);
    //     insertConversionIfNecessary(element, elementT, ast);
    //   });
    //   expression.typeString = generateExpressionTypeString(
    //     specializeType(targetType, DataLocation.Memory),
    //   );
    // }
  } else if (currentType instanceof BoolType) {
    assert(
      generalisedTargetType instanceof BoolType,
      `Unable to convert bool to ${printTypeNode(generalisedTargetType)}`,
    );
    return;
  } else if (currentType instanceof BuiltinType) {
    return;
  } else if (currentType instanceof BytesType) {
    throw new TranspileFailedError(
      `Expected BytesType to have been substituted. Found at ${printNode(expression)}`,
    );
  } else if (currentType instanceof FixedBytesType) {
    throw new TranspileFailedError(
      `Expected FixedBytesType to have been substituted. Found at ${printNode(expression)}`,
    );
  } else if (currentType instanceof FunctionType) {
    return;
  } else if (currentType instanceof ImportRefType) {
    return;
  } else if (currentType instanceof IntLiteralType) {
    insertConversion(expression, generalisedTargetType, ast);
  } else if (currentType instanceof IntType) {
    if (
      generalisedTargetType instanceof IntType &&
      generalisedTargetType.pp() === currentType.pp()
    ) {
      return;
    } else {
      insertConversion(expression, generalisedTargetType, ast);
    }
  } else if (currentType instanceof MappingType) {
    return;
  } else if (currentType instanceof ModuleType) {
    return;
  } else if (currentType instanceof StringType) {
    // TODO bytes conversion
    return;
  } else if (currentType instanceof PointerType) {
    throw new TranspileFailedError(
      `Type conversion analysis error. Unexpected ${printTypeNode(
        currentType,
      )}, found at ${printNode(expression)}`,
    );
  } else if (currentType instanceof RationalLiteralType) {
    throw new TranspileFailedError(
      `Unexpected unresolved rational literal ${printNode(expression)}`,
    );
  } else if (currentType instanceof StringLiteralType) {
    if (generalisedTargetType instanceof IntType) {
      if (!(expression instanceof Literal)) {
        throw new TranspileFailedError(`Expected stringLiteralType expression to be a Literal`);
      }
      const padding = '0'.repeat(generalisedTargetType.nBits / 4 - expression.hexValue.length);
      const replacementNode = createNumberLiteral(
        `0x${expression.hexValue}${padding}`,
        ast,
        `uint${generalisedTargetType.nBits / 8}`,
      );
      ast.replaceNode(expression, replacementNode, expression.parent);
<<<<<<< HEAD
      insertConversion(replacementNode, targetType, ast);
    } else if (targetType instanceof ArrayType) {
      if (
        expression.getClosestParentByType(VariableDeclarationStatement) === undefined &&
        expression.getClosestParentByType(FunctionCall) === undefined &&
        expression.getClosestParentByType(TupleExpression) === undefined
      ) {
        if (!(expression instanceof Literal)) {
          throw new TranspileFailedError(`Expected stringLiteralType expression to be a Literal`);
        }
        expression.typeString = 'uint8[] memory';
        const identifier = ast.extractToConstant(
          expression,
          createArrayTypeName(typeNameFromTypeNode(targetType.elementT, ast), ast),
          variablePrefix + variableCount++,
        );
        if (identifier.vReferencedDeclaration instanceof VariableDeclaration) {
          identifier.vReferencedDeclaration.storageLocation = DataLocation.Memory;
        }
      }
=======
      insertConversion(replacementNode, generalisedTargetType, ast);
>>>>>>> c314e685
    }
    return;
  } else if (currentType instanceof TupleType) {
    throw new TranspileFailedError(
      `Attempted to convert tuple ${printNode(expression)} as single value`,
    );
  } else if (currentType instanceof TypeNameType) {
    return;
  } else if (currentType instanceof UserDefinedType) {
    return;
  } else {
    throw new NotSupportedYetError(
      `Encountered unexpected type ${printTypeNode(
        currentType,
      )} during type conversion analysis at ${printNode(expression)}`,
    );
  }
}

function insertConversion(expression: Expression, targetType: TypeNode, ast: AST): void {
  const typeName = typeNameFromTypeNode(targetType, ast);
  assert(
    typeName instanceof ElementaryTypeName,
    `Attempted elementary conversion to non-elementary type: ${getNodeType(
      expression,
      ast.compilerVersion,
    ).pp()} -> ${printTypeNode(targetType)}`,
  );
  const parent = expression.parent;
  const call = createElementaryConversionCall(typeName, expression, ast);
  ast.replaceNode(expression, call, parent);
}

function pickLargerType(
  typeA: TypeNode,
  typeB: TypeNode,
  leftLiteralBound?: string,
  rightLiteralBound?: string,
): TypeNode {
  // Generalise the types to remove any location differences
  typeA = generalizeType(typeA)[0];
  typeB = generalizeType(typeB)[0];

  if (typeA.pp() === typeB.pp()) {
    if (typeA instanceof IntLiteralType) {
      assert(typeA.literal !== undefined, `Unexpected unencoded literal value`);
      assert(leftLiteralBound !== undefined, `Unexpected unencoded literal value`);
      return intTypeForLiteral(`int_const ${leftLiteralBound}`);
    }
    return typeA;
  }

  // Literals always need to be cast to match the other type
  if (typeA instanceof IntLiteralType) {
    if (typeB instanceof IntLiteralType) {
      assert(typeA.literal !== undefined, `Unexpected unencoded literal value`);
      assert(typeB.literal !== undefined, `Unexpected unencoded literal value`);
      assert(
        leftLiteralBound !== undefined && rightLiteralBound !== undefined,
        `Unexpected literal bounds`,
      );

      return pickLargerType(
        intTypeForLiteral(`int_const ${leftLiteralBound}`),
        intTypeForLiteral(`int_const ${rightLiteralBound}`),
      );
    } else {
      return typeB;
    }
  } else if (typeB instanceof IntLiteralType) {
    return typeA;
  }

  if (typeA instanceof IntType) {
    if (typeB instanceof IntType) {
      if (typeA.nBits > typeB.nBits) {
        return typeA;
      }
    }
    return typeB;
  } else if (typeB instanceof IntType) {
    return typeA;
  }

  if (typeA instanceof ArrayType && typeB instanceof ArrayType) {
    assert(
      typeA.size === typeB.size,
      `Unable to find a common type for arrays of mismatching lengths: ${printTypeNode(
        typeA,
      )} vs ${printTypeNode(typeB)}`,
    );

    return new ArrayType(pickLargerType(typeA.elementT, typeB.elementT), typeA.size);
  }

  throw new NotSupportedYetError(
    `Unhandled type conversion case: ${printTypeNode(typeA)} vs ${printTypeNode(typeB)}`,
  );
}

function getLiteralValueBound(typeString: string): string {
  // remove any character that is not a digit or '('or ')' or '-'
  const cleanTypeString = typeString.replace(/[^\d()-]/g, '');

  // assert '-' is only used for negative numbers
  assert(
    cleanTypeString.indexOf('-') === -1 || cleanTypeString.indexOf('-') === 0,
    `Unexpected literal value: ${typeString}`,
  );

  // if it doesn't contain '(', it is a literal
  if (!cleanTypeString.includes('(')) {
    //assert it has no ')'
    assert(!cleanTypeString.includes(')'), `Unexpected ')' in literal value bound: ${typeString}`);
    return cleanTypeString;
  }

  // get string between '(', ')' and type-cast to int
  const literalValue = parseInt(
    cleanTypeString.substring(cleanTypeString.indexOf('(') + 1, cleanTypeString.indexOf(')')),
  );

  // replace string between '(', ')' with literal value number of zeros
  const newTypeString = cleanTypeString.replace(`(${literalValue})`, '9'.repeat(literalValue));

  const maxBound: BigInt = BigInt(`2`) ** BigInt(`256`) - BigInt(1);
  const minBound: BigInt = BigInt(`-2`) ** BigInt(`255`) + BigInt(1);

  if (maxBound < BigInt(newTypeString)) {
    // solidity doesn't support literals larger than 256 bits
    return maxBound.toString();
  }

  if (minBound > BigInt(newTypeString)) {
    // solidity doesn't support literals smaller than 255 bits
    return minBound.toString();
  }

  return newTypeString;
}<|MERGE_RESOLUTION|>--- conflicted
+++ resolved
@@ -44,14 +44,9 @@
 import { NotSupportedYetError, TranspileFailedError } from '../utils/errors';
 import { error } from '../utils/formatting';
 import { createElementaryConversionCall } from '../utils/functionGeneration';
-<<<<<<< HEAD
 import { generateExpressionTypeString } from '../utils/getTypeString';
 import { createArrayTypeName, createNumberLiteral } from '../utils/nodeTemplates';
 import { getParameterTypes, intTypeForLiteral, specializeType } from '../utils/nodeTypeProcessing';
-=======
-import { createNumberLiteral } from '../utils/nodeTemplates';
-import { getParameterTypes, intTypeForLiteral } from '../utils/nodeTypeProcessing';
->>>>>>> c314e685
 import { typeNameFromTypeNode, bigintToTwosComplement, toHexString } from '../utils/utils';
 
 /*
@@ -357,8 +352,7 @@
         `uint${generalisedTargetType.nBits / 8}`,
       );
       ast.replaceNode(expression, replacementNode, expression.parent);
-<<<<<<< HEAD
-      insertConversion(replacementNode, targetType, ast);
+      insertConversion(replacementNode, generalisedTargetType, ast);
     } else if (targetType instanceof ArrayType) {
       if (
         expression.getClosestParentByType(VariableDeclarationStatement) === undefined &&
@@ -378,9 +372,6 @@
           identifier.vReferencedDeclaration.storageLocation = DataLocation.Memory;
         }
       }
-=======
-      insertConversion(replacementNode, generalisedTargetType, ast);
->>>>>>> c314e685
     }
     return;
   } else if (currentType instanceof TupleType) {
