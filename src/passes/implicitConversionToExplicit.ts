import assert from 'assert';
import {
  AddressType,
  ArrayType,
  Assignment,
  ASTNode,
  BinaryOperation,
  BoolType,
  BuiltinType,
  BytesType,
  DataLocation,
  ElementaryTypeName,
  Expression,
  ExternalReferenceType,
  FixedBytesType,
  FunctionCall,
  FunctionCallKind,
  FunctionType,
  generalizeType,
  ImportRefType,
  IndexAccess,
  IntLiteralType,
  IntType,
  Literal,
  MappingType,
  ModuleType,
  PointerType,
  RationalLiteralType,
  Return,
  StringLiteralType,
  StringType,
  TupleExpression,
  TupleType,
  TypeNameType,
  TypeNode,
  UnaryOperation,
  UserDefinedType,
  VariableDeclarationStatement,
} from 'solc-typed-ast';
import { AST } from '../ast/ast';
import { ASTMapper } from '../ast/mapper';
import { printNode, printTypeNode } from '../utils/astPrinter';
import { NotSupportedYetError, TranspileFailedError } from '../utils/errors';
import { error } from '../utils/formatting';
import { createElementaryConversionCall } from '../utils/functionGeneration';
import { createNumberLiteral } from '../utils/nodeTemplates';
import { getParameterTypes, intTypeForLiteral, safeGetNodeType } from '../utils/nodeTypeProcessing';
import { typeNameFromTypeNode, isExternalCall } from '../utils/utils';

/*
Detects implicit conversions by running solc-typed-ast's type analyser on
nodes and on where they're used and comparing the results. This approach is
relatively limited and does not handle tuples, which are instead processed by
TupleAssignmentSplitter. It also does not handle datalocation differences, which
are handled by the References pass

Prerequisites:
  TupleAssignmentSplitter
*/

export class ImplicitConversionToExplicit extends ASTMapper {
  // Function to add passes that should have been run before this pass
  addInitialPassPrerequisites(): void {
    const passKeys: Set<string> = new Set<string>([]);
    passKeys.forEach((key) => this.addPassPrerequisite(key));
  }

  visitReturn(node: Return, ast: AST): void {
    this.commonVisit(node, ast);

    if (node.vExpression === undefined) return;

    const returnDeclarations = node.vFunctionReturnParameters.vParameters;
    // Tuple returns handled by TupleAssignmentSplitter
    if (returnDeclarations.length !== 1) return;

    const expectedRetType = safeGetNodeType(returnDeclarations[0], ast.compilerVersion);
    insertConversionIfNecessary(node.vExpression, expectedRetType, node, ast);
  }

  visitBinaryOperation(node: BinaryOperation, ast: AST): void {
    this.commonVisit(node, ast);

    const resultType = safeGetNodeType(node, ast.compilerVersion);

    if (node.operator === '<<' || node.operator === '>>') {
      insertConversionIfNecessary(node.vLeftExpression, resultType, node, ast);
      const rhsType = safeGetNodeType(node.vRightExpression, ast.compilerVersion);
      if (rhsType instanceof IntLiteralType) {
        insertConversionIfNecessary(
          node.vRightExpression,
          intTypeForLiteral(node.vRightExpression.typeString),
          node,
          ast,
        );
      }
      return;
    } else if (node.operator === '**') {
      const rightNodeType = safeGetNodeType(node.vRightExpression, ast.compilerVersion);

      insertConversionIfNecessary(node.vLeftExpression, resultType, node, ast);
      if (rightNodeType instanceof IntLiteralType) {
        const bound = getLiteralValueBound(node.vRightExpression.typeString);
        insertConversionIfNecessary(
          node.vRightExpression,
          intTypeForLiteral(`int_const ${bound}`),
          node,
          ast,
        );
      }
    } else if (['*', '/', '%', '+', '-', '&', '^', '|', '&&', '||'].includes(node.operator)) {
      insertConversionIfNecessary(node.vLeftExpression, resultType, node, ast);
      insertConversionIfNecessary(node.vRightExpression, resultType, node, ast);
    } else if (['<', '>', '<=', '>=', '==', '!='].includes(node.operator)) {
      const leftNodeType = safeGetNodeType(node.vLeftExpression, ast.compilerVersion);
      const rightNodeType = safeGetNodeType(node.vRightExpression, ast.compilerVersion);

      const targetType = pickLargerType(
        leftNodeType,
        rightNodeType,
        leftNodeType instanceof IntLiteralType
          ? getLiteralValueBound(node.vLeftExpression.typeString)
          : undefined,
        rightNodeType instanceof IntLiteralType
          ? getLiteralValueBound(node.vRightExpression.typeString)
          : undefined,
      );

      insertConversionIfNecessary(node.vLeftExpression, targetType, node, ast);
      insertConversionIfNecessary(node.vRightExpression, targetType, node, ast);
    }
  }

  // Implicit conversions are not deep
  // e.g. int32 = int16 + int8 -> int32 = int32(int16 + int16(int8)), not int32(int16) + int32(int8)
  // Handle signedness conversions (careful about difference between 0.7.0 and 0.8.0)

  visitAssignment(node: Assignment, ast: AST): void {
    this.commonVisit(node, ast);

    insertConversionIfNecessary(
      node.vRightHandSide,
      safeGetNodeType(node.vLeftHandSide, ast.compilerVersion),
      node,
      ast,
    );
  }

  visitVariableDeclarationStatement(node: VariableDeclarationStatement, ast: AST): void {
    this.commonVisit(node, ast);

    assert(
      node.vInitialValue !== undefined,
      `Implicit conversion to explicit expects variables to be initialised (did you run variable declaration initialiser?). Found at ${printNode(
        node,
      )}`,
    );
    // Assuming all variable declarations are split and have an initial value

    // VariableDeclarationExpressionSplitter must be run before this pass
    if (node.assignments.length !== 1) return;

    insertConversionIfNecessary(
      node.vInitialValue,
      safeGetNodeType(node.vDeclarations[0], ast.compilerVersion),
      node,
      ast,
    );
  }

  visitFunctionCall(node: FunctionCall, ast: AST): void {
    this.commonVisit(node, ast);

    if (node.kind === FunctionCallKind.TypeConversion) {
      return;
    }

    if (node.vFunctionCallType === ExternalReferenceType.Builtin) {
      // Skip the error message associated with asserts, requires, and reverts
      if (node.vFunctionName === 'revert') {
        return;
      }
      // post-audit TODO fixedbytes for second argument to allow non-literals
      if (['assert', 'require'].includes(node.vFunctionName) && node.vArguments.length > 1) {
        const paramType = getParameterTypes(node, ast)[0];
        insertConversionIfNecessary(node.vArguments[0], paramType, node, ast);
        return;
      }
      if (['push', 'pop'].includes(node.vFunctionName)) {
        const paramTypes = getParameterTypes(node, ast);
        // Solc 0.7.0 types push and pop as you would expect, 0.8.0 adds an extra initial argument
        assert(
          paramTypes.length >= node.vArguments.length,
          error(
            `${printNode(node)} has incorrect number of arguments. Expected ${
              paramTypes.length
            }, got ${node.vArguments.length}`,
          ),
        );
        node.vArguments.forEach((arg, index) => {
          const paramIndex = index + paramTypes.length - node.vArguments.length;
          insertConversionIfNecessary(arg, paramTypes[paramIndex], node, ast);
        });
        return;
      }
      if (node.vFunctionName === 'concat') {
        handleConcatArgs(node, ast);
        return;
      }
      if (['encodePacked', 'encode'].includes(node.vFunctionName)) {
        handleAbiEncodeArgs(node.vArguments, ast);
        return;
      }
      if (['encodeWithSelector', 'encodeWithSignature'].includes(node.vFunctionName)) {
        assert(node.vArguments.length > 0, `${node.vFunctionName} requires at least one argument`);
        const targetType =
          node.vFunctionName === 'encodeWithSelector' ? new FixedBytesType(4) : new StringType();
<<<<<<< HEAD
        insertConversionIfNecessary(node.vArguments[0], targetType, ast);
=======
        insertConversionIfNecessary(node.vArguments[0], targetType, node.vArguments[0], ast);
>>>>>>> 128a6ca6
        handleAbiEncodeArgs(node.vArguments.slice(1), ast);
        return;
      }
    }

    const paramTypes = getParameterTypes(node, ast);
    assert(
      paramTypes.length === node.vArguments.length,
      error(
        `${printNode(node)} has incorrect number of arguments. Expected ${paramTypes.length}, got ${
          node.vArguments.length
        }`,
      ),
    );
    node.vArguments.forEach((arg, index) =>
      insertConversionIfNecessary(arg, paramTypes[index], node, ast),
    );
  }

  visitIndexAccess(node: IndexAccess, ast: AST): void {
    this.commonVisit(node, ast);

    if (node.vIndexExpression === undefined) return;

    const [baseType, location] = generalizeType(
      safeGetNodeType(node.vBaseExpression, ast.compilerVersion),
    );

    if (baseType instanceof MappingType) {
      insertConversionIfNecessary(node.vIndexExpression, baseType.keyType, node, ast);
    } else if (
      location === DataLocation.CallData ||
      (node.vBaseExpression instanceof FunctionCall && isExternalCall(node.vBaseExpression))
    ) {
      insertConversionIfNecessary(node.vIndexExpression, new IntType(248, false), node, ast);
    } else {
      insertConversionIfNecessary(node.vIndexExpression, new IntType(256, false), node, ast);
    }
  }

  visitTupleExpression(node: TupleExpression, ast: AST): void {
    if (!node.isInlineArray) return this.visitExpression(node, ast);

    const type = generalizeType(safeGetNodeType(node, ast.compilerVersion))[0];

    assert(
      type instanceof ArrayType,
      `Expected inline array ${printNode(node)} to be array type, got ${printTypeNode(type)}`,
    );

    node.vComponents.forEach((element) =>
      insertConversionIfNecessary(element, type.elementT, node, ast),
    );

    this.visitExpression(node, ast);
  }

  visitUnaryOperation(node: UnaryOperation, ast: AST): void {
    const nodeType = safeGetNodeType(node, ast.compilerVersion);
    if (nodeType instanceof IntLiteralType) {
      node.typeString = intTypeForLiteral(
        `int_const ${getLiteralValueBound(node.typeString)}`,
      ).pp();
    }
    this.commonVisit(node, ast);
  }
}

export function insertConversionIfNecessary(
  expression: Expression,
  targetType: TypeNode,
  context: ASTNode,
  ast: AST,
): void {
  const [currentType, currentLoc] = generalizeType(
    safeGetNodeType(expression, ast.compilerVersion),
  );
  const generalisedTargetType = generalizeType(targetType)[0];

  if (currentType instanceof AddressType) {
    if (!(generalisedTargetType instanceof AddressType)) {
      insertConversion(expression, generalisedTargetType, context, ast);
    }
  } else if (currentType instanceof ArrayType) {
    assert(
      generalisedTargetType instanceof ArrayType,
      `Unable to convert array ${printNode(expression)} to non-array type ${printTypeNode(
        generalisedTargetType,
      )}`,
    );
    if (currentLoc === DataLocation.Memory) {
      const parent = expression.parent;
      const [replacement, shouldReplace] = ast
        .getUtilFuncGen(expression)
        .memory.convert.genIfNecesary(expression, targetType);
      if (shouldReplace) {
        ast.replaceNode(expression, replacement, parent);
      }
    }
    // if (expression instanceof TupleExpression && expression.isInlineArray) {
    //   expression.vOriginalComponents.forEach((element) => {
    //     assert(element !== null, `Unexpected empty slot in inline array ${printNode(expression)}`);
    //     insertConversionIfNecessary(element, elementT, ast);
    //   });
    //   expression.typeString = generateExpressionTypeString(
    //     specializeType(targetType, DataLocation.Memory),
    //   );
    // }
  } else if (currentType instanceof BoolType) {
    assert(
      generalisedTargetType instanceof BoolType,
      `Unable to convert bool to ${printTypeNode(generalisedTargetType)}`,
    );
    return;
  } else if (currentType instanceof BuiltinType) {
    return;
  } else if (currentType instanceof BytesType) {
    if (generalisedTargetType instanceof BytesType || generalisedTargetType instanceof StringType) {
      return;
    }
    if (generalisedTargetType instanceof FixedBytesType) {
      throw new NotSupportedYetError(
        `${printTypeNode(
          currentType,
        )} to fixed bytes type (${targetType.pp()}) not implemented yet`,
      );
    } else {
      throw new TranspileFailedError(
        `Unexpected implicit conversion from ${currentType.pp()} to ${targetType.pp()}`,
      );
    }
  } else if (currentType instanceof FixedBytesType) {
    if (generalisedTargetType instanceof BytesType || generalisedTargetType instanceof StringType) {
      insertConversionIfNecessary(expression, generalisedTargetType, context, ast);
    } else if (generalisedTargetType instanceof FixedBytesType) {
      if (currentType.size !== generalisedTargetType.size) {
        insertConversion(expression, generalisedTargetType, context, ast);
      }
    } else {
      throw new TranspileFailedError(
        `Unexpected implicit conversion from ${currentType.pp()} to ${generalisedTargetType.pp()}`,
      );
    }
  } else if (currentType instanceof FunctionType) {
    return;
  } else if (currentType instanceof ImportRefType) {
    return;
  } else if (currentType instanceof IntLiteralType) {
    insertConversion(expression, generalisedTargetType, context, ast);
  } else if (currentType instanceof IntType) {
    if (
      generalisedTargetType instanceof IntType &&
      generalisedTargetType.pp() === currentType.pp()
    ) {
      return;
    } else {
      insertConversion(expression, generalisedTargetType, context, ast);
    }
  } else if (currentType instanceof MappingType) {
    return;
  } else if (currentType instanceof ModuleType) {
    return;
  } else if (currentType instanceof StringType) {
    if (generalisedTargetType instanceof BytesType || generalisedTargetType instanceof StringType) {
      return;
    }
    if (generalisedTargetType instanceof FixedBytesType) {
      throw new NotSupportedYetError(
        `${printTypeNode(
          currentType,
        )} to fixed bytes type (${generalisedTargetType.pp()}) not implemented yet`,
      );
    } else {
      throw new TranspileFailedError(
        `Unexpected implicit conversion from ${currentType.pp()} to ${generalisedTargetType.pp()}`,
      );
    }
  } else if (currentType instanceof PointerType) {
    throw new TranspileFailedError(
      `Type conversion analysis error. Unexpected ${printTypeNode(
        currentType,
      )}, found at ${printNode(expression)}`,
    );
  } else if (currentType instanceof RationalLiteralType) {
    throw new TranspileFailedError(
      `Unexpected unresolved rational literal ${printNode(expression)}`,
    );
  } else if (currentType instanceof StringLiteralType) {
    if (generalisedTargetType instanceof FixedBytesType) {
      if (!(expression instanceof Literal)) {
        throw new TranspileFailedError(`Expected stringLiteralType expression to be a Literal`);
      }
      const padding = '0'.repeat(generalisedTargetType.size * 2 - expression.hexValue.length);
      const replacementNode = createNumberLiteral(
        `0x${expression.hexValue}${padding}`,
        ast,
        generalisedTargetType.pp(),
      );
      ast.replaceNode(expression, replacementNode, expression.parent);
      insertConversion(replacementNode, generalisedTargetType, context, ast);
    } else if (
      generalisedTargetType instanceof StringType ||
      generalisedTargetType instanceof BytesType
    ) {
      insertConversion(expression, generalisedTargetType, context, ast);
    }
    return;
  } else if (currentType instanceof TupleType) {
    if (!(targetType instanceof TupleType)) {
      throw new TranspileFailedError(
        `Attempted to convert tuple ${printNode(expression)} as single value`,
      );
    }
    return;
  } else if (currentType instanceof TypeNameType) {
    return;
  } else if (currentType instanceof UserDefinedType) {
    return;
  } else {
    throw new NotSupportedYetError(
      `Encountered unexpected type ${printTypeNode(
        currentType,
      )} during type conversion analysis at ${printNode(expression)}`,
    );
  }
}

function insertConversion(
  expression: Expression,
  targetType: TypeNode,
  context: ASTNode,
  ast: AST,
): void {
  const typeName = typeNameFromTypeNode(targetType, ast);
  assert(
    typeName instanceof ElementaryTypeName,
    `Attempted elementary conversion to non-elementary type: ${safeGetNodeType(
      expression,
      ast.compilerVersion,
    ).pp()} -> ${printTypeNode(targetType)}`,
  );
  const parent = expression.parent;
  const call = createElementaryConversionCall(typeName, expression, context, ast);
  ast.replaceNode(expression, call, parent);
}

function pickLargerType(
  typeA: TypeNode,
  typeB: TypeNode,
  leftLiteralBound?: string,
  rightLiteralBound?: string,
): TypeNode {
  // Generalise the types to remove any location differences
  typeA = generalizeType(typeA)[0];
  typeB = generalizeType(typeB)[0];

  if (typeA.pp() === typeB.pp()) {
    if (typeA instanceof IntLiteralType) {
      assert(typeA.literal !== undefined, `Unexpected unencoded literal value`);
      assert(leftLiteralBound !== undefined, `Unexpected unencoded literal value`);
      return intTypeForLiteral(`int_const ${leftLiteralBound}`);
    }
    return typeA;
  }

  // Literals always need to be cast to match the other type
  if (typeA instanceof IntLiteralType) {
    if (typeB instanceof IntLiteralType) {
      assert(typeA.literal !== undefined, `Unexpected unencoded literal value`);
      assert(typeB.literal !== undefined, `Unexpected unencoded literal value`);
      assert(
        leftLiteralBound !== undefined && rightLiteralBound !== undefined,
        `Unexpected literal bounds`,
      );

      return pickLargerType(
        intTypeForLiteral(`int_const ${leftLiteralBound}`),
        intTypeForLiteral(`int_const ${rightLiteralBound}`),
      );
    } else {
      return typeB;
    }
  } else if (typeB instanceof IntLiteralType) {
    return typeA;
  }

  if (typeA instanceof StringLiteralType) {
    if (typeB instanceof StringLiteralType) {
      const length = Math.max(typeA.literal.length, typeB.literal.length);
      if (length >= 32) {
        return new BytesType();
      }
      return new FixedBytesType(length);
    } else {
      return typeB;
    }
  } else if (typeB instanceof StringLiteralType) {
    return typeA;
  }

  if (typeA instanceof IntType) {
    if (typeB instanceof IntType) {
      if (typeA.nBits > typeB.nBits) {
        return typeA;
      }
    }
    return typeB;
  } else if (typeB instanceof IntType) {
    return typeA;
  }

  if (typeA instanceof FixedBytesType) {
    if (typeB instanceof FixedBytesType) {
      if (typeA.size > typeB.size) {
        return typeA;
      }
    }
    return typeB;
  } else if (typeB instanceof FixedBytesType) {
    return typeA;
  }

  if (typeA instanceof ArrayType && typeB instanceof ArrayType) {
    assert(
      typeA.size === typeB.size,
      `Unable to find a common type for arrays of mismatching lengths: ${printTypeNode(
        typeA,
      )} vs ${printTypeNode(typeB)}`,
    );

    return new ArrayType(pickLargerType(typeA.elementT, typeB.elementT), typeA.size);
  }

  throw new NotSupportedYetError(
    `Unhandled type conversion case: ${printTypeNode(typeA)} vs ${printTypeNode(typeB)}`,
  );
}

function getLiteralValueBound(typeString: string): string {
  // remove any character that is not a digit or '('or ')' or '-'
  const cleanTypeString = typeString.replace(/[^\d()-]/g, '');

  // assert '-' is only used for negative numbers
  assert(
    cleanTypeString.indexOf('-') === -1 || cleanTypeString.indexOf('-') === 0,
    `Unexpected literal value: ${typeString}`,
  );

  // if it doesn't contain '(', it is a literal
  if (!cleanTypeString.includes('(')) {
    //assert it has no ')'
    assert(!cleanTypeString.includes(')'), `Unexpected ')' in literal value bound: ${typeString}`);
    return cleanTypeString;
  }

  // get string between '(', ')' and type-cast to int
  const literalValue = parseInt(
    cleanTypeString.substring(cleanTypeString.indexOf('(') + 1, cleanTypeString.indexOf(')')),
  );

  // replace string between '(', ')' with literal value number of zeros
  const newTypeString = cleanTypeString.replace(`(${literalValue})`, '9'.repeat(literalValue));

  const maxBound: BigInt = BigInt(`2`) ** BigInt(`256`) - BigInt(1);
  const minBound: BigInt = BigInt(`-2`) ** BigInt(`255`) + BigInt(1);

  if (maxBound < BigInt(newTypeString)) {
    // solidity doesn't support literals larger than 256 bits
    return maxBound.toString();
  }

  if (minBound > BigInt(newTypeString)) {
    // solidity doesn't support literals smaller than 255 bits
    return minBound.toString();
  }

  return newTypeString;
}

function handleConcatArgs(node: FunctionCall, ast: AST) {
  node.vArguments.forEach((arg) => {
    const type = safeGetNodeType(arg, ast.compilerVersion);
    if (type instanceof StringLiteralType) {
      if (type.literal.length < 32 && type.literal.length > 0) {
        insertConversionIfNecessary(arg, new FixedBytesType(type.literal.length), node, ast);
      } else {
        insertConversionIfNecessary(arg, new BytesType(), node, ast);
      }
    }
  });
}

function handleAbiEncodeArgs(args: Expression[], ast: AST) {
  args.forEach((arg) => {
    const type = safeGetNodeType(arg, ast.compilerVersion);
    if (type instanceof StringLiteralType) {
      insertConversionIfNecessary(arg, new BytesType(), arg, ast);
    } else if (type instanceof IntLiteralType) {
      assert(arg instanceof Literal);
      const signed = BigInt(arg.value) < 0;
      insertConversionIfNecessary(arg, new IntType(256, signed), arg, ast);
    }
  });
}<|MERGE_RESOLUTION|>--- conflicted
+++ resolved
@@ -215,11 +215,7 @@
         assert(node.vArguments.length > 0, `${node.vFunctionName} requires at least one argument`);
         const targetType =
           node.vFunctionName === 'encodeWithSelector' ? new FixedBytesType(4) : new StringType();
-<<<<<<< HEAD
-        insertConversionIfNecessary(node.vArguments[0], targetType, ast);
-=======
         insertConversionIfNecessary(node.vArguments[0], targetType, node.vArguments[0], ast);
->>>>>>> 128a6ca6
         handleAbiEncodeArgs(node.vArguments.slice(1), ast);
         return;
       }
